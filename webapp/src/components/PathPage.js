--- conflicted
+++ resolved
@@ -423,12 +423,8 @@
         const pageName = `${resourceName || absolutePath} ${apiName}`
 
         return (
-<<<<<<< HEAD
             <Editor baseUrl={this.props.baseUrl} leftMargin={MethodsTOC} scrollContainerRef={this.scrollContainer}>
                 <Helmet><title>{pageName}</title></Helmet>
-=======
-            <Editor leftMargin={MethodsTOC} scrollContainerRef={this.scrollContainer}>
->>>>>>> b1085897
                 <div className={classes.root}>
                     <Sheet style={{paddingTop: 2}}>
                         <ContributionWrapper
