--- conflicted
+++ resolved
@@ -2,16 +2,7 @@
 
 Our long term goal is to make the experience of designing, building and consuming APIs seamless. Documenting and consuming an API can and should be as easy as running `npm publish` or `npm install`. 
 
-<<<<<<< HEAD
-We're not there yet, and we know we will not get there overnight. It's also clear that our goal won't be reached by quickly releasing half-baked solutions. Doing this right will take time, commitment, and a deliberate focus on providing the best experience out there.     
 
-#### Design Values
-- **Think from first principles**    
-- **Focus on finding the right problems to solve** -- Problems are usually solved during the process of defining them. 
-- **Quality of feature > depth of features** -- It's called Seamless. It better work. 
-- **Everyone comes along** -- Technologists often build tools that only assist developers on greenfield projects while only a fraction of the world's developer man-hours are spent on greenfield work. We care about improving the lives of developers, so our solutions work with both greenfield and brownfield applications.
-- **Put the difficult technology in the core project** -- When your team and your tools are based on Seamless, you get to focus on solving your problems while we solve ours. 
-=======
 We are not there yet, and we know we will not get there overnight. It is also clear the goal will not be reached by quickly releasing a bunch of half-baked solutions. Doing this right will take time, commitment and a deliberate focus on providing the best experience out there.     
 
 #### Design Values
@@ -20,34 +11,13 @@
 - **Quality of feature > depth of features** -- It is called Seamless, it better work 
 - **Everyone comes along** -- too often technologists build tools that will only assist developers on greenfield projects, but only a fraction of the world's developer manhours are spent on greenfield work. If you really care about improving the lives of developers your solutions must work with greenfield and brownfield applications.
 - **Put the difficult technology in the core project** users and tools based on Seamless should get to focus on solving their problems instead of solving ours. 
->>>>>>> e4cfabbe
-
 
 ## What's Next?
 
-<<<<<<< HEAD
-Seamless just launched [a new kind of API spec](./seamless-spec.md) and the [Seamless Designer](https://editor.seamlessapis.com). There's a lot of work to be done across the plane of API workflows (see "Longer Term Projects"), but we're starting at the beginning: API design, quality, and governance.
-=======
 Seamless just launched by shipping [a new kind of API spec](./seamless-spec.md) and the [Seamless Designer](https://editor.seamlessapis.com). There is a lot of work to be done across the plane of API workflows (see section on Longer term projects), but we are starting at the beginning: API design and quality/governance.
->>>>>>> e4cfabbe
-
 ### On Design
 We think API design today can be greatly improved in these key areas:
 #### Collaboration  
-<<<<<<< HEAD
-Today's API design tools are not built around the workflow of the team. How can we make it easier to gather requirements, ask for changes, notify consumers of new capabilities, and warn about breaking changes when this is the case? An API designer should be built around the way a team works, and not just the protocol it's trying to support. Seamless is bringing collaboration to the forefront of the design process, and we've structured our entire system around making it easy to iterate  solutions to the challenges above.  
-
-#### Better Abstractions
-How can we make it easier to build off of conventions like OData, Hypermedia, JSON API, and the standards a team has converged on internally? Achieving optimal resourcing and sharing of common API structures requires new abstractions that help us build, use, and share the generic parts of our API. We're releasing generic concepts (like `InfiniteScroll[Users]`) and generic requests (like `GetListOf[Orders]`). Generics will help API designers build more uniform APIs in a fraction of the time it takes to spec out an API today manually. 
-
-#### Better Developer Experience
-More developers are embracing visual API design tooling. Some of the tooling is good, some is not. We're committed to providing an open source option that's both a powerful and enjoyable developer experience. 
-
-### On Quality and Governance
-It's important for a team's APIs to follow conventions. When a single API is not internally consistent, it's very difficult for consumers to learn it. The same holds true between APIs. If you have 20 APIs, they should all behave similarly internally.   
-
-We can argue all day about which conventions make the most sense, but it's hard to argue against API conventions. Unfortunately, it's also hard to enforce them today. Good luck writing anything beyond the most basic linters for an OpenAPI file.
-=======
 Today's API design tools are not built around the workflow of the team. How can we make it easier to gather requirements, ask for changes, notify consumers of new capabilities, and warn about breaking changes...? An API designer should be built around the way a team works, and not only protocol it is trying to support. Seamless is making collaboration a first-class-citizen and we have structured our entire system around making it easy to iterate on solutions to the challenges laid out above.  
 
 #### Better Abstractions
@@ -60,35 +30,22 @@
 It is important for a team's APIs to follow conventions. When a single API is not internally consistent it is very difficult for consumers to learn it. The same holds true between APIs -- if you have 20 APIs, internally they should all behave similarly.   
 
 We can argue all day about which conventions make the most sense, but it is hard to argue against API conventions. Unfortunately it is also really hard to enforce them today -- good luck writing anything but the most basic linters for an OpenAPI file...
->>>>>>> e4cfabbe
 
 Making API specs lintable and presenting warnings as the API is being designed (rather than in a test suite) makes it much easier for teams to converge on the same standards. 
 
-<<<<<<< HEAD
 But linting is never enough, we have to make doing things the *right way* easier than doing things the *wrong way*. That's why we're building generics first. If your project is full of generics that define your standard API components, a linter can check if the standards are being used. For instance, you can write a rule that enforces the use of your pagination standard with a predicate that checks if all 200s that return an array of records, use `Pagination[T]`. 
-=======
-But linting is never enough, you have to make doing things the *right way* easier than doing things the *wrong way*. That is why we are building generics first. If your project is full of generics that define your standard API components, a linter can just check if the standards are being used. For instance, we can write a rule that enforces the use of our pagination standard with a predicate that checks if all 200s that return an array of records, use `Pagination[T]`. 
->>>>>>> e4cfabbe
 
 If mis-usages are found, it is be possible to offer users the ability to change the offending concept or request one of the generic types that describe your team's standards.  
 
 
 ## Longer term projects
-<<<<<<< HEAD
 We've been experimenting the last few months and a have found a lot of interesting areas to build tooling. While we do not have a solid idea for when tooling in these areas will become part of the Seamless ecosystem, we do feel like it's worth sharing the problems we've uncovered and our general ideas about how to approach them. 
 
 ### Testing
 Whether you go design-first or code-first, it's hard to know with a degree of certainty that your API actually aligns with the contract. Even on established teams who are using OpenAPI everyday, there are few engineers who actually trust the spec. If there's one reason why SDK generation hasn't taken off for REST the same way it has in RPC land, it's that there's low confidence in the spec. 
-=======
-We have been experimenting the last few months and a have found a lot of interesting areas to build tooling around. While we do not have a solid idea for when tooling in these areas will become part of the Seamless ecosystem, we do feel like it is worth sharing the problems we have uncovered and our general ideas about how we would approach them. 
-
-### Testing
-Whether you go design-first or code-first, it is hard to know for sure that your API actually aligns with the contract. Even on established teams we have spoken with that use OpenAPI everyday, there are few engineers who actually trust the spec. If there is one reason why SDK generation has not taken off for REST the same way it has in RPC land, it is because the there is often low confidence in the spec. 
->>>>>>> e4cfabbe
 
 Clearly, we need to rethink the testing and the workflows we use while editing the spec.
 
-<<<<<<< HEAD
 At Seamless, we think of testing as a diffing and coverage problem. If the API's behavior during testing diverges from the spec, we need to record that discrepancy. If the testing doesn't cover the entire spec, we have to record which parts we have low confidence in. To get the best coverage of the API, we need to do 'sensory integration' to combine the samples from automated code tests, postman, manual testing, etc. into one cohesive report. 
 
 Once we've tested the surface area of our API, we can show you the diff between your Spec and your actual API. 
@@ -107,24 +64,3 @@
 There's no pipeline for building and retrieving these assets on teams that generate SDKs and protobuff code. Often, one member of the team knows how to generate the artifacts and uploads them to a shared Dropbox account or GitHub. Once an API spec is updated, new SDKs can be generated and added to a development channel. Once the API is deployed, those artifacts can be promoted to a production chanel.   
  
 Once we can be confident that our SDKs are being generated and deployed when our spec changes, consuming APIs will start to feel like using a package manager. We should be able to run `api consume my-backend` and get the latest verizon of that SDK added to our project. There's a ton of opportunity here for us to build here.
-=======
-At Seamless, we think of testing as a diffing and coverage problem. If the API's behavior during testing diverges from the spec, we need to record that discrepancy. And if the testing does not cover the entire spec we have to record which parts we have low confidence in. To get the best coverage of the API we need to do 'sensory integration' and combine the samples from automated code tests, postman, manual testing, etc into one cohesive report. 
-
-Once we have tested the surface area of our API, we can show users the diff between their Spec and their actual API. 
-- If your diff is empty the API and Spec are in sync. 
-- If the diff has contents, you either need to a) update your spec or b) fix your code.
-- If there is a diff detected while deploying to production, the build should probably be failed. 
- 
-A workflow that makes it easy to find problems, and provides the safety to update the spec based on your code's real-world behavior is really important and something that is missing today.    
-
-### Code Generation
-Code generation can make it really easy to build APIs and client SDKs, but developers will only use it if the code works and it follows their team's conventions. The core contributors of Seamless have a lot of experience building code generators and tools that let you safely modify generated code. We have a lot of ideas for how to improve this part of the process once we are confident. 
-
-We will get on this once we are confident Seamless users have the tools they need to ensure the accuracy of their specs.  
-
-### Distributing API Artifacts
-On team's we have talked to that generate SDKs and protobuff code, there is often no pipeline for building and retrieving these assets. It is often the case that one member of the team knows how to generate the artifacts and then they upload them to a shared Dropbox account or GitHub. Once an API spec is updated, new SDKs should be generated and added to a development channel. Once the API is deployed, those artifacts should be promoted to a production chanel.   
- 
-Once a team can be confident that their SDKs are being generated and deployed when their spec changes, consuming APIs will start to feel like using a package manager. We should be able to run `api consume my-backend` and get the latest verizon of that SDK added to our project. There is a ton of opportunity here and if someone else does not build this before we get here, we will. 
->>>>>>> e4cfabbe
-
