--- conflicted
+++ resolved
@@ -1,11 +1,7 @@
 {
   "name": "@useoptic/openapi-utilities",
   "license": "MIT",
-<<<<<<< HEAD
-  "version": "0.36.12-0",
-=======
   "version": "0.36.12",
->>>>>>> e5630416
   "packageManager": "yarn@3.3.1",
   "main": "build/index.js",
   "types": "build/index.d.ts",
@@ -67,6 +63,5 @@
     "openapi-types": "^12.0.2",
     "ts-invariant": "^0.9.3",
     "yaml-ast-parser": "^0.0.43"
-  },
-  "stableVersion": "0.36.11"
+  }
 }