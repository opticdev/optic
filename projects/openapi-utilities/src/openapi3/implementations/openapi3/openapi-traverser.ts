import {
  ConceptualLocation,
  FactAccumulator,
  IPathComponent,
  OpenApiBodyFact,
  OpenApiFact,
  OpenApiFieldFact,
  OpenApiHeaderFact,
  OpenApiKind,
  OpenApiOperationFact,
  OpenApiRequestParameterFact,
  OpenApiResponseFact,
  Traverse,
<<<<<<< HEAD
} from '../../sdk/types';
import invariant from 'ts-invariant';
import {
  jsonPointerHelpers,
  jsonPointerHelpers as jsonPointer,
} from '@useoptic/json-pointer-helpers';
=======
  OpenApiFact,
  OperationLocation,
  QueryParameterLocation,
  PathParameterLocation,
  HeaderParameterLocation,
  ResponseHeaderLocation,
  ResponseLocation,
  BodyLocation,
  FieldLocation,
} from '../../sdk/types';
import { IPathComponent } from '../../sdk/types';
import invariant from 'ts-invariant';
import { jsonPointerHelpers as jsonPointer } from '@useoptic/json-pointer-helpers';
>>>>>>> 18ab3a42
import { OpenAPIV3 } from 'openapi-types';

export function normalizeOpenApiPath(path: string): string {
  return path
    .split('/')
    .map((pathComponent) => {
      if (pathComponent.startsWith('{') && pathComponent.endsWith('}')) {
        return '{}';
      }
      return pathComponent;
    })
    .join('/');
}

export class OpenAPITraverser
  implements Traverse<OpenAPIV3.Document, OpenApiFact>
{
  format = 'openapi3';
  accumulator = new FactAccumulator<OpenApiFact>([]);

  input: OpenAPIV3.Document | undefined = undefined;

  traverse(input: OpenAPIV3.Document): void {
    this.input = input;
    Object.entries(input.paths).forEach(([pathPattern, paths]) => {
<<<<<<< HEAD
      const traverseIfPresent = (method: OpenAPIV3.HttpMethods) => {
        if (paths && paths[method]) {
          this.traverseOperations(paths[method]!, method, pathPattern, {
            method: method,
            path: pathPattern,
          });
        }
      };
      traverseIfPresent(OpenAPIV3.HttpMethods.GET);
      traverseIfPresent(OpenAPIV3.HttpMethods.PATCH);
      traverseIfPresent(OpenAPIV3.HttpMethods.POST);
      traverseIfPresent(OpenAPIV3.HttpMethods.PUT);
      traverseIfPresent(OpenAPIV3.HttpMethods.DELETE);
      traverseIfPresent(OpenAPIV3.HttpMethods.HEAD);
      traverseIfPresent(OpenAPIV3.HttpMethods.OPTIONS);
=======
      if (paths?.get)
        this.traverseOperations(paths?.get!, 'get', pathPattern, {
          method: 'get',
          path: pathPattern,
        });
      if (paths?.patch)
        this.traverseOperations(paths?.patch!, 'patch', pathPattern, {
          method: 'patch',
          path: pathPattern,
        });
      if (paths?.post)
        this.traverseOperations(paths?.post!, 'post', pathPattern, {
          method: 'post',
          path: pathPattern,
        });
      if (paths?.put)
        this.traverseOperations(paths?.put!, 'put', pathPattern, {
          method: 'put',
          path: pathPattern,
        });
      if (paths?.delete)
        this.traverseOperations(paths?.delete!, 'delete', pathPattern, {
          method: 'delete',
          path: pathPattern,
        });
>>>>>>> 18ab3a42
    });
  }

  traverseOperations(
    operation: OpenAPIV3.OperationObject,
    method: string,
    pathPattern: string,
    location: OperationLocation
  ): void {
    const jsonPath = jsonPointer.append('', 'paths', pathPattern, method);
    this.checkJsonTrail(jsonPath, operation);
    const normalizedPath = normalizeOpenApiPath(pathPattern);
    const conceptualPath = ['operations', normalizedPath, method];
    this.onOperation(
      operation,
      pathPattern,
      method,
      jsonPath,
      conceptualPath,
      location
    );

    this.traverseParameters(
      operation,
      jsonPointer.append(jsonPath, 'parameters'),
      [...conceptualPath, 'parameters'],
      location
    );

    if (operation.requestBody) {
      const requestBody = operation.requestBody as OpenAPIV3.RequestBodyObject;
      Object.entries(requestBody.content || {}).forEach(
        ([contentType, body]) => {
          this.traverseBody(
            body,
            contentType,
            jsonPointer.append(jsonPath, 'requestBody', 'content', contentType),
            [...conceptualPath, contentType],
            { ...location, inRequest: { body: { contentType } } }
          );
        }
      );
    }

    Object.entries(operation.responses).forEach(([statusCode, response]) => {
      this.traverseResponse(
        response as OpenAPIV3.ResponseObject,
        statusCode,
        jsonPointer.append(jsonPath, 'responses', statusCode),
        [...conceptualPath, 'responses', statusCode],
        { ...location, inResponse: { statusCode } }
      );
    });
  }

  traverseResponse(
    response: OpenAPIV3.ResponseObject,
    statusCode: string,
    jsonPath: string,
    conceptualPath: IPathComponent[],
    location: ResponseLocation
  ): void {
    this.traverseResponseHeaders(response, jsonPath, conceptualPath, location);
    this.checkJsonTrail(jsonPath, response);

    Object.entries(response.content || {}).forEach(([contentType, body]) => {
      this.traverseBody(
        body,
        contentType,
        jsonPointer.append(jsonPath, 'content', contentType),
        [...conceptualPath, contentType],
        {
          ...location,
          inResponse: {
            statusCode: location.inResponse.statusCode,
            body: { contentType },
          },
        }
      );
    });

    this.onResponse(response, statusCode, jsonPath, conceptualPath, location);
  }

  traverseParameters(
    operation: OpenAPIV3.OperationObject,
    jsonPath: string,
    conceptualPath: IPathComponent[],
    location: OperationLocation
  ) {
    const locationForParameter = (parameter: OpenAPIV3.ParameterObject) => {
      if (parameter.in === 'query')
        return { ...location, inRequest: { query: parameter.name } };
      if (parameter.in === 'header')
        return { ...location, inRequest: { header: parameter.name } };
      if (parameter.in === 'path')
        return { ...location, inRequest: { path: parameter.name } };
      // @todo add cookie
      return location;
    };

    if (operation.parameters) {
      this.checkJsonTrail(jsonPath, operation.parameters);
      operation.parameters.forEach((p, i) => {
        const parameter = p as OpenAPIV3.ParameterObject;
<<<<<<< HEAD
        this.onRequestParameter(
          parameter,
          jsonPointer.append(jsonPath, i.toString()),
          [...conceptualPath, parameter.in, parameter.name],
          locationForParameter(parameter)
        );
      });
    }

    const sharedParametersPointer = jsonPointer.compile([
      'paths',
      location.path,
      'parameters',
    ]);

    const sharedParameters = jsonPointerHelpers.tryGet(
      this.input,
      sharedParametersPointer
    );
=======
        let paramLocation:
          | PathParameterLocation
          | QueryParameterLocation
          | HeaderParameterLocation;

        if (parameter.in === 'query') {
          paramLocation = { ...location, inRequest: { query: parameter.name } };
        } else if (parameter.in === 'header') {
          paramLocation = {
            ...location,
            inRequest: { header: parameter.name },
          };
        } else if (parameter.in === 'path') {
          paramLocation = { ...location, inRequest: { path: parameter.name } };
        } else {
          // @todo add cookie
          console.warn('Found a parameter that was not handled');
          return;
        }
>>>>>>> 18ab3a42

    if (sharedParameters.match) {
      const shared = sharedParameters.value as OpenAPIV3.ParameterObject[];
      shared.forEach((p, i) => {
        const parameter = p as OpenAPIV3.ParameterObject;
        this.onRequestParameter(
          parameter,
          jsonPointer.append(sharedParametersPointer, i.toString()),
          [...conceptualPath, parameter.in, parameter.name],
<<<<<<< HEAD
          locationForParameter(parameter)
=======
          paramLocation
>>>>>>> 18ab3a42
        );
      });
    }
  }
  onRequestParameter(
    parameter: OpenAPIV3.ParameterObject,
    jsonPath: string,
    conceptualPath: IPathComponent[],
    location:
      | PathParameterLocation
      | QueryParameterLocation
      | HeaderParameterLocation
  ) {
    this.checkJsonTrail(jsonPath, parameter);
    const value: OpenApiRequestParameterFact = {
      ...parameter,
    };

<<<<<<< HEAD
    const inToType = (() => {
      switch (parameter.in) {
        case 'query':
          return OpenApiKind.QueryParameter;
        case 'header':
          return OpenApiKind.HeaderParameter;
        case 'path':
          return OpenApiKind.PathParameter;
        default:
          return;
      }
    })();

    if (inToType) {
      this.accumulator.log({
        location: {
          jsonPath,
          conceptualPath,
          kind: inToType,
          conceptualLocation: location,
        },
        value,
      });
=======
    switch (parameter.in) {
      case 'query':
        return this.accumulator.log({
          location: {
            jsonPath,
            conceptualPath,
            kind: OpenApiKind.QueryParameter,
            conceptualLocation: location as QueryParameterLocation,
          },
          value,
        });
      case 'header':
        return this.accumulator.log({
          location: {
            jsonPath,
            conceptualPath,
            kind: OpenApiKind.HeaderParameter,
            conceptualLocation: location as HeaderParameterLocation,
          },
          value,
        });
      case 'path':
        return this.accumulator.log({
          location: {
            jsonPath,
            conceptualPath,
            kind: OpenApiKind.PathParameter,
            conceptualLocation: location as PathParameterLocation,
          },
          value,
        });
>>>>>>> 18ab3a42
    }
  }

  traverseResponseHeaders(
    response: OpenAPIV3.ResponseObject,
    jsonPath: string,
    conceptualPath: IPathComponent[],
    location: ResponseLocation
  ) {
    if (response.headers) {
      Object.entries(response.headers).forEach(([name, value]) => {
        const header = value as OpenAPIV3.HeaderObject;
        this.onResponseHeader(
          name,
          header,
          jsonPointer.append(jsonPath, 'headers', name),
          [...conceptualPath, 'headers', name],
          {
            ...location,
            inResponse: {
              statusCode: location.inResponse.statusCode,
              header: name,
            },
          }
        );
      });
    }
  }

  onResponseHeader(
    name: string,
    header: OpenAPIV3.HeaderObject,
    jsonPath: string,
    conceptualPath: IPathComponent[],
    location: ResponseHeaderLocation
  ) {
    this.checkJsonTrail(jsonPath, header);
    const value: OpenApiHeaderFact = {
      name,
      ...header,
    };
    this.accumulator.log({
      location: {
        jsonPath,
        conceptualPath,
        kind: OpenApiKind.ResponseHeader,
        conceptualLocation: location,
      },
      value,
    });
  }

  traverseLinks() {}

  traverseBody(
    body: OpenAPIV3.MediaTypeObject,
    contentType: string,
    jsonPath: string,
    conceptualPath: IPathComponent[],
    location: BodyLocation
  ) {
    this.checkJsonTrail(jsonPath, body);
    //@TODO: not sure if we need to check the body.schema key count
    if (body.schema && Object.keys(body.schema).length) {
      this.onContentForBody(
        body,
        contentType,
        jsonPath,
        conceptualPath,
        location
      );
      this.traverseSchema(
        body.schema as OpenAPIV3.SchemaObject,
        jsonPointer.append(jsonPath, 'schema'),
        conceptualPath,
        {
          ...location,
          jsonSchemaTrail: [],
        }
      );
    }
  }

  traverseField(
    key: string,
    schema: OpenAPIV3.SchemaObject,
    required: boolean,
    jsonPath: string,
    conceptualPath: IPathComponent[],
    location: FieldLocation
  ) {
    this.checkJsonTrail(jsonPath, schema);
    this.onField(key, schema, required, jsonPath, conceptualPath, location);
    this.traverseSchema(schema, jsonPath, conceptualPath, location);
  }

  traverseSchema(
    schema: OpenAPIV3.SchemaObject,
    jsonPath: string,
    conceptualPath: IPathComponent[],
    location: FieldLocation
  ) {
    this.checkJsonTrail(jsonPath, schema);
    if (schema.oneOf || schema.anyOf || schema.allOf) {
      // iterate these, multiple branches at path
    }
    switch (schema.type) {
      case 'object':
        // this.onObject(...)
        Object.entries(schema.properties || {}).forEach(([key, fieldSchema]) =>
          this.traverseField(
            key,
            fieldSchema as OpenAPIV3.SchemaObject,
            (schema.required || []).includes(key),
            jsonPointer.append(jsonPath, 'properties', key),
            [...conceptualPath, key],
            {
              ...location,
              jsonSchemaTrail: [...(location.jsonSchemaTrail || []), key],
            }
          )
        );
        break;
      case 'array':
        // this.onArray()
        this.traverseSchema(
          schema.items as OpenAPIV3.SchemaObject,
          jsonPointer.append(jsonPath, 'items'),
          [...conceptualPath, 'items'],
          {
            ...location,
            jsonSchemaTrail: [...(location.jsonSchemaTrail || []), 'items'],
          }
        );
        break;
      case 'string':
      case 'number':
      case 'integer':
        break;
    }
  }

  ///////////////////////////////////////////////////////////////////////////////////

  getSchemaWithoutNestedThings(schema: OpenAPIV3.SchemaObject) {
    //@ts-ignore
    const { items, required, properties, ...schemaWithoutNestedThings } =
      schema;
    return schemaWithoutNestedThings as OpenAPIV3.SchemaObject;
  }

  onContentForBody(
    body: OpenAPIV3.MediaTypeObject,
    contentType: string,
    jsonPath: string,
    conceptualPath: IPathComponent[],
    location: BodyLocation
  ) {
    const schema = body.schema! as OpenAPIV3.SchemaObject;
    const flatSchema = this.getSchemaWithoutNestedThings(schema);
    const value: OpenApiBodyFact = {
      contentType,
      flatSchema,
    };
    this.accumulator.log({
      location: {
        jsonPath,
        conceptualPath,
        kind: OpenApiKind.Body,
        conceptualLocation: location,
      },
      value,
    });
  }

  onField(
    key: string,
    schema: OpenAPIV3.SchemaObject,
    required: boolean,
    jsonPath: string,
    conceptualPath: IPathComponent[],
    location: FieldLocation
  ) {
    this.checkJsonTrail(jsonPath, schema);
    const flatSchema = this.getSchemaWithoutNestedThings(schema);

    const value: OpenApiFieldFact = {
      key,
      flatSchema,
      required,
    };
    this.accumulator.log({
      location: {
        jsonPath,
        conceptualPath,
        kind: OpenApiKind.Field,
        conceptualLocation: location,
      },
      value,
    });
  }

  getOperationWithoutNestedThings(
    operation: OpenAPIV3.OperationObject,
    location: ConceptualLocation
  ): OpenAPIV3.OperationObject {
    const { parameters, responses, ...operationWithoutNestedThings } =
      operation;
    return operationWithoutNestedThings as OpenAPIV3.OperationObject;
  }

  onOperation(
    operation: OpenAPIV3.OperationObject,
    pathPattern: string,
    method: string,
    jsonPath: string,
    conceptualPath: IPathComponent[],
    location: OperationLocation
  ) {
    this.checkJsonTrail(jsonPath, operation);
    const flatOperation = this.getOperationWithoutNestedThings(
      operation,
      location
    );
    const value: OpenApiOperationFact = {
      ...flatOperation,
      method,
      pathPattern,
    };
    this.accumulator.log({
      location: {
        jsonPath,
        conceptualPath,
        kind: OpenApiKind.Operation,
        conceptualLocation: location,
      },
      value,
    });
  }
  onResponse(
    response: OpenAPIV3.ResponseObject,
    statusCode: string,
    jsonPath: string,
    conceptualPath: IPathComponent[],
    location: ResponseLocation
  ) {
    this.checkJsonTrail(jsonPath, response);
    const flatResponse = this.getResponseWithoutNestedThings(response);
    const value: OpenApiResponseFact = {
      ...flatResponse,
      statusCode: parseInt(statusCode),
    };
    this.accumulator.log({
      location: {
        jsonPath,
        conceptualPath,
        kind: OpenApiKind.Response,
        conceptualLocation: location,
      },
      value,
    });
  }
  getResponseWithoutNestedThings(
    response: OpenAPIV3.ResponseObject
  ): Omit<OpenAPIV3.ResponseObject, 'headers' | 'content'> {
    const { headers, content, ...responseWithoutNestedThings } = response;
    return responseWithoutNestedThings as OpenAPIV3.ResponseObject;
  }

  // helper

  checkJsonTrail<G>(jsonPath: string, mustShareIdentity: G) {
    invariant(
      jsonPointer.get(this.input!, jsonPath.toString()) === mustShareIdentity,
      `json trail is not being set properly at ${jsonPath}`
    );
  }
}<|MERGE_RESOLUTION|>--- conflicted
+++ resolved
@@ -1,38 +1,30 @@
 import {
   ConceptualLocation,
+  OpenApiKind,
+  OpenApiHeaderFact,
+  OpenApiRequestParameterFact,
+  OpenApiBodyFact,
+  OpenApiFieldFact,
+  OpenApiOperationFact,
+  OpenApiResponseFact,
   FactAccumulator,
-  IPathComponent,
-  OpenApiBodyFact,
+  Traverse,
   OpenApiFact,
-  OpenApiFieldFact,
-  OpenApiHeaderFact,
-  OpenApiKind,
-  OpenApiOperationFact,
-  OpenApiRequestParameterFact,
-  OpenApiResponseFact,
-  Traverse,
-<<<<<<< HEAD
+  OperationLocation,
+  ResponseHeaderLocation,
+  ResponseLocation,
+  PathParameterLocation,
+  HeaderParameterLocation,
+  BodyLocation,
+  QueryParameterLocation,
+  FieldLocation,
 } from '../../sdk/types';
+import { IPathComponent } from '../../sdk/types';
 import invariant from 'ts-invariant';
 import {
   jsonPointerHelpers,
   jsonPointerHelpers as jsonPointer,
 } from '@useoptic/json-pointer-helpers';
-=======
-  OpenApiFact,
-  OperationLocation,
-  QueryParameterLocation,
-  PathParameterLocation,
-  HeaderParameterLocation,
-  ResponseHeaderLocation,
-  ResponseLocation,
-  BodyLocation,
-  FieldLocation,
-} from '../../sdk/types';
-import { IPathComponent } from '../../sdk/types';
-import invariant from 'ts-invariant';
-import { jsonPointerHelpers as jsonPointer } from '@useoptic/json-pointer-helpers';
->>>>>>> 18ab3a42
 import { OpenAPIV3 } from 'openapi-types';
 
 export function normalizeOpenApiPath(path: string): string {
@@ -58,7 +50,6 @@
   traverse(input: OpenAPIV3.Document): void {
     this.input = input;
     Object.entries(input.paths).forEach(([pathPattern, paths]) => {
-<<<<<<< HEAD
       const traverseIfPresent = (method: OpenAPIV3.HttpMethods) => {
         if (paths && paths[method]) {
           this.traverseOperations(paths[method]!, method, pathPattern, {
@@ -74,33 +65,6 @@
       traverseIfPresent(OpenAPIV3.HttpMethods.DELETE);
       traverseIfPresent(OpenAPIV3.HttpMethods.HEAD);
       traverseIfPresent(OpenAPIV3.HttpMethods.OPTIONS);
-=======
-      if (paths?.get)
-        this.traverseOperations(paths?.get!, 'get', pathPattern, {
-          method: 'get',
-          path: pathPattern,
-        });
-      if (paths?.patch)
-        this.traverseOperations(paths?.patch!, 'patch', pathPattern, {
-          method: 'patch',
-          path: pathPattern,
-        });
-      if (paths?.post)
-        this.traverseOperations(paths?.post!, 'post', pathPattern, {
-          method: 'post',
-          path: pathPattern,
-        });
-      if (paths?.put)
-        this.traverseOperations(paths?.put!, 'put', pathPattern, {
-          method: 'put',
-          path: pathPattern,
-        });
-      if (paths?.delete)
-        this.traverseOperations(paths?.delete!, 'delete', pathPattern, {
-          method: 'delete',
-          path: pathPattern,
-        });
->>>>>>> 18ab3a42
     });
   }
 
@@ -191,28 +155,44 @@
     conceptualPath: IPathComponent[],
     location: OperationLocation
   ) {
-    const locationForParameter = (parameter: OpenAPIV3.ParameterObject) => {
-      if (parameter.in === 'query')
-        return { ...location, inRequest: { query: parameter.name } };
-      if (parameter.in === 'header')
-        return { ...location, inRequest: { header: parameter.name } };
-      if (parameter.in === 'path')
-        return { ...location, inRequest: { path: parameter.name } };
-      // @todo add cookie
-      return location;
+    const locationForParameter = (p: OpenAPIV3.ParameterObject) => {
+      const parameter = p as OpenAPIV3.ParameterObject;
+      let paramLocation:
+        | PathParameterLocation
+        | QueryParameterLocation
+        | HeaderParameterLocation;
+
+      if (parameter.in === 'query') {
+        paramLocation = { ...location, inRequest: { query: parameter.name } };
+      } else if (parameter.in === 'header') {
+        paramLocation = {
+          ...location,
+          inRequest: { header: parameter.name },
+        };
+      } else if (parameter.in === 'path') {
+        paramLocation = { ...location, inRequest: { path: parameter.name } };
+      } else {
+        // @todo add cookie
+        console.warn('Found a parameter that was not handled');
+        return;
+      }
+
+      return paramLocation;
     };
 
     if (operation.parameters) {
       this.checkJsonTrail(jsonPath, operation.parameters);
       operation.parameters.forEach((p, i) => {
         const parameter = p as OpenAPIV3.ParameterObject;
-<<<<<<< HEAD
-        this.onRequestParameter(
-          parameter,
-          jsonPointer.append(jsonPath, i.toString()),
-          [...conceptualPath, parameter.in, parameter.name],
-          locationForParameter(parameter)
-        );
+        const location = locationForParameter(parameter);
+        if (location) {
+          this.onRequestParameter(
+            parameter,
+            jsonPointer.append(jsonPath, i.toString()),
+            [...conceptualPath, parameter.in, parameter.name],
+            location
+          );
+        }
       });
     }
 
@@ -222,46 +202,24 @@
       'parameters',
     ]);
 
-    const sharedParameters = jsonPointerHelpers.tryGet(
+    const sharedParameters = jsonPointer.tryGet(
       this.input,
       sharedParametersPointer
     );
-=======
-        let paramLocation:
-          | PathParameterLocation
-          | QueryParameterLocation
-          | HeaderParameterLocation;
-
-        if (parameter.in === 'query') {
-          paramLocation = { ...location, inRequest: { query: parameter.name } };
-        } else if (parameter.in === 'header') {
-          paramLocation = {
-            ...location,
-            inRequest: { header: parameter.name },
-          };
-        } else if (parameter.in === 'path') {
-          paramLocation = { ...location, inRequest: { path: parameter.name } };
-        } else {
-          // @todo add cookie
-          console.warn('Found a parameter that was not handled');
-          return;
-        }
->>>>>>> 18ab3a42
 
     if (sharedParameters.match) {
       const shared = sharedParameters.value as OpenAPIV3.ParameterObject[];
       shared.forEach((p, i) => {
         const parameter = p as OpenAPIV3.ParameterObject;
-        this.onRequestParameter(
-          parameter,
-          jsonPointer.append(sharedParametersPointer, i.toString()),
-          [...conceptualPath, parameter.in, parameter.name],
-<<<<<<< HEAD
-          locationForParameter(parameter)
-=======
-          paramLocation
->>>>>>> 18ab3a42
-        );
+        const location = locationForParameter(parameter);
+        if (location) {
+          this.onRequestParameter(
+            parameter,
+            jsonPointer.append(sharedParametersPointer, i.toString()),
+            [...conceptualPath, parameter.in, parameter.name],
+            location
+          );
+        }
       });
     }
   }
@@ -278,32 +236,6 @@
     const value: OpenApiRequestParameterFact = {
       ...parameter,
     };
-
-<<<<<<< HEAD
-    const inToType = (() => {
-      switch (parameter.in) {
-        case 'query':
-          return OpenApiKind.QueryParameter;
-        case 'header':
-          return OpenApiKind.HeaderParameter;
-        case 'path':
-          return OpenApiKind.PathParameter;
-        default:
-          return;
-      }
-    })();
-
-    if (inToType) {
-      this.accumulator.log({
-        location: {
-          jsonPath,
-          conceptualPath,
-          kind: inToType,
-          conceptualLocation: location,
-        },
-        value,
-      });
-=======
     switch (parameter.in) {
       case 'query':
         return this.accumulator.log({
@@ -335,7 +267,6 @@
           },
           value,
         });
->>>>>>> 18ab3a42
     }
   }
 
