--- conflicted
+++ resolved
@@ -6,11 +6,7 @@
   implements Traverse<OpenAPIV3.Document, OpenApiFact>
 {
   format = "openapi3";
-<<<<<<< HEAD
-  accumulator = new FactAccumulator<OpenAPIFacts>([]);
-=======
   accumulator = new FactAccumulator<OpenApiFact>([]);
->>>>>>> 5daae843
 
   traverse(input: OpenAPIV3.Document): void {
     Object.entries(input.paths).forEach(([pathPattern, paths]) => {
