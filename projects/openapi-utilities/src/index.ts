--- conflicted
+++ resolved
@@ -10,20 +10,10 @@
   OpenApiHeaderFact,
   OpenApiFieldFact,
   ConceptualLocation,
-<<<<<<< HEAD
 } from "./openapi3/implementations/openapi3/openapi-traverser";
 import { factsToChangelog } from "./openapi3/sdk/facts-to-changelog";
 import { OpenAPIV3 } from "openapi-types";
-import { IChange, IFact, ILocation } from "./openapi3/sdk/types";
-=======
-  OpenApiFact,
-} from "./openapi3/sdk/types";
-import jsonPointerHelper from "./parser/json-pointer-helpers";
-import {
-  ILookupLinePreviewResult,
-  sourcemapReader,
-} from "./parser/sourcemap-reader";
->>>>>>> 2615060c
+import { IChange, IFact, ILocation, OpenApiFact } from "./openapi3/sdk/types";
 
 export {
   OpenApiFact,
