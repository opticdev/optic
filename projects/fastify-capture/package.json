{
  "name": "@useoptic/fastify-capture",
  "license": "MIT",
  "packageManager": "yarn@3.6.0",
<<<<<<< HEAD
  "version": "0.47.4-0",
=======
  "version": "0.47.6",
>>>>>>> a1f2975d
  "main": "build/index.js",
  "types": "build/index.d.ts",
  "files": [
    "/build",
    "/src"
  ],
  "scripts": {
    "build": "yarn tsc --build --verbose && yarn babel ./src --out-dir ./build --extensions \".ts\",\".tsx\"",
    "clean": "rm -rf build",
    "test": "ENVIRONMENT=test jest --colors --passWithNoTests",
    "local:run": "yarn ts-node src/index.ts"
  },
  "dependencies": {
    "@babel/runtime": "^7.20.6",
    "cookie": "^0.5.0",
    "set-cookie-parser": "^2.6.0"
  },
  "devDependencies": {
    "@babel/cli": "^7.21.5",
    "@babel/core": "^7.22.1",
    "@babel/plugin-transform-runtime": "^7.22.4",
    "@babel/preset-env": "^7.22.4",
    "@types/babel__core": "^7",
    "@types/babel__plugin-transform-runtime": "^7",
    "@types/babel__preset-env": "^7",
    "@types/cookie": "^0",
    "@types/har-format": "^1.2.10",
    "@types/node": "^20.2.5",
    "@types/set-cookie-parser": "^2",
    "babel-jest": "^29.5.0",
    "fastify": "^4.17.0",
    "jest": "^29.5.0",
    "ts-jest": "^29.1.0",
    "typescript": "^5.0.4"
  },
  "stableVersion": "0.47.3"
}<|MERGE_RESOLUTION|>--- conflicted
+++ resolved
@@ -2,11 +2,7 @@
   "name": "@useoptic/fastify-capture",
   "license": "MIT",
   "packageManager": "yarn@3.6.0",
-<<<<<<< HEAD
-  "version": "0.47.4-0",
-=======
-  "version": "0.47.6",
->>>>>>> a1f2975d
+  "version": "0.47.7-0",
   "main": "build/index.js",
   "types": "build/index.d.ts",
   "files": [
@@ -42,5 +38,5 @@
     "ts-jest": "^29.1.0",
     "typescript": "^5.0.4"
   },
-  "stableVersion": "0.47.3"
+  "stableVersion": "0.47.6"
 }