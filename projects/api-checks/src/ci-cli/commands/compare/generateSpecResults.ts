import { ParseOpenAPIResult, sourcemapReader } from '@useoptic/openapi-io';
<<<<<<< HEAD
import {
  factsToChangelog,
  OpenApiFact,
  IChange,
} from '@useoptic/openapi-utilities';
=======
import { ResultWithSourcemap } from '@useoptic/openapi-utilities';
>>>>>>> ea05cf15
import { ApiCheckService } from '../../../sdk/api-check-service';

export const generateSpecResults = async <T extends {}>(
  checkService: ApiCheckService<T>,
  from: ParseOpenAPIResult,
  to: ParseOpenAPIResult,
  context: any
): Promise<{
  changes: IChange<OpenApiFact>[];
  results: ResultWithSourcemap[];
}> => {
  const fromJsonLike = from.jsonLike!;
  const toJsonLike = to.jsonLike!;
  const { currentFacts, nextFacts } = checkService.generateFacts(
    fromJsonLike,
    toJsonLike
  );
  const changes = factsToChangelog(currentFacts, nextFacts);

  const checkResults = await checkService.runRulesWithFacts({
    currentJsonLike: fromJsonLike,
    nextJsonLike: toJsonLike,
    currentFacts,
    nextFacts,
    changelog: changes,
    context,
  });

  const { findFileAndLines } = sourcemapReader(to.sourcemap);
  const results = await Promise.all(
    checkResults.map(async (checkResult) => {
      return {
        ...checkResult,
        sourcemap: await findFileAndLines(checkResult.change.location.jsonPath),
      };
    })
  );
  return {
    changes,
    results,
  };
};<|MERGE_RESOLUTION|>--- conflicted
+++ resolved
@@ -1,13 +1,10 @@
 import { ParseOpenAPIResult, sourcemapReader } from '@useoptic/openapi-io';
-<<<<<<< HEAD
 import {
   factsToChangelog,
   OpenApiFact,
   IChange,
+  ResultWithSourcemap,
 } from '@useoptic/openapi-utilities';
-=======
-import { ResultWithSourcemap } from '@useoptic/openapi-utilities';
->>>>>>> ea05cf15
 import { ApiCheckService } from '../../../sdk/api-check-service';
 
 export const generateSpecResults = async <T extends {}>(
