--- conflicted
+++ resolved
@@ -8,11 +8,8 @@
   IChange,
   OpenApiFact,
   validateOpenApiV3Document,
-<<<<<<< HEAD
   BulkCompareFileJson,
-=======
   ResultWithSourcemap,
->>>>>>> ea05cf15
 } from '@useoptic/openapi-utilities';
 import { ParseOpenAPIResult } from '@useoptic/openapi-io';
 import { SpecComparison } from './components';
