{
  "name": "@useoptic/rulesets-base",
  "license": "MIT",
<<<<<<< HEAD
  "packageManager": "yarn@3.5.0",
  "version": "0.42.16",
=======
  "packageManager": "yarn@3.5.1",
  "version": "0.42.15-0",
>>>>>>> 00215bfb
  "main": "build/index.js",
  "types": "build/index.d.ts",
  "files": [
    "/build",
    "/src"
  ],
  "bin": "build/index.js",
  "scripts": {
    "build": "yarn tsc --build --verbose",
    "clean": "rm -rf build",
    "test": "jest --colors"
  },
  "dependencies": {
    "@stoplight/spectral-core": "^1.8.1",
    "@stoplight/spectral-rulesets": "^1.14.1",
    "@useoptic/json-pointer-helpers": "workspace:*",
    "@useoptic/openapi-utilities": "workspace:*",
    "lodash.pick": "^4.4.0",
    "node-fetch": "^2.6.7",
    "semver": "^7.3.8"
  },
  "devDependencies": {
    "@babel/core": "^7.17.0",
    "@babel/plugin-transform-runtime": "^7.17.0",
    "@babel/preset-env": "^7.17.0",
    "@babel/preset-react": "^7.17.0",
    "@babel/preset-typescript": "^7.17.0",
    "@types/babel__core": "^7",
    "@types/babel__preset-env": "^7",
    "@types/json-stable-stringify": "^1.0.33",
    "@types/lodash.pick": "^4",
    "@types/node": "^18.0.0",
    "babel-jest": "^29.3.1",
    "jest": "^29.3.1",
    "ts-jest": "^29.0.3",
    "ts-node": "^10.9.1",
    "typescript": "^5.0.0"
  }
}<|MERGE_RESOLUTION|>--- conflicted
+++ resolved
@@ -1,13 +1,8 @@
 {
   "name": "@useoptic/rulesets-base",
   "license": "MIT",
-<<<<<<< HEAD
-  "packageManager": "yarn@3.5.0",
+  "packageManager": "yarn@3.5.1",
   "version": "0.42.16",
-=======
-  "packageManager": "yarn@3.5.1",
-  "version": "0.42.15-0",
->>>>>>> 00215bfb
   "main": "build/index.js",
   "types": "build/index.d.ts",
   "files": [
