{
  "name": "@useoptic/rulesets-base",
  "license": "MIT",
  "packageManager": "yarn@3.6.4",
<<<<<<< HEAD
  "version": "0.50.8-0",
=======
  "version": "0.50.11",
>>>>>>> 827a67e2
  "main": "build/index.js",
  "types": "build/index.d.ts",
  "files": [
    "/build",
    "/src"
  ],
  "bin": "build/index.js",
  "scripts": {
    "build": "yarn tsc --build --verbose",
    "clean": "rm -rf build",
    "test": "jest --colors"
  },
  "dependencies": {
    "@stoplight/spectral-core": "^1.8.1",
    "@stoplight/spectral-rulesets": "^1.14.1",
    "@useoptic/json-pointer-helpers": "workspace:*",
    "@useoptic/openapi-utilities": "workspace:*",
    "ajv": "^8.6.0",
    "lodash.pick": "^4.4.0",
    "node-fetch": "^2.6.7",
    "semver": "^7.5.4"
  },
  "devDependencies": {
    "@babel/core": "^7.17.0",
    "@babel/plugin-transform-runtime": "^7.17.0",
    "@babel/preset-env": "^7.17.0",
    "@babel/preset-typescript": "^7.17.0",
    "@types/babel__core": "^7",
    "@types/babel__preset-env": "^7",
    "@types/json-stable-stringify": "^1.0.33",
    "@types/lodash.pick": "^4",
    "@types/node": "^18.0.0",
    "babel-jest": "^29.3.1",
    "jest": "^29.3.1",
    "ts-jest": "^29.0.3",
    "ts-node": "^10.9.1",
    "typescript": "^5.0.0"
  },
  "stableVersion": "0.50.7"
}<|MERGE_RESOLUTION|>--- conflicted
+++ resolved
@@ -2,11 +2,7 @@
   "name": "@useoptic/rulesets-base",
   "license": "MIT",
   "packageManager": "yarn@3.6.4",
-<<<<<<< HEAD
-  "version": "0.50.8-0",
-=======
   "version": "0.50.11",
->>>>>>> 827a67e2
   "main": "build/index.js",
   "types": "build/index.d.ts",
   "files": [
@@ -44,6 +40,5 @@
     "ts-jest": "^29.0.3",
     "ts-node": "^10.9.1",
     "typescript": "^5.0.0"
-  },
-  "stableVersion": "0.50.7"
+  }
 }