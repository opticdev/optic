--- conflicted
+++ resolved
@@ -2,11 +2,7 @@
   "name": "@useoptic/rulesets-base",
   "license": "MIT",
   "packageManager": "yarn@3.4.1",
-<<<<<<< HEAD
-  "version": "0.39.2-1",
-=======
   "version": "0.39.5-0",
->>>>>>> ee6d6e72
   "main": "build/index.js",
   "types": "build/index.d.ts",
   "files": [
@@ -48,9 +44,5 @@
     "ts-node": "^10.4.0",
     "typescript": "^4.4.4"
   },
-<<<<<<< HEAD
-  "stableVersion": "0.39.3"
-=======
   "stableVersion": "0.39.5"
->>>>>>> ee6d6e72
 }