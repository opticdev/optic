import fs from 'node:fs/promises';
import fetch from 'node-fetch';
import path from 'path';
import { promisify } from 'util';
import { exec as callbackExec } from 'child_process';
import { defaultEmptySpec, OpenAPIV3 } from '@useoptic/openapi-utilities';
import {
  validateOpenApiV3Document,
  filePathToGitPath,
  JsonSchemaSourcemap,
  parseOpenAPIFromRepoWithSourcemap,
  ParseOpenAPIResult,
  parseOpenAPIWithSourcemap,
  denormalize,
  loadYaml,
} from '@useoptic/openapi-io';
import { OpticCliConfig, VCS } from '../config';
import * as Git from './git-utils';
import { OPTIC_EMPTY_SPEC_KEY } from '../constants';

const exec = promisify(callbackExec);

export type ParseResultContext = {
  vcs: 'git';
  sha: string;
  effective_at?: Date;
  name: string;
  email: string;
  message: string;
} | null;

export type ParseResult = ParseOpenAPIResult & {
  isEmptySpec: boolean;
  from: 'git' | 'file' | 'url' | 'empty';
  context: ParseResultContext;
};

type SpecFromInput =
  | {
      from: 'file';
      filePath: string;
    }
  | {
      from: 'git';
      branch: string;
      name: string;
    }
  | {
      from: 'empty';
      value: OpenAPIV3.Document;
    }
  | {
      from: 'url';
      url: string;
    };

export function parseSpecVersion(raw?: string | null): SpecFromInput {
  raw = raw ?? 'null:';
  let isUrl = false;

  try {
    new URL(raw);
    isUrl = true;
  } catch (e) {}

  if (raw === 'null:') {
    return {
      from: 'empty',
      value: {
        ...defaultEmptySpec,
        [OPTIC_EMPTY_SPEC_KEY]: true,
      } as OpenAPIV3.Document,
    };
  } else if (isUrl) {
    return {
      from: 'url',
      url: raw,
    };
  } else if (
    raw.includes(':') &&
    !(raw.startsWith('C:') || raw.startsWith('D:'))
  ) {
    const index = raw.indexOf(':');
    const rev = raw.substring(0, index);
    const name = raw.substring(index + 1);

    return {
      from: 'git',
      name: name.startsWith('/') ? name.substring(1) : name,
      branch: rev,
    };
  } else {
    return {
      from: 'file',
      filePath: raw,
    };
  }
}

// Loads spec without dereferencing
<<<<<<< HEAD
export async function loadRaw(
  filePathOrRef: string
): Promise<OpenAPIV3.Document> {
  const input = parseSpecVersion(filePathOrRef);
=======
export async function loadRaw(opticRef: string): Promise<any> {
  const input = parseSpecVersion(opticRef);
  let format: 'json' | 'yml' | 'unknown';
>>>>>>> 69b7c253
  let rawString: string;
  if (input.from === 'file') {
    rawString = await fs.readFile(opticRef, 'utf-8');
    format = /\.json$/i.test(opticRef) ? 'json' : 'yml';
  } else if (input.from === 'git') {
    rawString = await Git.gitShow(input.branch, input.name);
    format = /\.json$/i.test(opticRef) ? 'json' : 'yml';
  } else if (input.from === 'url') {
    rawString = await fetch(input.url).then((res) => res.text());
    format = 'unknown';
  } else {
    return input.value;
  }

  if (format === 'unknown') {
    // try json, then yml
    try {
      return JSON.parse(rawString);
    } catch (e) {
      return loadYaml(rawString);
    }
  } else {
    try {
      return /\.json$/i.test(opticRef)
        ? JSON.parse(rawString)
        : loadYaml(rawString);
    } catch (e) {
      if (e instanceof Error) {
        if (rawString.match(/x-optic-url/)) {
          e['probablySpec'] = true;
        }
      }

      throw e;
    }
  }
}

async function parseSpecAndDereference(
  filePathOrRef: string | undefined,
  config: OpticCliConfig
): Promise<ParseResult> {
  const workingDir = process.cwd();
  const input = parseSpecVersion(filePathOrRef);

  switch (input.from) {
    case 'empty': {
      const emptySpecName = 'empty.json';
      const sourcemap = new JsonSchemaSourcemap(emptySpecName);
      sourcemap.addFileIfMissingFromContents(
        emptySpecName,
        JSON.stringify(input.value, null, 2),
        0
      );

      return {
        jsonLike: input.value,
        sourcemap,
        from: 'empty',
        isEmptySpec: true,
        context: null,
      };
    }
    case 'git': {
      if (config.vcs?.type !== VCS.Git) {
        throw new Error(`${workingDir} is not a git repo`);
      }

      const sha = await Git.resolveGitRef(input.branch);
      const commitMeta = await Git.commitMeta(sha);

      return {
        ...(await parseOpenAPIFromRepoWithSourcemap(
          input.name,
          config.root,
          input.branch
        )),
        from: 'git',
        isEmptySpec: false,
        context: {
          vcs: 'git',
          sha,
          effective_at: commitMeta.date,
          name: commitMeta.name,
          email: commitMeta.email,
          message: commitMeta.message,
        },
      };
    }
    case 'url': {
      const parseResult = await parseOpenAPIWithSourcemap(input.url);
      return {
        ...parseResult,
        from: 'url',
        isEmptySpec: false,
        context: null,
      };
    }
    case 'file':
      let context: ParseResultContext = null;
      const parseResult = await parseOpenAPIWithSourcemap(
        path.resolve(workingDir, input.filePath)
      );

      if (
        config.vcs?.type === VCS.Git &&
        !specHasUncommittedChanges(parseResult.sourcemap, config.vcs.diffSet)
      ) {
        const commitMeta = await Git.commitMeta(config.vcs.sha);

        context = {
          vcs: 'git',
          sha: config.vcs.sha,
          effective_at: commitMeta.date,
          name: commitMeta.name,
          email: commitMeta.email,
          message: commitMeta.message,
        };
      }

      return {
        ...parseResult,
        from: 'file',
        isEmptySpec: false,
        context,
      };
  }
}

function validateAndDenormalize(
  parseResult: ParseResult,
  options: {
    strict: boolean;
    denormalize: boolean;
  }
): ParseResult {
  validateOpenApiV3Document(parseResult.jsonLike, parseResult.sourcemap, {
    strictOpenAPI: options.strict,
  });

  return options.denormalize ? denormalize(parseResult) : parseResult;
}

// Optic ref supports
// - file paths (`./specs/openapi.yml`)
// - git paths (`git:main`)
// - public urls (`https://example.com/my-openapi-spec.yml`)
// - empty files (`null:`)
// - (in the future): cloud tags (`cloud:apiId@tag`)
export const loadSpec = async (
  opticRef: string | undefined,
  config: OpticCliConfig,
  options: {
    strict: boolean;
    denormalize: boolean;
  }
): Promise<ParseResult> => {
  const file = await parseSpecAndDereference(opticRef, config);

  return validateAndDenormalize(file, options);
};

export const parseFilesFromRef = async (
  filePath: string,
  base: string,
  rootGitPath: string,
  config: OpticCliConfig,
  options: {
    denormalize: boolean;
    headStrict: boolean;
  }
): Promise<{
  baseFile: ParseResult;
  headFile: ParseResult;
  pathFromGitRoot: string;
}> => {
  const absolutePath = path.resolve(filePath);
  const gitFileName = filePathToGitPath(rootGitPath, filePath);
  const fileExistsOnBasePromise = exec(`git show ${base}:${gitFileName}`)
    .then(() => true)
    .catch(() => false);
  const fileExistsOnHeadPromise = fs
    .access(absolutePath)
    .then(() => true)
    .catch(() => false);

  const [existsOnBase, existsOnHead] = await Promise.all([
    fileExistsOnBasePromise,
    fileExistsOnHeadPromise,
  ]);

  return {
    baseFile: await parseSpecAndDereference(
      existsOnBase ? `${base}:${gitFileName}` : undefined,
      config
    ).then((file) => {
      return validateAndDenormalize(file, {
        denormalize: options.denormalize,
        strict: false,
      });
    }),
    headFile: await parseSpecAndDereference(
      existsOnHead ? absolutePath : undefined,
      config
    ).then((file) => {
      return validateAndDenormalize(file, {
        denormalize: options.denormalize,
        strict: options.headStrict,
      });
    }),
    pathFromGitRoot: gitFileName,
  };
};

export const specHasUncommittedChanges = (
  sourcemap: JsonSchemaSourcemap,
  diffSet: Set<string>
): boolean => {
  // resolve absolute paths - in this case, if the path refers to a url or git ref, we don't care about it
  // since its outside of the current working directory
  const specFiles = sourcemap.files.map((f) => path.resolve(f.path));
  return specFiles.some((f) => diffSet.has(f));
};<|MERGE_RESOLUTION|>--- conflicted
+++ resolved
@@ -98,16 +98,9 @@
 }
 
 // Loads spec without dereferencing
-<<<<<<< HEAD
-export async function loadRaw(
-  filePathOrRef: string
-): Promise<OpenAPIV3.Document> {
-  const input = parseSpecVersion(filePathOrRef);
-=======
-export async function loadRaw(opticRef: string): Promise<any> {
+export async function loadRaw(opticRef: string): Promise<OpenAPIV3.Document> {
   const input = parseSpecVersion(opticRef);
   let format: 'json' | 'yml' | 'unknown';
->>>>>>> 69b7c253
   let rawString: string;
   if (input.from === 'file') {
     rawString = await fs.readFile(opticRef, 'utf-8');
