import fs from 'node:fs/promises';
import fetch from 'node-fetch';
import path from 'path';
import { promisify } from 'util';
import { exec as callbackExec } from 'child_process';
import {
  FlatOpenAPIV2,
  FlatOpenAPIV3,
  FlatOpenAPIV3_1,
  OpenAPIV2,
  OpenAPIV3,
} from '@useoptic/openapi-utilities';
import {
  validateSwaggerV2Document,
  validateOpenApiV3Document,
  filePathToGitPath,
  parseOpenAPIFromRepoWithSourcemap,
  ParseOpenAPIResult,
  parseOpenAPIWithSourcemap,
  denormalize,
  loadYaml,
  checkOpenAPIVersion,
} from '@useoptic/openapi-io';
import { OpticCliConfig, VCS } from '../config';
import * as Git from './git-utils';
import { createNullSpec, createNullSpecSourcemap } from './specs';
import { OpticBackendClient } from '../client';
import { logger } from '../logger';

const exec = promisify(callbackExec);

export type ParseResultContext =
  | {
      vcs: 'git';
      sha: string;
      effective_at?: Date;
      name: string;
      email: string;
      message: string;
    }
  | {
      vcs: 'cloud';
      specId: string;
    }
  | null;

export type ParseResult =
  | (ParseOpenAPIResult<FlatOpenAPIV2.Document> & {
      isEmptySpec: boolean;
      from: 'git' | 'file' | 'url' | 'empty' | 'cloud';
      fileContext: SpecFromInput;
      version: '2.x.x';
      context: ParseResultContext;
    })
  | (ParseOpenAPIResult<FlatOpenAPIV3.Document> & {
      isEmptySpec: boolean;
      from: 'git' | 'file' | 'url' | 'empty' | 'cloud';
      fileContext: SpecFromInput;
      version: '3.0.x';
      context: ParseResultContext;
    })
  | (ParseOpenAPIResult<FlatOpenAPIV3_1.Document> & {
      isEmptySpec: boolean;
      from: 'git' | 'file' | 'url' | 'empty' | 'cloud';
      fileContext: SpecFromInput;
      version: '3.1.x';
      context: ParseResultContext;
    });

type SpecFromInput =
  | {
      from: 'cloud';
      apiId: string;
      tag: string;
    }
  | {
      from: 'file';
      filePath: string;
    }
  | {
      from: 'git';
      branch: string;
      name: string;
    }
  | {
      from: 'empty';
    }
  | {
      from: 'url';
      url: string;
    };

function isWindowsDrivePath(raw: string) {
  // matches windows drive paths (C:\... or d:\...)
  return /^[a-zA-Z]:\\/.test(raw);
}

export function parseOpticRef(raw?: string | null): SpecFromInput {
  raw = raw ?? 'null:';
  let isUrl = false;
  const maybeCloudMatch = raw.match(/^cloud:(?<apiId>.+)@(?<tag>.+)$/);

  try {
    const url = new URL(raw);
    // should also check that the protocol is http or https, we won't support anything else
    isUrl = url.protocol === 'http:' || url.protocol === 'https:';
  } catch (e) {}

  if (raw === 'null:') {
    return {
      from: 'empty',
    };
  } else if (isUrl) {
    return {
      from: 'url',
      url: raw,
    };
  } else if (maybeCloudMatch?.groups?.apiId && maybeCloudMatch?.groups?.tag) {
    return {
      from: 'cloud',
      apiId: maybeCloudMatch.groups.apiId,
      tag: maybeCloudMatch.groups.tag,
    };
  } else if (raw.includes(':') && !isWindowsDrivePath(raw)) {
    const index = raw.indexOf(':');
    const rev = raw.substring(0, index);
    const name = raw.substring(index + 1);

    return {
      from: 'git',
      name: name.startsWith('/') ? name.substring(1) : name,
      branch: rev,
    };
  } else {
    return {
      from: 'file',
      filePath: raw,
    };
  }
}

// Loads spec without dereferencing
export async function loadRaw(
  opticRef: string,
  config: { client: OpticBackendClient }
): Promise<OpenAPIV2.Document | OpenAPIV3.Document> {
  const input = parseOpticRef(opticRef);
  let format: 'json' | 'yml' | 'unknown';
  let rawString: string;
  if (input.from === 'file') {
    rawString = await fs.readFile(opticRef, 'utf-8');
    format = /\.json$/i.test(opticRef) ? 'json' : 'yml';
  } else if (input.from === 'git') {
    rawString = await Git.gitShow(input.branch, input.name);
    format = /\.json$/i.test(opticRef) ? 'json' : 'yml';
  } else if (input.from === 'url') {
    rawString = await fetch(input.url).then((res) => res.text());
    format = 'unknown';
  } else if (input.from === 'cloud') {
    throw new Error('cloud refs are not supported');
  } else {
    return createNullSpec();
  }

  if (rawString === '') {
    throw new Error('file is empty');
  }

  if (format === 'unknown') {
    // try json, then yml
    try {
      return JSON.parse(rawString);
    } catch (e) {
      return loadYaml(rawString);
    }
  } else {
    try {
      return /\.json$/i.test(opticRef)
        ? JSON.parse(rawString)
        : loadYaml(rawString);
    } catch (e) {
      if (e instanceof Error) {
        if (rawString.match(/x-optic-url/)) {
          e['probablySpec'] = true;
        }
      }

      throw e;
    }
  }
}

async function parseSpecAndDereference(
  filePathOrRef: string | undefined,
  config: OpticCliConfig
): Promise<ParseResult> {
  const workingDir = process.cwd();
  const input = parseOpticRef(filePathOrRef);

  switch (input.from) {
    case 'empty': {
      const spec = createNullSpec();
      const sourcemap = createNullSpecSourcemap(spec);
      return {
        jsonLike: spec,
        fileContext: input,
        sourcemap,
        from: 'empty',
        version: '3.0.x',
        isEmptySpec: true,
        context: null,
      };
    }
    case 'cloud': {
<<<<<<< HEAD
      throw new Error('cloud refs are not supported');
=======
      // try fetch from cloud, if 404 return an error
      // todo handle empty spec case
      const { jsonLike, sourcemap, spec } = await downloadSpec(
        { apiId: input.apiId, tag: input.tag },
        config
      );
      return {
        jsonLike,
        fileContext: input,
        sourcemap,
        version: checkOpenAPIVersion(jsonLike),
        from: 'cloud',
        isEmptySpec: false,
        context: {
          vcs: 'cloud',
          specId: spec.id,
        },
      } as ParseResult;
>>>>>>> db947f42
    }
    case 'git': {
      if (config.vcs?.type !== VCS.Git) {
        throw new Error(`${workingDir} is not a git repo`);
      }

      const sha = await Git.resolveGitRef(input.branch);
      const commitMeta = await Git.commitMeta(sha);
      const parseResult = await parseOpenAPIFromRepoWithSourcemap(
        input.name,
        config.root,
        input.branch,
        {
          externalRefHeaders: config.external_refs?.resolve_headers ?? [],
        }
      );

      return {
        ...parseResult,
        version: checkOpenAPIVersion(parseResult.jsonLike),
        from: 'git',
        fileContext: input,
        isEmptySpec: false,
        context: {
          vcs: 'git',
          sha,
          effective_at: commitMeta.date,
          name: commitMeta.name,
          email: commitMeta.email,
          message: commitMeta.message,
        },
      } as ParseResult;
    }
    case 'url': {
      const parseResult = await parseOpenAPIWithSourcemap(input.url, {
        externalRefHeaders: config.external_refs?.resolve_headers ?? [],
      });
      return {
        ...parseResult,
        version: checkOpenAPIVersion(parseResult.jsonLike),
        fileContext: input,
        from: 'url',
        isEmptySpec: false,
        context: null,
      } as ParseResult;
    }
    case 'file':
      let context: ParseResultContext = null;
      const parseResult = await parseOpenAPIWithSourcemap(
        path.resolve(workingDir, input.filePath),
        {
          externalRefHeaders: config.external_refs?.resolve_headers ?? [],
        }
      );

      if (config.vcs?.type === VCS.Git) {
        const commitMeta = await Git.commitMeta(config.vcs.sha);

        context = {
          vcs: 'git',
          sha: config.vcs.sha,
          effective_at: commitMeta.date,
          name: commitMeta.name,
          email: commitMeta.email,
          message: commitMeta.message,
        };
      }

      return {
        ...parseResult,
        fileContext: input,
        version: checkOpenAPIVersion(parseResult.jsonLike),
        from: 'file',
        isEmptySpec: false,
        context,
      } as ParseResult;
  }
}

function validateAndDenormalize(
  parseResult: ParseResult,
  options: {
    strict: boolean;
    denormalize: boolean;
  }
): ParseResult {
  if (parseResult.version === '2.x.x') {
    validateSwaggerV2Document(parseResult.jsonLike, parseResult.sourcemap, {
      strictOpenAPI: options.strict,
    });
  } else if (
    parseResult.version === '3.0.x' ||
    parseResult.version === '3.1.x'
  ) {
    validateOpenApiV3Document(parseResult.jsonLike, parseResult.sourcemap, {
      strictOpenAPI: options.strict,
    });
  } else {
    throw new Error('unrecognized version');
  }
  const warnings = [];
  const result = options.denormalize
    ? denormalize(parseResult, parseResult.version, warnings)
    : parseResult;
  if (warnings.length !== 0) logger.warn(...warnings);

  return result;
}

// Optic ref supports
// - file paths (`./specs/openapi.yml`)
// - git paths (`git:main`)
// - public urls (`https://example.com/my-openapi-spec.yml`)
// - empty files (`null:`)
// - cloud tags (`cloud:apiId@tag`)
export const loadSpec = async (
  opticRef: string | undefined,
  config: OpticCliConfig,
  options: {
    strict: boolean;
    denormalize: boolean;
  }
): Promise<ParseResult> => {
  const file = await parseSpecAndDereference(opticRef, config);

  return validateAndDenormalize(file, options);
};

export const parseFilesFromRef = async (
  filePath: string,
  base: string,
  rootGitPath: string,
  config: OpticCliConfig,
  options: {
    denormalize: boolean;
    headStrict: boolean;
  }
): Promise<{
  baseFile: ParseResult;
  headFile: ParseResult;
  pathFromGitRoot: string;
}> => {
  await Git.assertRefExists(base);
  const gitFileName = filePathToGitPath(rootGitPath, filePath);
  const existsOnBase = await exec(`git show ${base}:${gitFileName}`)
    .then(() => true)
    .catch(() => false);

  return {
    baseFile: await parseSpecAndDereference(
      existsOnBase ? `${base}:${gitFileName}` : undefined,
      config
    ).then((file) => {
      return validateAndDenormalize(file, {
        denormalize: options.denormalize,
        strict: false,
      });
    }),
    headFile: await parseSpecAndDereference(filePath, config).then((file) => {
      return validateAndDenormalize(file, {
        denormalize: options.denormalize,
        strict: options.headStrict,
      });
    }),
    pathFromGitRoot: gitFileName,
  };
};<|MERGE_RESOLUTION|>--- conflicted
+++ resolved
@@ -212,28 +212,7 @@
       };
     }
     case 'cloud': {
-<<<<<<< HEAD
       throw new Error('cloud refs are not supported');
-=======
-      // try fetch from cloud, if 404 return an error
-      // todo handle empty spec case
-      const { jsonLike, sourcemap, spec } = await downloadSpec(
-        { apiId: input.apiId, tag: input.tag },
-        config
-      );
-      return {
-        jsonLike,
-        fileContext: input,
-        sourcemap,
-        version: checkOpenAPIVersion(jsonLike),
-        from: 'cloud',
-        isEmptySpec: false,
-        context: {
-          vcs: 'cloud',
-          specId: spec.id,
-        },
-      } as ParseResult;
->>>>>>> db947f42
     }
     case 'git': {
       if (config.vcs?.type !== VCS.Git) {
