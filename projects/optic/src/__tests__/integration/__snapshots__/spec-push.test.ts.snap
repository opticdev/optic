--- conflicted
+++ resolved
@@ -3,13 +3,8 @@
 exports[`optic spec push can push a spec to a repo 1`] = `
 "Automatically adding the git sha git:COMMIT-HASH and branch gitbranch:master as tags 
 
-<<<<<<< HEAD
-Uploading spec for api at https://app.useoptic.com/organizations/org-id/apis/api-id with tags env:production, the-favorite-api, git:COMMIT-HASH, git:master
+Uploading spec for api at https://app.useoptic.com/organizations/org-id/apis/api-id with tags env:production, the-favorite-api, git:COMMIT-HASH, gitbranch:master
 Succesfully uploaded spec to Optic. View the spec here http://localhost:3000/organizations/org-id/specs/spec-id
-=======
-Uploading spec for api todo get optic id from url with tags env:production, the-favorite-api, git:COMMIT-HASH, gitbranch:master
-Succesfully uploaded spec to Optic. View the spec here TODODODODOO
->>>>>>> ddbb45a1
 "
 `;
 
