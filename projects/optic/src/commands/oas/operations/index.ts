import { CapturedInteraction } from '../captures';
import { OpenAPIV3 } from '../specs';
import { jsonPointerHelpers } from '@useoptic/json-pointer-helpers';
import invariant from 'ts-invariant';
import MIMEType from 'whatwg-mimetype';

export { DocumentedInteractions } from './streams/documented-interactions';
export { OperationPatches } from './streams/patches';
export { OperationPatch } from './patches';
export { UndocumentedOperations } from './streams/undocumented';

export interface Operation extends OpenAPIV3.OperationObject {
  pathPattern: string;
  method: OpenAPIV3.HttpMethods;

  requestBody?: OpenAPIV3.RequestBodyObject;
  responses: { [code: string]: OpenAPIV3.ResponseObject };
}

export class Operation {
  static fromOperationObject(
    pathPattern: string,
    method: OpenAPIV3.HttpMethods,
    operation: OpenAPIV3.OperationObject
  ): Operation {
    const requestBody = operation.requestBody;
    invariant(
      !requestBody || isNotReferenceObject(requestBody),
      `operation expected to not have any references, found in request body, pathPattern=${pathPattern} method=${method}`
    );

    const responses = Object.fromEntries(
      Object.entries(operation.responses).map(([code, response]) => {
        invariant(
          isNotReferenceObject(response),
          `operation expected to not have any reference, found in response, statusCode=${code} pathPattern=${pathPattern} method=${method}`
        );
        return [code, response];
      })
    );

    return {
      pathPattern,
      method,
      ...operation,
      requestBody,
      responses,
    };
  }

  static isHttpMethod(method: string): method is OpenAPIV3.HttpMethods {
    return !!Object.values(HttpMethods).find((m) => m === method);
  }
}

export enum UndocumentedOperationType {
  MissingMethod = 'missing-method',
  MissingPath = 'missing-path',
  MissingPathParameter = 'missing-path-parameter',
}

export type UndocumentedOperation = {
  type: UndocumentedOperationType;
  pathPattern: string;
} & (
  | {
      type: UndocumentedOperationType.MissingMethod;
      specPath: string;
      method: OpenAPIV3.HttpMethods;
    }
  | {
      type: UndocumentedOperationType.MissingPath;
      specPath: string;
      methods: OpenAPIV3.HttpMethods[];
      pathParameters: string[];
    }
  | {
      type: UndocumentedOperationType.MissingPathParameter;
      parameters: OpenAPIV3.ParameterObject[] | null;
      specPath: string;
      parameterName: string;
    }
);

export enum PathComponentKind {
  Literal = 'literal',
  Template = 'template',
}

export interface PathComponent {
  kind: PathComponentKind;
  name: string;
}

export class PathComponent {
  static isTemplate(
    component: PathComponent
  ): component is PathComponent & { kind: PathComponentKind.Template } {
    return component.kind === PathComponentKind.Template;
  }
}

export interface PathComponents extends Array<PathComponent> {}

const fragmentPattern = /{(.+)}/;
export class PathComponents {
  static fromPath(path: string): PathComponents {
    /*
    Copied from https://github.com/stoplightio/prism/blob/0ad49235879ad4f7fcafa7b5badcb763b0c37a6a/packages/http/src/router/matchPath.ts
    under https://github.com/stoplightio/prism/blob/master/LICENSE
   */
<<<<<<< HEAD
    if (path.length === 0 || !path.startsWith('/')) {
      return [];
=======
    if (!path.startsWith('/')) {
      path = `/${path};`;
>>>>>>> 4a836b78
    }
    return path
      .split('/')
      .slice(1)
      .map(decodePathFragment)
      .map((fragment) => {
        const templateName = fragment.match(fragmentPattern);

        return templateName
          ? {
              kind: PathComponentKind.Template,
              name: templateName[1],
            }
          : {
              kind: PathComponentKind.Literal,
              name: fragment,
            };
      });
  }
}

function decodePathFragment(pathFragment: string) {
  try {
    return pathFragment && decodeURIComponent(pathFragment);
  } catch (_) {
    return pathFragment;
  }
}

export interface DocumentedInteraction {
  interaction: CapturedInteraction;
  operation: Operation;
  specJsonPath: string;
}

export class DocumentedInteraction {
  static updateOperation(
    self: DocumentedInteraction,
    spec: OpenAPIV3.Document
  ) {
    let operationObject = jsonPointerHelpers.get(spec, self.specJsonPath) as
      | OpenAPIV3.OperationObject
      | undefined;
    invariant(
      operationObject,
      'operation object has to exist in spec to update operation of DocumentationInteraction'
    );

    return {
      ...self,
      operation: Operation.fromOperationObject(
        self.operation.pathPattern,
        self.operation.method,
        operationObject
      ),
    };
  }
}

const HttpMethods = OpenAPIV3.HttpMethods;
export { HttpMethods };
export type HttpMethod = OpenAPIV3.HttpMethods;

export function findResponse(
  { responses }: Pick<Operation, 'responses'>,
  statusCode: string
): [OpenAPIV3.ResponseObject, string] | null {
  let exactMatch: [OpenAPIV3.ResponseObject, string] | null = null;
  let rangeMatch: [OpenAPIV3.ResponseObject, string] | null = null;
  let defaultMatch: [OpenAPIV3.ResponseObject, string] | null = null;

  // oldskool for loop, because no object.find and work arounds are messy
  for (let [code, response] of Object.entries(responses)) {
    if (code === statusCode) {
      exactMatch = [response, code];
      break; // exact match found, so we can stop looking
    }

    if (
      !rangeMatch &&
      statusRangePattern.test(statusCode) &&
      statusCode.substring(0, 1) === code.substring(0, 1)
    ) {
      rangeMatch = [response, code];
      continue;
    }

    if (!defaultMatch && code === 'default') {
      defaultMatch = [response, code];
    }

    if (exactMatch && rangeMatch && defaultMatch) break;
  }

  return exactMatch || rangeMatch || defaultMatch;
}

export function findBody(
  bodyObject: {
    content?: { [media: string]: OpenAPIV3.MediaTypeObject };
  },
  contentType?: string | null
): [OpenAPIV3.MediaTypeObject, string] | null {
  if (!contentType) return null;
  if (!bodyObject.content) return null;

  let parsedType = MIMEType.parse(contentType);
  if (!parsedType) return null;
  let normalizedType = parsedType.toString();

  let exactMatch: [OpenAPIV3.MediaTypeObject, string] | null = null;
  let essenceMatch: [OpenAPIV3.MediaTypeObject, string] | null = null;
  let typeRangeMatch: [OpenAPIV3.MediaTypeObject, string] | null = null;
  let rangeMatch: [OpenAPIV3.MediaTypeObject, string] | null = null;

  for (let [rawType, media] of Object.entries(bodyObject.content)) {
    let type = new MIMEType(rawType);
    let normalized = type.toString();

    if (type.toString() === normalizedType) {
      exactMatch = [media, rawType];
      break; // exact match found, lets stop looking
    }

    if (!essenceMatch && type.essence === parsedType.essence) {
      essenceMatch = [media, rawType];
      continue;
    }

    if (
      !typeRangeMatch &&
      type.type === parsedType.type &&
      type.subtype === '*'
    ) {
      typeRangeMatch = [media, rawType];
    }

    if (!rangeMatch && type.type === '*' && type.subtype === '*') {
      rangeMatch = [media, rawType];
    }

    if (exactMatch && essenceMatch && typeRangeMatch && rangeMatch) break;
  }

  return exactMatch || essenceMatch || typeRangeMatch || rangeMatch;
}

export const statusRangePattern = /[245]xx/;

const isNotReferenceObject = <T extends {}>(
  maybeReference: T | OpenAPIV3.ReferenceObject
): maybeReference is Exclude<T, OpenAPIV3.ReferenceObject> => {
  return !('$ref' in maybeReference);
};<|MERGE_RESOLUTION|>--- conflicted
+++ resolved
@@ -109,13 +109,8 @@
     Copied from https://github.com/stoplightio/prism/blob/0ad49235879ad4f7fcafa7b5badcb763b0c37a6a/packages/http/src/router/matchPath.ts
     under https://github.com/stoplightio/prism/blob/master/LICENSE
    */
-<<<<<<< HEAD
-    if (path.length === 0 || !path.startsWith('/')) {
-      return [];
-=======
     if (!path.startsWith('/')) {
       path = `/${path};`;
->>>>>>> 4a836b78
     }
     return path
       .split('/')
