--- conflicted
+++ resolved
@@ -15,11 +15,7 @@
   findResponse,
   findBody,
 } from '../../operations';
-<<<<<<< HEAD
-import { logger } from '../../../../logger';
-=======
 import { CapturedBody } from '../../../capture/sources/body';
->>>>>>> 681f0d9b
 
 export type { DocumentedBody };
 
@@ -108,6 +104,7 @@
     const capturedStatusCode = interaction.response
       ? parseInt(interaction.response.statusCode, 10)
       : null;
+
     if (
       interaction.request.body &&
       (!capturedStatusCode ||
@@ -121,10 +118,9 @@
       let decodedBodyResult = await decodeCapturedBody(capturedBody);
       if (decodedBodyResult.err) {
         console.warn(
-          'Could not decode request body of captured interaction:',
+          'Could not decode body of captured interaction:',
           decodedBodyResult.val
         );
-        logger.debug('Failing interaction: ' + JSON.stringify(interaction));
       } else if (capturedContentType) {
         let [, matchedContentType] = (operation.requestBody &&
           findBody(operation.requestBody, capturedContentType)) || [null, null];
@@ -190,10 +186,9 @@
       let decodedBodyResult = await decodeCapturedBody(capturedBody);
       if (decodedBodyResult.err) {
         console.warn(
-          'Could not decode response body of captured interaction:',
+          'Could not decode body of captured interaction:',
           decodedBodyResult.val
         );
-        logger.debug('Failing interaction: ' + JSON.stringify(interaction));
       } else if (capturedContentType && matchedResponse) {
         let [response, statusCode] = matchedResponse;
         let [, matchedContentType] = findBody(
