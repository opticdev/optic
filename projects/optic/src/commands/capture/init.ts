--- conflicted
+++ resolved
@@ -34,24 +34,15 @@
           # Optional: default 4
           request_concurrency: 4
         server:
-<<<<<<< HEAD
           # The command to run your server.
           # Optional: If omitted, Optic assumes the server is running or started elsewhere.
-=======
-          # a command to run your server
-          # optional. if omitted Optic assumes the server is running or started elsewhere
->>>>>>> a5c0bf33
           command: your-server-command
           # The url where your server can be reached once running.
           # Required: Can be overridden with '--server-override'.
           url: http://localhost:8080
-<<<<<<< HEAD
           # A readiness endpoint for Optic to validate before sending requests.
           # Optional: If omitted, perform no readiness checking.
-=======
-          # a readiness endpoint for Optic to validate before sending requests
-          # optional. if omitted perform no readiness checking.
->>>>>>> a5c0bf33
+
           ready_endpoint: /
           # The interval to check 'ready_endpoint', in ms.
           # Optional: default: 1000
