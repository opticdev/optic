--- conflicted
+++ resolved
@@ -27,13 +27,10 @@
 import { captureV1 } from '../oas/capture';
 import { getCaptureStorage, GroupedCaptures } from './storage';
 import { loadSpec } from '../../utils/spec-loaders';
-<<<<<<< HEAD
 import { consumeDocumentedInteractions } from './interactions/consume-documented';
 import { ApiCoverageCounter } from '../oas/coverage/api-coverage';
 import chalk from 'chalk';
-=======
 import { commandSplitter } from '../../utils/capture';
->>>>>>> 1d6b8fe1
 
 const indent = (n: number) => '  '.repeat(n);
 const wait = (time: number) =>
@@ -281,11 +278,20 @@
     for await (const har of harEntries) {
       count++;
       captures.addHar(har);
-      logger.debug(`Captured ${har.request.url}`);
-    }
+      logger.debug(
+        `Captured ${har.request.method.toUpperCase()} ${har.request.url}`
+      );
+    }
+    logger.info(`${count} requests captured`);
+    if (errors.length > 0) {
+      logger.error('finished with errors:');
+      errors.forEach((error, index) => {
+        logger.error(`${index}:\n${error}`);
+      });
+    }
+
     await captures.writeHarFiles();
 
-<<<<<<< HEAD
     const coverage = new ApiCoverageCounter(spec.jsonLike);
     // Handle interactions for documented endpoints first
     for (const {
@@ -339,18 +345,9 @@
         )
       );
     }
-=======
-    logger.info(`${count} requests captured`);
-    if (errors.length > 0) {
-      logger.error('finished with errors:');
-      errors.forEach((error, index) => {
-        logger.error(`${index}:\n${error}`);
-      });
-    }
 
     // TODO start running endpoint by endpoint of captures
     // run update or verify
->>>>>>> 1d6b8fe1
   };
 
 async function createOpenAPIFile(filePath: string): Promise<boolean> {
