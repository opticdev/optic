import chalk from 'chalk';
import { Command, Option } from 'commander';
import path from 'path';
import fs from 'node:fs/promises';
import fsNonPromise from 'node:fs';

import { isJson, isYaml, writeYaml } from '@useoptic/openapi-io';
import ora from 'ora';
import { CoverageNode, OperationCoverage } from '@useoptic/openapi-utilities';
import { errorHandler } from '../../error-handler';

import { createNewSpecFile } from '../../utils/specs';
import { logger } from '../../logger';
import { OpticCliConfig, VCS } from '../../config';
import { clearCommand } from '../oas/capture-clear';
import { captureV1 } from '../oas/capture';

import { getCaptureStorage } from './storage';
import { loadSpec, specHasUncommittedChanges } from '../../utils/spec-loaders';
import { ApiCoverageCounter } from './coverage/api-coverage';
import { specToOperations } from './operations/queries';
import { HarEntries } from './sources/har';
import {
  addIgnorePaths,
  documentNewEndpoint,
  promptUserForPathPattern,
  diffExistingEndpoint,
} from './actions';
import { captureRequestsFromProxy } from './actions/captureRequests';
import { PostmanCollectionEntries } from './sources/postman';
import { CapturedInteractions } from './sources/captured-interactions';
import * as AT from '../oas/lib/async-tools';
<<<<<<< HEAD
import { initCaptureConfig } from './init';
=======
import { GroupedCaptures } from './interactions/grouped-interactions';
import { OPTIC_URL_KEY } from '../../constants';
import { getApiFromOpticUrl } from '../../utils/cloud-urls';
import { uploadCoverage } from './actions/upload-coverage';
>>>>>>> f4a0f297

const indent = (n: number) => '  '.repeat(n);

export function registerCaptureCommand(cli: Command, config: OpticCliConfig) {
  const command = new Command('capture');

  command.addCommand(clearCommand());

  command
    .argument('<openapi-file>', 'an OpenAPI spec file to add an operation to')
    .argument(
      '[target-url]',
      'the url to capture (deprecated, use optic.yml configuration instead)'
    )
    .description('capture traffic using the configuration in optic.yml')
    .option(
      '--proxy-port <proxy-port>',
      'specify the port the proxy should be running on'
    )
    .addOption(
      new Option(
        '-u, --update [mode]',
        'update the OpenAPI spec to match the traffic. specify the mode to change the update behavior on how to handle undocumented endpoints (endpoints not in your spec). \
 documented will only update documented endpoints. interactive will prompt you for new endpoint paths. automatic will guess the correct path'
      )
        .preset('documented')
        .choices(['interactive', 'automatic', 'documented'])
    )
    .option(
      '--postman  <postman-collection-file>',
      'path to postman collection'
    )
    .option('--har <har-file>', 'path to har file (v1.2, v1.3)')
    .addOption(
      new Option(
        '-s, --server-override <url>',
        'Skip executing `capture[].server.command` and forward proxy traffic to this URL instead'
      )
    )
<<<<<<< HEAD
    .option('--init', 'Add a `capture` block to your Optic.yml')
    .option(
      '--stdout',
      'Use with --init to print the capture config to stdout instead of writing to optic.yml',
      false
    )
=======
    .option('--upload', 'upload coverage results to Optic Cloud', false)

>>>>>>> f4a0f297
    // TODO deprecate hidden options below
    .addOption(
      new Option(
        '--no-tls',
        'disable TLS support for --proxy and prevent generation of new CA certificates'
      ).hideHelp()
    )
    .addOption(
      new Option(
        '-r, --reverse-proxy',
        'run optic capture in reverse proxy mode - send traffic to a port that gets forwarded to your server'
      ).hideHelp()
    )
    .addOption(
      new Option(
        '--command <command>',
        'command to run with the http_proxy and http_proxy configured'
      ).hideHelp()
    )
    .addOption(
      new Option(
        '-d, --debug',
        `output debug information (on stderr). Use LOG_LEVEL env with 'debug', 'info' to increase verbosity`
      ).hideHelp()
    )
    .addOption(
      new Option('-o, --output <output>', 'file name for output').hideHelp()
    )
    .action(
      errorHandler(getCaptureAction(config, command), { command: 'capture' })
    );

  cli.addCommand(command);
}
type CaptureActionOptions = {
  init?: boolean;
  stdout?: boolean;
  proxyPort?: string;
  serverOverride?: string;
  postman?: string;
  har?: string;
  update?: 'documented' | 'interactive' | 'automatic';
  upload: boolean;
};

const getCaptureAction =
  (config: OpticCliConfig, command: Command) =>
  async (
    filePath: string,
    targetUrl: string | undefined,
    options: CaptureActionOptions
  ) => {
    // capture v1
    if (targetUrl !== undefined) {
      await captureV1(filePath, targetUrl, config, command);
      return;
    }

    if (options.init) {
      // no optic.yml is present but the command would attempt to write
      if (!config.configPath && !options.stdout) {
        logger.info(
          'This command would write to your optic.yml, but none was found. If you want to generate an optic.yml in this directory, run `optic beta capture openapi.yml --init --stdout > optic.yml`.'
        );
        return;
      }

      // don't write a capture block when it would be destructive
      if (
        config.capture &&
        Object.keys(config.capture).length !== 0 &&
        !options.stdout
      ) {
        logger.info(
          'Your optic.yml already contains a `capture` block with contents and this command would modify it. Make modifications to your capture config by editing optic.yml. If you want to see a complete capture block example, run `optic beta capture openapi.yml --init --stdout` instead.'
        );
        return;
      }

      initCaptureConfig(filePath, options.stdout!, config.configPath!);
      return;
    }

    const trafficDirectory = await setup(filePath);
    logger.debug(`Writing captured traffic to ${trafficDirectory}`);
    let spec = await loadSpec(filePath, config, {
      strict: false,
      denormalize: false,
    });
    const captures = new GroupedCaptures(
      trafficDirectory,
      specToOperations(spec.jsonLike).map((p) => ({
        ...p,
        path: p.pathPattern,
      }))
    );

    if (options.har) {
      try {
        const harEntries = HarEntries.fromReadable(
          fsNonPromise.createReadStream(options.har)
        );
        for await (const harOrErr of harEntries) {
          if (harOrErr.ok) {
            captures.addHar(harOrErr.val);
          }
        }
      } catch (e) {
        logger.error(chalk.red(`Error parsing ${options.har}`));
        logger.error(e);
        process.exitCode = 1;
        return;
      }
    } else if (options.postman) {
      const postmanEntryResults = PostmanCollectionEntries.fromReadable(
        fsNonPromise.createReadStream(options.postman)
      );
      let postmanEntries = AT.unwrapOr(postmanEntryResults, (err) => {});

      for await (const interaction of CapturedInteractions.fromPostmanCollection(
        postmanEntries
      )) {
        captures.addInteraction(interaction);
      }
    } else {
      const pathFromRoot = path.relative(config.root, path.resolve(filePath));
      const captureConfig = config.capture?.[pathFromRoot];

      // verify capture v2 config is present
      if (targetUrl !== undefined || captureConfig === undefined) {
        logger.error(`no capture config for ${filePath} was found`);
        config.isDefaultConfig
          ? logger.error('no optic.yml file was detected')
          : logger.error(
              `expected an capture config entry for ${pathFromRoot}`
            );
        // TODO log error and run capture init or something - tbd what the first use is
        process.exitCode = 1;
        return;
      }

      // verify that capture.requests or capture.requests_command is set
      if (!captureConfig.requests?.run && !captureConfig.requests?.send) {
        logger.error(
          `"requests.send" or "requests.run" must be specified in optic.yml`
        );
        process.exitCode = 1;
        return;
      }

      // verify port number is valid
      if (options.proxyPort && isNaN(Number(options.proxyPort))) {
        logger.error(
          `--proxy-port must be a number - received ${options.proxyPort}`
        );
        process.exitCode = 1;
        return;
      }

      const harEntries = await captureRequestsFromProxy(
        config,
        captureConfig,
        options
      );
      if (!harEntries) {
        // Error thrown where we don't have requests
        return;
      }
      for await (const har of harEntries) {
        captures.addHar(har);
        logger.debug(
          `Captured ${har.request.method.toUpperCase()} ${har.request.url}`
        );
      }
      await captures.writeHarFiles();
    }

    // update existing endpoints
    let hasAnyEndpointDiffs = false;
    const coverage = new ApiCoverageCounter(spec.jsonLike);
    // Handle interactions for documented endpoints first
    for (const {
      interactions,
      endpoint,
    } of captures.getDocumentedEndpointInteractions()) {
      const { path, method } = endpoint;
      const endpointText = `${method.toUpperCase()} ${path}`;
      const spinner = ora({ text: endpointText, color: 'blue' }).start();
      const { patchSummaries, hasDiffs } = await diffExistingEndpoint(
        interactions,
        spec,
        coverage,
        endpoint,
        options
      );
      hasAnyEndpointDiffs = hasAnyEndpointDiffs || hasDiffs;
      let endpointCoverage = coverage.coverage.paths[path][method];
      if (options.update) {
        // Since we flush each endpoint updates to disk, we should reload the spec to get the latest spec and sourcemap which we both use to generate the next set of patches
        spec = await loadSpec(filePath, config, {
          strict: false,
          denormalize: false,
        });
        const operation = spec.jsonLike.paths[path]?.[method];
        if (operation) {
          coverage.addEndpoint(operation, path, method, {
            newlyDocumented: true,
          });
          endpointCoverage = coverage.coverage.paths[path][method];
        }
        spinner.succeed(endpointText);
      } else {
        !hasDiffs ? spinner.succeed(endpointText) : spinner.fail(endpointText);
      }
      const summaryText = getSummaryText(endpointCoverage);
      summaryText && logger.info(indent(1) + summaryText);
      for (const patchSummary of patchSummaries) {
        logger.info(indent(1) + patchSummary);
      }
    }
    const endpointCounts = captures.counts();
    if (endpointCounts.total > 0 && endpointCounts.unmatched > 0) {
      const unmatchedEndpointsText = `${endpointCounts.unmatched} endpoint${
        endpointCounts.unmatched === 1 ? '' : 's'
      }`;
      if (endpointCounts.matched > 0) {
        logger.info(
          chalk.gray(
            `...and ${unmatchedEndpointsText} that did not receive traffic`
          )
        );
      } else {
        logger.info(
          chalk.gray(`${unmatchedEndpointsText} did not receive traffic`)
        );
      }
    }

    // document new endpoints
    if (options.update === 'interactive' || options.update === 'automatic') {
      logger.info('');
      logger.info(
        chalk.bold.gray('Learning path patterns for unmatched requests...')
      );
      const {
        interactions: filteredInteractions,
        ignorePaths: newIgnorePaths,
        endpointsToAdd,
      } = await promptUserForPathPattern(
        captures.getUndocumentedInteractions(),
        spec.jsonLike,
        { update: options.update }
      );

      logger.info(chalk.bold.gray('Documenting new operations:'));

      for (const endpoint of endpointsToAdd) {
        const { path, method } = endpoint;
        const endpointText = `${method.toUpperCase()} ${path}`;
        const spinner = ora({ text: endpointText, color: 'blue' }).start();

        await documentNewEndpoint(filteredInteractions, spec, endpoint);

        // Since we flush each endpoint updates to disk, we should reload the spec to get the latest spec and sourcemap which we both use to generate the next set of patches
        spec = await loadSpec(filePath, config, {
          strict: false,
          denormalize: false,
        });
        spinner.succeed();
      }

      if (newIgnorePaths.length) {
        await addIgnorePaths(spec, newIgnorePaths);
      }
    } else if (captures.unmatched.hars.length) {
      logger.info('');
      logger.info(`${captures.unmatched.hars.length} unmatched interactions`);
    }

    if (options.upload) {
      if (options.update) {
        logger.error(
          'optic capture --upload cannot be run with the --update flag'
        );
        process.exitCode = 1;
        return;
      }
      const opticUrlDetails = getApiFromOpticUrl(spec[OPTIC_URL_KEY]);
      if (
        config.vcs?.type !== VCS.Git ||
        specHasUncommittedChanges(spec.sourcemap, config.vcs.diffSet)
      ) {
        logger.error(
          'optic capture --upload can only be run in a git repository without uncommitted changes. That ensures reports are properly tagged.'
        );
        process.exitCode = 1;
        return;
      }

      if (!opticUrlDetails) {
        logger.error(
          `File ${filePath} does not have an optic url. Files must be added to Optic and have an x-optic-url key before verification data can be uploaded.`
        );
        logger.error(`${chalk.yellow('Hint: ')} Run optic api add ${filePath}`);
        process.exitCode = 1;
        return;
      }

      const { specUrl, branchTag } = await uploadCoverage(
        spec,
        coverage,
        opticUrlDetails,
        config
      );
      logger.info(
        `Successfully uploaded verification data ${
          branchTag ? `for tag '${branchTag}'` : ''
        }. View your spec at ${specUrl}`
      );
    }

    if (
      captures.unmatched.hars.length &&
      !(options.update && options.update === 'documented')
    ) {
      logger.info(
        chalk.yellow('New endpoints are only added in interactive mode.')
      );
      logger.info(
        chalk.blue('Run with `--update interactive` to add new endpoints')
      );
      logger.info(
        chalk.yellow(`Hint: optic capture ${filePath} --update interactive`)
      );
    } else if (
      !options.update &&
      (captures.unmatched.hars.length || hasAnyEndpointDiffs)
    ) {
      logger.info(chalk.blue('Run with `--update --interactive` to update'));
      logger.info(
        chalk.yellow(`optic capture ${filePath} --update --interactive`)
      );
      process.exitCode = 1;
    }
  };

async function createOpenAPIFile(filePath: string): Promise<boolean> {
  const specFile = createNewSpecFile('3.1.0');
  if (isJson(filePath)) {
    logger.info(`Initializing OpenAPI file at ${filePath}`);
    await fs.mkdir(path.dirname(filePath), { recursive: true });
    await fs.writeFile(filePath, JSON.stringify(specFile, null, 2));
    return true;
  } else if (isYaml(filePath)) {
    await fs.mkdir(path.dirname(filePath), { recursive: true });
    logger.info(`Initializing OpenAPI file at ${filePath}`);
    await fs.writeFile(filePath, writeYaml(specFile));
    return true;
  } else {
    return false;
  }
}

function getSummaryText(endpointCoverage: OperationCoverage) {
  const getIcon = (node: CoverageNode) =>
    node.seen ? (node.diffs ? chalk.red('× ') : chalk.green('✓ ')) : '';
  const items: string[] = [];
  if (endpointCoverage.requestBody) {
    const icon = getIcon(endpointCoverage.requestBody);
    items.push(`${icon}Request Body`);
  }
  for (const [statusCode, node] of Object.entries(endpointCoverage.responses)) {
    const icon = getIcon(node);
    items.push(`${icon}${statusCode} response`);
  }
  return items.join(', ');
}

async function setup(filePath: string): Promise<string> {
  const resolvedPath = path.resolve(filePath);
  let openApiExists = false;

  try {
    await fs.stat(resolvedPath);
    openApiExists = true;
  } catch (e) {}

  if (!openApiExists) {
    const fileCreated = await createOpenAPIFile(filePath);
    if (!fileCreated) {
      logger.error('Could not create OpenAPI file');
      process.exit(1);
    }
  }
  return await getCaptureStorage(resolvedPath);
}<|MERGE_RESOLUTION|>--- conflicted
+++ resolved
@@ -30,14 +30,11 @@
 import { PostmanCollectionEntries } from './sources/postman';
 import { CapturedInteractions } from './sources/captured-interactions';
 import * as AT from '../oas/lib/async-tools';
-<<<<<<< HEAD
 import { initCaptureConfig } from './init';
-=======
 import { GroupedCaptures } from './interactions/grouped-interactions';
 import { OPTIC_URL_KEY } from '../../constants';
 import { getApiFromOpticUrl } from '../../utils/cloud-urls';
 import { uploadCoverage } from './actions/upload-coverage';
->>>>>>> f4a0f297
 
 const indent = (n: number) => '  '.repeat(n);
 
@@ -77,17 +74,13 @@
         'Skip executing `capture[].server.command` and forward proxy traffic to this URL instead'
       )
     )
-<<<<<<< HEAD
     .option('--init', 'Add a `capture` block to your Optic.yml')
     .option(
       '--stdout',
       'Use with --init to print the capture config to stdout instead of writing to optic.yml',
       false
     )
-=======
     .option('--upload', 'upload coverage results to Optic Cloud', false)
-
->>>>>>> f4a0f297
     // TODO deprecate hidden options below
     .addOption(
       new Option(
