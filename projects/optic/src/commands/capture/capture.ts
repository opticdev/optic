import { Command, Option } from 'commander';
import { ChildProcessWithoutNullStreams, spawn } from 'child_process';
import { chdir } from 'process';
import path from 'path';
import fs from 'node:fs/promises';
import fsNonPromise from 'fs';
import fetch from 'node-fetch';
import Bottleneck from 'bottleneck';

import { isJson, isYaml, writeYaml } from '@useoptic/openapi-io';
import ora from 'ora';
import urljoin from 'url-join';
import { UserError } from '@useoptic/openapi-utilities';
import { Request } from '../../config';
import { HarEntries, ProxyInteractions } from '../oas/captures';
import {
  writeInteractions,
  CaptureObservations,
  CaptureObservationKind,
} from '../oas/capture';
import * as AT from '../oas/lib/async-tools';
import { Writable } from 'stream';
import { errorHandler } from '../../error-handler';

import { createNewSpecFile } from '../../utils/specs';
import { logger } from '../../logger';
import { OpticCliConfig } from '../../config';
import { clearCommand } from '../oas/capture-clear';
import { captureStorage } from '../oas/captures/capture-storage';
import { captureV1 } from '../oas/capture';

const wait = (time: number) =>
  new Promise((r) => setTimeout(() => r(null), time));

export function registerCaptureCommand(cli: Command, config: OpticCliConfig) {
  const command = new Command('capture');

  command.addCommand(clearCommand());

  command
    .argument('<openapi-file>', 'an OpenAPI spec file to add an operation to')
    .argument(
      '[target-url]',
      'the url to capture (deprecated, use optic.yml configuration instead)'
    )
    .description('capture traffic using the configuration in optic.yml')
    .option(
      '--proxy-port <proxy-port>',
      'specify the port the proxy should be running on'
    )

    // TODO deprecate hidden options below
    .addOption(
      new Option(
        '--no-tls',
        'disable TLS support for --proxy and prevent generation of new CA certificates'
      ).hideHelp()
    )
    .addOption(
      new Option(
        '-r, --reverse-proxy',
        'run optic capture in reverse proxy mode - send traffic to a port that gets forwarded to your server'
      ).hideHelp()
    )
    .addOption(
      new Option(
        '--command <command>',
        'command to run with the http_proxy and http_proxy configured'
      ).hideHelp()
    )
    .addOption(
      new Option(
        '-d, --debug',
        `output debug information (on stderr). Use LOG_LEVEL env with 'debug', 'info' to increase verbosity`
      ).hideHelp()
    )
    .addOption(
      new Option('-o, --output <output>', 'file name for output').hideHelp()
    )
    .addOption(
      new Option(
        '-s, --server-override <url>',
        'Skip executing `capture[].server.command` and forward proxy traffic to this URL instead'
      )
    )
    .action(
      errorHandler(getCaptureAction(config, command), { command: 'capture' })
    );

  cli.addCommand(command);
}
type CaptureActionOptions = {
  proxyPort?: string;
  serverOverride?: string;
};

const getCaptureAction =
  (config: OpticCliConfig, command: Command) =>
  async (
    filePath: string,
    targetUrl: string | undefined,
    options: CaptureActionOptions
  ) => {
    // TODO capturev2 - handle relative path from root (tbd - what do we do when we handle this outside of a git repo)
    const captureConfig = config.capture?.[filePath];

    if (targetUrl !== undefined) {
      await captureV1(filePath, targetUrl, config, command);
      return;
    } else if (targetUrl !== undefined || captureConfig === undefined) {
      // TODO log error and run capture init or something - tbd what the first use is
      process.exitCode = 1;
      return;
    } else if (options.proxyPort && isNaN(Number(options.proxyPort))) {
      logger.error(
        `--proxy-port must be a number - received ${options.proxyPort}`
      );
      process.exitCode = 1;
      return;
    }

    const { openApiExists, trafficDirectory } = await captureStorage(filePath);

    if (!openApiExists) {
      const fileCreated = await createOpenAPIFile(filePath);
      if (!fileCreated) {
        process.exitCode = 1;
        logger.error('Could not find OpenAPI file');
        return;
      }
    }
    if (captureConfig.server.dir === undefined) {
      chdir(path.dirname(filePath));
    } else {
      chdir(captureConfig.server.dir);
    }
    const serverUrl = options.serverOverride || captureConfig.server.url;
    let sourcesController = new AbortController();
    let [proxyInteractions, proxyUrl] = await ProxyInteractions.create(
      serverUrl,
      sourcesController.signal,
      {
        mode: 'reverse-proxy',
        proxyPort: options.proxyPort ? Number(options.proxyPort) : undefined,
      }
    );

    // start the app
    let app: ChildProcessWithoutNullStreams;
    if (!options.serverOverride && captureConfig.server.command) {
      const cmd = captureConfig.server.command.split(' ')[0];
      const args = captureConfig.server.command.split(' ').slice(1);
      app = spawn(cmd, args, { detached: true });

      // log error output from the app
      app.stderr.on('data', (data) => {
        console.log(data.toString());
      });
    }

<<<<<<< HEAD
    // wait until server is ready
    const readyEndpoint = captureConfig.server.ready_endpoint || '/';
    const readyInterval = captureConfig.server.ready_interval || 1000;
    const readyTimeout = captureConfig.server.ready_timeout || 3 * 60 * 1_000; // 3 minutes
    const readyUrl = urljoin(serverUrl, readyEndpoint);

    const now = Date.now();
    const spinner = ora('Waiting for server to come online...');
    spinner.start();
    spinner.color = 'blue';
=======
    // wait until the server is ready
    const readyInterval = captureConfig.server.ready_interval || 1000;

    // since ready_endpoint is not required always wait one interval. without ready_endpoint,
    // ready_interval must be at least the time it takes to start the server.
    await wait(readyInterval);

    if (captureConfig.server.ready_endpoint) {
      const readyUrl = urljoin(serverUrl, captureConfig.server.ready_endpoint);
      const readyTimeout = captureConfig.server.ready_timeout || 3 * 60 * 1_000; // 3 minutes

      const now = Date.now();
      const spinner = ora('Waiting for server to come online...');
      spinner.start();
      spinner.color = 'blue';
>>>>>>> 88603650

    const checkServer = (): Promise<boolean> =>
      fetch(readyUrl)
        .then((res) => String(res.status).startsWith('2'))
        .catch(() => false);

<<<<<<< HEAD
    let done = false;
    while (!done) {
      const isReady = await checkServer();
      if (isReady) {
        spinner.succeed('Server check passed');
        done = true;
      } else if (Date.now() > now + readyTimeout) {
        throw new UserError('Server check timed out.');
=======
      let done = false;
      while (!done) {
        const isReady = await checkServer();
        if (isReady) {
          spinner.succeed('Server check passed');
          done = true;
        } else if (Date.now() > now + readyTimeout) {
          throw new UserError('Server check timed out.');
        }
        await wait(readyInterval);
>>>>>>> 88603650
      }
      await wait(readyInterval);
    }

    // make requests
    console.log(trafficDirectory);
    const concurrency = captureConfig.config?.request_concurrency || 5;
    const requests = makeRequests(
      captureConfig.requests,
      proxyUrl,
      concurrency
    );

    // write captured requests to disk
    const timestamp = Date.now().toString();
    const tmpName = path.join(trafficDirectory, `${timestamp}.incomplete`);
    const observations = writeHar(proxyInteractions, tmpName);

    Promise.all(requests)
      .then(() => {
<<<<<<< HEAD
        // stop the app server
        if (!options.serverOverride && captureConfig.server.command) {
          process.kill(-app.pid!);
        }
        // stop the proxy
        sourcesController.abort();
=======
>>>>>>> 88603650
        // write the hars to their final location
        const completedName = path.join(trafficDirectory, `${timestamp}.har`);
        fs.rename(tmpName, completedName);
      })
      .catch((error) => {
        console.error(error);
      })
      .finally(() => {
        // stop the proxy
        sourcesController.abort();
        // stop the app server
        if (!options.serverOverride && captureConfig.server.command) {
          process.kill(-app.pid!);
        }
      });

    for await (const observation of observations) {
      if (observation.kind === CaptureObservationKind.InteractionCaptured) {
        console.log(`Captured ${observation.path}`);
      }
    }

    console.log(
      'Requests captured. Run `optic update --all` to document updates.'
    );
  };

async function createOpenAPIFile(filePath: string): Promise<boolean> {
  const specFile = createNewSpecFile('3.1.0');
  if (isJson(filePath)) {
    logger.info(`Initializing OpenAPI file at ${filePath}`);
    await fs.mkdir(path.dirname(filePath), { recursive: true });
    await fs.writeFile(filePath, JSON.stringify(specFile, null, 2));
    return true;
  } else if (isYaml(filePath)) {
    await fs.mkdir(path.dirname(filePath), { recursive: true });
    logger.info(`Initializing OpenAPI file at ${filePath}`);
    await fs.writeFile(filePath, writeYaml(specFile));
    return true;
  } else {
    return false;
  }
}

function writeHar(
  proxyInteractions: ProxyInteractions,
  harFile: string
): CaptureObservations {
  const sources: HarEntries[] = [];
  sources.push(HarEntries.fromProxyInteractions(proxyInteractions));
  const harEntries = AT.merge(...sources);
  let destination: Writable = fsNonPromise.createWriteStream(harFile);
  return writeInteractions(harEntries, destination);
}

function makeRequests(
  reqs: Request[],
  proxyUrl: string,
  concurrency: number
): Promise<void>[] {
  const limiter = new Bottleneck({
    maxConcurrent: concurrency,
    minTime: 0,
  });

  return reqs.map(async (r) => {
    let verb = r.verb || 'GET';
    let opts = { method: verb };

    if (verb === 'POST') {
      opts['headers'] = {
        'content-type': 'application/json;charset=UTF-8',
      };
      opts['body'] = JSON.stringify(r.data || '{}');
    }

    return limiter.schedule(() =>
      fetch(`${proxyUrl}${r.path}`, opts)
        .then((response) => response.json())
        .catch((error) => {
          console.error(error);
        })
    );
  });
}<|MERGE_RESOLUTION|>--- conflicted
+++ resolved
@@ -158,18 +158,6 @@
       });
     }
 
-<<<<<<< HEAD
-    // wait until server is ready
-    const readyEndpoint = captureConfig.server.ready_endpoint || '/';
-    const readyInterval = captureConfig.server.ready_interval || 1000;
-    const readyTimeout = captureConfig.server.ready_timeout || 3 * 60 * 1_000; // 3 minutes
-    const readyUrl = urljoin(serverUrl, readyEndpoint);
-
-    const now = Date.now();
-    const spinner = ora('Waiting for server to come online...');
-    spinner.start();
-    spinner.color = 'blue';
-=======
     // wait until the server is ready
     const readyInterval = captureConfig.server.ready_interval || 1000;
 
@@ -185,23 +173,12 @@
       const spinner = ora('Waiting for server to come online...');
       spinner.start();
       spinner.color = 'blue';
->>>>>>> 88603650
-
-    const checkServer = (): Promise<boolean> =>
-      fetch(readyUrl)
-        .then((res) => String(res.status).startsWith('2'))
-        .catch(() => false);
-
-<<<<<<< HEAD
-    let done = false;
-    while (!done) {
-      const isReady = await checkServer();
-      if (isReady) {
-        spinner.succeed('Server check passed');
-        done = true;
-      } else if (Date.now() > now + readyTimeout) {
-        throw new UserError('Server check timed out.');
-=======
+
+      const checkServer = (): Promise<boolean> =>
+        fetch(readyUrl)
+          .then((res) => String(res.status).startsWith('2'))
+          .catch(() => false);
+
       let done = false;
       while (!done) {
         const isReady = await checkServer();
@@ -212,51 +189,61 @@
           throw new UserError('Server check timed out.');
         }
         await wait(readyInterval);
->>>>>>> 88603650
       }
-      await wait(readyInterval);
-    }
+    }
+
+    console.log(`saving har files to: ${trafficDirectory}`);
 
     // make requests
-    console.log(trafficDirectory);
-    const concurrency = captureConfig.config?.request_concurrency || 5;
-    const requests = makeRequests(
-      captureConfig.requests,
-      proxyUrl,
-      concurrency
-    );
+    let observations: CaptureObservations;
+
+    if (captureConfig.requests) {
+      const concurrency = captureConfig.config?.request_concurrency || 5;
+      const requests = makeRequests(
+        captureConfig.requests,
+        proxyUrl,
+        concurrency
+      );
+
+      Promise.all(requests)
+        .then(() => {
+          // write the hars to their final location
+          const completedName = path.join(trafficDirectory, `${timestamp}.har`);
+          fs.rename(tmpName, completedName);
+        })
+        .catch((error) => {
+          console.error(error);
+        })
+        .finally(() => {
+          // stop the proxy
+          sourcesController.abort();
+          // stop the app server
+          if (!options.serverOverride && captureConfig.server.command) {
+            process.kill(-app.pid!);
+          }
+        });
+    }
+
+    if (captureConfig.requests_command) {
+      const cmd = captureConfig.requests_command.split(' ')[0];
+      const args = captureConfig.requests_command.split(' ').slice(1);
+      const reqCmd = spawn(cmd, args, { detached: true, shell: true });
+
+      // log error output from the app
+      // reqCmd.stdout.on('data', (data) => {
+      //   console.log(data.toString());
+      // });
+
+      // log error output from the app
+      reqCmd.stderr.on('data', (data) => {
+        console.log(data.toString());
+      });
+    }
 
     // write captured requests to disk
     const timestamp = Date.now().toString();
     const tmpName = path.join(trafficDirectory, `${timestamp}.incomplete`);
-    const observations = writeHar(proxyInteractions, tmpName);
-
-    Promise.all(requests)
-      .then(() => {
-<<<<<<< HEAD
-        // stop the app server
-        if (!options.serverOverride && captureConfig.server.command) {
-          process.kill(-app.pid!);
-        }
-        // stop the proxy
-        sourcesController.abort();
-=======
->>>>>>> 88603650
-        // write the hars to their final location
-        const completedName = path.join(trafficDirectory, `${timestamp}.har`);
-        fs.rename(tmpName, completedName);
-      })
-      .catch((error) => {
-        console.error(error);
-      })
-      .finally(() => {
-        // stop the proxy
-        sourcesController.abort();
-        // stop the app server
-        if (!options.serverOverride && captureConfig.server.command) {
-          process.kill(-app.pid!);
-        }
-      });
+    observations = writeHar(proxyInteractions, tmpName);
 
     for await (const observation of observations) {
       if (observation.kind === CaptureObservationKind.InteractionCaptured) {
