--- conflicted
+++ resolved
@@ -142,11 +142,7 @@
     } else {
       chdir(captureConfig.server.dir);
     }
-<<<<<<< HEAD
-
-=======
     const serverUrl = options.serverOverride || captureConfig.server.url;
->>>>>>> 88603650
     let sourcesController = new AbortController();
     let [proxyInteractions, proxyUrl] = await ProxyInteractions.create(
       serverUrl,
@@ -174,14 +170,6 @@
       });
     }
 
-<<<<<<< HEAD
-    if (captureConfig.server.ready_endpoint) {
-      const readyInterval = captureConfig.server.ready_interval || 1000;
-      const readyUrl = urljoin(
-        captureConfig.server.url,
-        captureConfig.server.ready_endpoint
-      );
-=======
     // wait until the server is ready
     const readyInterval = captureConfig.server.ready_interval || 1000;
 
@@ -192,7 +180,6 @@
     if (captureConfig.server.ready_endpoint) {
       const readyUrl = urljoin(serverUrl, captureConfig.server.ready_endpoint);
       const readyTimeout = captureConfig.server.ready_timeout || 3 * 60 * 1_000; // 3 minutes
->>>>>>> 88603650
 
       const now = Date.now();
       const spinner = ora('Waiting for server to come online...');
@@ -218,17 +205,12 @@
     }
 
     // make requests
-<<<<<<< HEAD
-    const requests = makeRequests(captureConfig.requests, proxyUrl);
-=======
-    console.log(trafficDirectory);
     const concurrency = captureConfig.config?.request_concurrency || 5;
     const requests = makeRequests(
       captureConfig.requests,
       proxyUrl,
       concurrency
     );
->>>>>>> 88603650
 
     const captures = new GroupedCaptures(
       trafficDirectory,
@@ -237,16 +219,6 @@
     const harEntries = HarEntries.fromProxyInteractions(proxyInteractions);
 
     await Promise.all(requests)
-      .then(() => {
-<<<<<<< HEAD
-        process.kill(-app.pid!);
-        sourcesController.abort();
-=======
-        // write the hars to their final location
-        const completedName = path.join(trafficDirectory, `${timestamp}.har`);
-        fs.rename(tmpName, completedName);
->>>>>>> 88603650
-      })
       .catch((error) => {
         console.error(error);
       })
