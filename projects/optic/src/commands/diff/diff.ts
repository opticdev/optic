--- conflicted
+++ resolved
@@ -25,14 +25,8 @@
 import { getAnonId } from '../../utils/anonymous-id';
 import { compute } from './compute';
 import { compressData } from './compressResults';
-<<<<<<< HEAD
 import { uploadDiff } from './upload-diff';
-=======
-import { OPTIC_URL_KEY } from '../../constants';
-import { getApiFromOpticUrl, getRunUrl } from '../../utils/cloud-urls';
-import { EMPTY_SPEC_ID, uploadRun, uploadSpec } from '../../utils/cloud-specs';
-import * as Git from '../../utils/git-utils';
->>>>>>> 47d38168
+import { getRunUrl } from '../../utils/cloud-urls';
 
 const description = `run a diff between two API specs`;
 
@@ -249,7 +243,6 @@
     const diffResult = await runDiff(files, parsedFiles, config, options);
     if (config.isAuthenticated) {
       const [baseParseResult, headParseResult] = parsedFiles;
-<<<<<<< HEAD
 
       const run = await uploadDiff(
         {
@@ -260,60 +253,8 @@
         config
       );
       if (run) {
-        console.log(`Uploaded results of diff to ${run.id} TODO`);
-=======
-      const opticUrl: string | null =
-        headParseResult.jsonLike[OPTIC_URL_KEY] ??
-        baseParseResult.jsonLike[OPTIC_URL_KEY] ??
-        null;
-      const specDetails = opticUrl ? getApiFromOpticUrl(opticUrl) : null;
-      // We upload a spec if it is unchanged in git and there is an API id on the spec
-      let baseSpecId: string | null = null;
-      let headSpecId: string | null = null;
-      if (baseParseResult.context && specDetails) {
-        const tags =
-          baseParseResult.context.vcs === VCS.Git
-            ? [`git:${baseParseResult.context.sha}`]
-            : [];
-        baseSpecId = await uploadSpec(specDetails.apiId, {
-          spec: baseParseResult,
-          client: config.client,
-          tags,
-        });
-      } else if (baseParseResult.isEmptySpec) {
-        baseSpecId = EMPTY_SPEC_ID;
-      }
-      if (headParseResult.context && specDetails) {
-        let tags: string[] = [];
-        if (headParseResult.context.vcs === VCS.Git) {
-          const currentBranch = await Git.getCurrentBranchName();
-          tags = [`git:${headParseResult.context.sha}`, `git:${currentBranch}`];
-        }
-        headSpecId = await uploadSpec(specDetails.apiId, {
-          spec: headParseResult,
-          client: config.client,
-          tags,
-        });
-      } else if (headParseResult.isEmptySpec) {
-        headSpecId = EMPTY_SPEC_ID;
-      }
-
-      if (baseSpecId && headSpecId && specDetails) {
-        await uploadRun(specDetails.apiId, {
-          fromSpecId: baseSpecId,
-          toSpecId: headSpecId,
-          client: config.client,
-          specResults: diffResult.specResults,
-        });
-
-        const url = getRunUrl(
-          config.client.getWebBase(),
-          specDetails.orgId,
-          specDetails.apiId
-        );
-
+        const url = getRunUrl(config.client.getWebBase(), run.orgId, run.runId);
         console.log(`Uploaded results of diff to ${url}`);
->>>>>>> 47d38168
       }
     }
 
