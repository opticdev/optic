--- conflicted
+++ resolved
@@ -7,8 +7,6 @@
   UserError,
   jsonChangelog,
   generateSpecResults,
-  ResultWithSourcemap,
-  IChange,
 } from '@useoptic/openapi-utilities';
 import { wrapActionHandlerWithSentry } from '@useoptic/openapi-utilities/build/utilities/sentry';
 import {
@@ -178,67 +176,6 @@
     );
   }
 
-<<<<<<< HEAD
-  if (options.web) {
-    if (
-      specResults.diffs.length === 0 &&
-      (!options.check || specResults.results.length === 0)
-    ) {
-      console.log('Empty changelog: not opening web view');
-      return diffResults;
-    }
-    const meta = {
-      createdAt: new Date(),
-      command: ['optic', ...process.argv.slice(2)].join(' '),
-      file1,
-      file2,
-      base: options.base,
-    };
-
-    let compressedData: string;
-    if (process.env.NEW_WEB_VIEW === 'true') {
-      compressedData = compressDataV2(baseFile, headFile, specResults, meta);
-    } else {
-      // TODO remove this old flow when new web view is ready
-      const ruleRunner = await generateRuleRunner(
-        {
-          rulesetArg: options.ruleset,
-          specRuleset: headFile.isEmptySpec
-            ? baseFile.jsonLike[OPTIC_STANDARD_KEY]
-            : headFile.jsonLike[OPTIC_STANDARD_KEY],
-          config,
-        },
-        options.check
-      );
-      const specResultsLegacy = await generateSpecResults(
-        ruleRunner,
-        baseFile,
-        headFile,
-        null
-      );
-
-      compressedData = compressData(
-        baseFile,
-        headFile,
-        specResultsLegacy,
-        meta
-      );
-    }
-
-    console.log('Opening up diff in web view');
-    const anonymousId = await getAnonId();
-    trackEvent('optic.diff.view_web', anonymousId, {
-      compressedDataLength: compressedData.length,
-      isInCi: process.env.CI === 'true',
-    });
-    await flushEvents();
-    await open(`${config.client.getWebBase()}/cli/diff#${compressedData}`, {
-      wait: false,
-    });
-  }
-
-=======
->>>>>>> a06834c2
   return diffResults;
 };
 
@@ -304,7 +241,7 @@
 
     if (options.web) {
       if (
-        diffResult.specResults.changes.length === 0 &&
+        diffResult.specResults.diffs.length === 0 &&
         (!options.check || diffResult.specResults.results.length === 0)
       ) {
         console.log('Empty changelog: not opening web view');
@@ -322,12 +259,39 @@
           base: options.base,
         };
 
-        const compressedData = compressData(
-          baseParseResult,
-          headParseResult,
-          diffResult.specResults,
-          meta
-        );
+        let compressedData: string;
+        if (process.env.NEW_WEB_VIEW === 'true') {
+          compressedData = compressDataV2(
+            baseParseResult,
+            headParseResult,
+            diffResult.specResults,
+            meta
+          );
+        } else {
+          // TODO remove this old flow when new web view is ready
+          const ruleRunner = await generateRuleRunner(
+            {
+              rulesetArg: options.ruleset,
+              specRuleset: headParseResult.isEmptySpec
+                ? baseParseResult.jsonLike[OPTIC_STANDARD_KEY]
+                : headParseResult.jsonLike[OPTIC_STANDARD_KEY],
+              config,
+            },
+            options.check
+          );
+          const specResultsLegacy = await generateSpecResults(
+            ruleRunner,
+            baseParseResult,
+            headParseResult,
+            null
+          );
+          compressedData = compressData(
+            baseParseResult,
+            headParseResult,
+            specResultsLegacy,
+            meta
+          );
+        }
         (analyticsData.compressedDataLength = compressedData.length),
           console.log('Opening up diff in web view');
         maybeUrl = `${config.client.getWebBase()}/cli/diff#${compressedData}`;
