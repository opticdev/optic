--- conflicted
+++ resolved
@@ -2,11 +2,7 @@
   "name": "@useoptic/optic",
   "license": "MIT",
   "packageManager": "yarn@3.5.0",
-<<<<<<< HEAD
-  "version": "0.42.0",
-=======
   "version": "0.41.4",
->>>>>>> 08692a08
   "main": "build/index.js",
   "types": "build/index.d.ts",
   "files": [
