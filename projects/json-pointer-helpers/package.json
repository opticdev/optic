--- conflicted
+++ resolved
@@ -2,11 +2,7 @@
   "name": "@useoptic/json-pointer-helpers",
   "license": "MIT",
   "packageManager": "yarn@3.6.4",
-<<<<<<< HEAD
-  "version": "0.50.14",
-=======
-  "version": "0.50.15",
->>>>>>> 02021eb1
+  "version": "0.50.16",
   "main": "build/index.js",
   "types": "build/index.d.ts",
   "files": [
