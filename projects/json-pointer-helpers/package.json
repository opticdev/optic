{
  "name": "@useoptic/json-pointer-helpers",
  "license": "MIT",
  "packageManager": "yarn@4.0.2",
<<<<<<< HEAD
  "version": "0.53.10-4",
=======
  "version": "0.53.11",
>>>>>>> c5836ef4
  "main": "build/index.js",
  "types": "build/index.d.ts",
  "files": [
    "/build",
    "/src"
  ],
  "scripts": {
    "build": "yarn tsc --build --verbose",
    "test": "jest --colors",
    "clean": "rm -rf build"
  },
  "devDependencies": {
    "@babel/core": "^7.17.0",
    "@babel/plugin-transform-runtime": "^7.17.0",
    "@babel/preset-env": "^7.17.0",
    "@babel/preset-typescript": "^7.17.0",
    "@types/babel__core": "^7",
    "@types/babel__preset-env": "^7",
    "@types/node": "^18.0.0",
    "babel-jest": "^29.3.1",
    "jest": "^29.3.1",
    "prettier": "^3.0.0",
    "ts-jest": "^29.0.3",
    "ts-node": "^10.9.1",
    "typescript": "^5.0.0"
  },
  "dependencies": {
    "jsonpointer": "^5.0.1",
    "minimatch": "9.0.3"
  },
  "stableVersion": "0.53.9"
}<|MERGE_RESOLUTION|>--- conflicted
+++ resolved
@@ -2,11 +2,7 @@
   "name": "@useoptic/json-pointer-helpers",
   "license": "MIT",
   "packageManager": "yarn@4.0.2",
-<<<<<<< HEAD
-  "version": "0.53.10-4",
-=======
   "version": "0.53.11",
->>>>>>> c5836ef4
   "main": "build/index.js",
   "types": "build/index.d.ts",
   "files": [
