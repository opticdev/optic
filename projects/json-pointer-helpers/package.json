--- conflicted
+++ resolved
@@ -2,11 +2,7 @@
   "name": "@useoptic/json-pointer-helpers",
   "license": "MIT",
   "packageManager": "yarn@3.6.0",
-<<<<<<< HEAD
-  "version": "0.47.4-0",
-=======
-  "version": "0.47.6",
->>>>>>> a1f2975d
+  "version": "0.47.7-0",
   "main": "build/index.js",
   "types": "build/index.d.ts",
   "files": [
@@ -38,5 +34,5 @@
     "jsonpointer": "^5.0.1",
     "minimatch": "9.0.2"
   },
-  "stableVersion": "0.47.3"
+  "stableVersion": "0.47.6"
 }