--- conflicted
+++ resolved
@@ -1,11 +1,7 @@
 {
   "name": "@useoptic/json-pointer-helpers",
   "license": "MIT",
-<<<<<<< HEAD
-  "version": "0.35.8-4",
-=======
   "version": "0.35.8-5",
->>>>>>> a39e1fb6
   "packageManager": "yarn@3.0.2",
   "main": "build/index.js",
   "types": "build/index.d.ts",
