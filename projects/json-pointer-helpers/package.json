--- conflicted
+++ resolved
@@ -2,11 +2,7 @@
   "name": "@useoptic/json-pointer-helpers",
   "license": "MIT",
   "packageManager": "yarn@3.6.0",
-<<<<<<< HEAD
   "version": "0.46.1",
-=======
-  "version": "0.46.1-1",
->>>>>>> e30fdb49
   "main": "build/index.js",
   "types": "build/index.d.ts",
   "files": [
