--- conflicted
+++ resolved
@@ -1,11 +1,7 @@
 {
   "name": "@useoptic/json-pointer-helpers",
   "license": "MIT",
-<<<<<<< HEAD
-  "version": "0.36.10-0",
-=======
   "version": "0.36.11",
->>>>>>> 1913c44a
   "packageManager": "yarn@3.3.1",
   "main": "build/index.js",
   "types": "build/index.d.ts",
