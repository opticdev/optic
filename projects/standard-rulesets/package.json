{
  "name": "@useoptic/standard-rulesets",
  "license": "MIT",
  "packageManager": "yarn@3.0.2",
<<<<<<< HEAD
  "version": "0.35.8-4",
=======
  "version": "0.35.8-5",
>>>>>>> a39e1fb6
  "main": "build/index.js",
  "types": "build/index.d.ts",
  "files": [
    "/build",
    "/src"
  ],
  "bin": "build/index.js",
  "scripts": {
    "dev:test": "jest --colors",
    "build": "yarn tsc --build --verbose",
    "ws:build": "yarn build",
    "ws:clean": "rm -rf build",
    "ws:test": "yarn dev:test",
    "compare": "yarn ts-node src/index.tsx compare"
  },
  "dependencies": {
    "@useoptic/openapi-utilities": "workspace:*",
    "@useoptic/rulesets-base": "workspace:*",
    "ajv": "^8.6.0",
    "ajv-formats": "~2.1.0",
    "whatwg-mimetype": "^3.0.0"
  },
  "devDependencies": {
    "@babel/core": "^7.17.0",
    "@babel/plugin-transform-runtime": "^7.17.0",
    "@babel/preset-env": "^7.17.0",
    "@babel/preset-react": "^7.17.0",
    "@babel/preset-typescript": "^7.17.0",
    "@types/babel__core": "^7",
    "@types/babel__preset-env": "^7",
    "@types/jest": "^26.0.24",
    "@types/json-stable-stringify": "^1.0.33",
    "@types/lodash.pick": "^4",
    "@types/node": "^17.0.15",
    "babel-jest": "^27.5.1",
    "jest": "^27.5.1",
    "prettier": "^2.4.1",
    "ts-node": "^10.4.0",
    "typescript": "^4.4.4"
  },
  "jest": {
    "testMatch": [
      "<rootDir>/src/**/*.{spec,test}.{js,jsx,ts,tsx}"
    ],
    "testPathIgnorePatterns": [
      "build"
    ],
    "moduleNameMapper": {
      "^nimma/fallbacks$": [
        "<rootDir>../../node_modules/nimma/dist/cjs/fallbacks/index.js",
        "<rootDir>../../../../node_modules/nimma/dist/cjs/fallbacks/index.js"
      ],
      "^nimma/legacy$": [
        "<rootDir>../../node_modules/nimma/dist/legacy/cjs/index.js",
        "<rootDir>../../../../node_modules/nimma/dist/legacy/cjs/index.js"
      ]
    }
  },
  "stableVersion": "0.35.7"
}<|MERGE_RESOLUTION|>--- conflicted
+++ resolved
@@ -2,11 +2,7 @@
   "name": "@useoptic/standard-rulesets",
   "license": "MIT",
   "packageManager": "yarn@3.0.2",
-<<<<<<< HEAD
-  "version": "0.35.8-4",
-=======
   "version": "0.35.8-5",
->>>>>>> a39e1fb6
   "main": "build/index.js",
   "types": "build/index.d.ts",
   "files": [
