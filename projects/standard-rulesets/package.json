{
  "name": "@useoptic/standard-rulesets",
  "license": "MIT",
<<<<<<< HEAD
  "packageManager": "yarn@3.4.1",
  "version": "0.40.8-2",
=======
  "packageManager": "yarn@3.5.0",
  "version": "0.40.8",
>>>>>>> da056423
  "main": "build/index.js",
  "types": "build/index.d.ts",
  "files": [
    "/build",
    "/src"
  ],
  "bin": "build/index.js",
  "scripts": {
    "dev:test": "jest --colors",
    "build": "yarn tsc --build --verbose",
    "ws:build": "yarn build",
    "ws:clean": "rm -rf build",
    "ws:test": "yarn dev:test",
    "compare": "yarn ts-node src/index.tsx compare"
  },
  "dependencies": {
    "@useoptic/openapi-utilities": "workspace:*",
    "@useoptic/rulesets-base": "workspace:*",
    "ajv": "^8.6.0",
    "ajv-formats": "~2.1.0",
    "whatwg-mimetype": "^3.0.0"
  },
  "devDependencies": {
    "@babel/core": "^7.17.0",
    "@babel/plugin-transform-runtime": "^7.17.0",
    "@babel/preset-env": "^7.17.0",
    "@babel/preset-react": "^7.17.0",
    "@babel/preset-typescript": "^7.17.0",
    "@types/babel__core": "^7",
    "@types/babel__preset-env": "^7",
    "@types/json-stable-stringify": "^1.0.33",
    "@types/lodash.pick": "^4",
    "@types/node": "^18.0.0",
    "babel-jest": "^29.3.1",
    "jest": "^29.3.1",
    "prettier": "^2.4.1",
    "ts-jest": "^29.0.3",
    "ts-node": "^10.4.0",
    "typescript": "^4.4.4"
  },
  "stableVersion": "0.40.7"
}<|MERGE_RESOLUTION|>--- conflicted
+++ resolved
@@ -1,13 +1,8 @@
 {
   "name": "@useoptic/standard-rulesets",
   "license": "MIT",
-<<<<<<< HEAD
-  "packageManager": "yarn@3.4.1",
-  "version": "0.40.8-2",
-=======
   "packageManager": "yarn@3.5.0",
   "version": "0.40.8",
->>>>>>> da056423
   "main": "build/index.js",
   "types": "build/index.d.ts",
   "files": [
@@ -47,6 +42,5 @@
     "ts-jest": "^29.0.3",
     "ts-node": "^10.4.0",
     "typescript": "^4.4.4"
-  },
-  "stableVersion": "0.40.7"
+  }
 }