package com.useoptic.ux

import com.useoptic.DiffStats
import com.useoptic.contexts.requests.Commands.PathComponentId
import com.useoptic.contexts.requests.Utilities
import com.useoptic.contexts.rfc.RfcState
import com.useoptic.diff.{ChangeType, DiffResult, InteractiveDiffInterpretation}
import com.useoptic.diff.helpers.DiffHelpers
import com.useoptic.diff.interactions.interpreters.{DefaultInterpreters, DiffDescription, DiffDescriptionInterpreters}
import com.useoptic.diff.interactions.{BodyUtilities, InteractionDiffResult, InteractionTrail, RequestSpecTrail, RequestSpecTrailHelpers, Resolvers, ShapeRelatedDiff, SpecPath, SpecRequestBody, SpecRequestRoot, SpecResponseBody, SpecResponseRoot, SpecRoot, UnmatchedRequestBodyContentType, UnmatchedRequestBodyShape, UnmatchedRequestMethod, UnmatchedRequestUrl, UnmatchedResponseBodyContentType, UnmatchedResponseBodyShape, UnmatchedResponseStatusCode}
import com.useoptic.diff.shapes.ShapeDiffResult
import com.useoptic.logging.Logger
import com.useoptic.types.capture.HttpInteraction

import scala.scalajs.js.annotation.JSExportAll
import scala.util.Try
import com.useoptic.utilities.DistinctBy._

@JSExportAll
class DiffManager(initialInteractions: Seq[HttpInteraction], onUpdated: () => Unit = () => {}) {

  private var _currentRfcState: RfcState = null
  private var _interactionsGroupedByDiffs: DiffsToInteractionsMap = Map.empty
  private var _interactions: Seq[HttpInteraction] = initialInteractions

  //put simulated rfc state here.
  def updatedRfcState(rfcState: RfcState): Unit = {
    if (_currentRfcState != rfcState) {
      _currentRfcState = rfcState
      recomputeDiff
    }
  }

  def updateInteractions(httpInteractions: Seq[HttpInteraction]): Unit = {
    if (_interactions != httpInteractions) {
      _interactions = httpInteractions
      recomputeDiff
    }
  }

  def recomputeDiff() = {
    if (_currentRfcState != null) {
      _interactionsGroupedByDiffs = DiffHelpers.groupByDiffs(_currentRfcState, _interactions).map {
        case (diff, interactions) => (diff, interactions)
      }
    } else {
      _interactionsGroupedByDiffs = Map.empty
    }
    onUpdated()
  }

  def filterIgnored(ignoredDiffs: Seq[DiffResult]): Map[InteractionDiffResult, Seq[HttpInteraction]] = {
    val ignoredKeys = _interactionsGroupedByDiffs.keySet intersect ignoredDiffs.toSet.asInstanceOf[Set[InteractionDiffResult]]
    _interactionsGroupedByDiffs.filterKeys(i => !ignoredKeys.contains(i))
  }

  def unmatchedUrls(alphabetize: Boolean = false, ignoredDiffs: Seq[DiffResult] = Seq.empty): Seq[UndocumentedURL] = {
    if (_currentRfcState == null) {
      return Seq.empty
    }
<<<<<<< HEAD
    println("HERE LOOK")

    def checkForEmptyContentType(interactionTrail: InteractionTrail, specTrail: RequestSpecTrail, interactions: Seq[HttpInteraction]) = {
      println(specTrail)
=======

    def checkForEmptyContentType(interactionTrail: InteractionTrail, specTrail: RequestSpecTrail, interactions: Seq[HttpInteraction]) = {
      Logger.log(specTrail)
>>>>>>> 10b87811
      val pathOption = RequestSpecTrailHelpers.pathId(specTrail)
      if (pathOption.isDefined) {
        interactions.flatMap(interaction => {
          val noOps = Resolvers.resolveOperations(interaction.request.method, pathOption.get, _currentRfcState.requestsState).isEmpty
          val noResponses = Resolvers.resolveResponses(interaction.request.method, pathOption.get, _currentRfcState.requestsState).isEmpty

          if (noOps && noResponses) {
            Some((interaction.request.method, interaction.request.path, pathOption) -> interaction)
          } else {
            None
          }
        })
      } else {
        Seq.empty
      }
    }

    val fromDiff = filterIgnored(ignoredDiffs).collect {
      case (UnmatchedRequestUrl(interactionTrail, requestsTrail), interactions) => {
        interactions.map(i => (i.request.method, i.request.path, None) -> i)
      }
      case (UnmatchedRequestBodyContentType(interactionTrail, specTrail), interactions) => {
        checkForEmptyContentType(interactionTrail, specTrail, interactions)
      }
      case (UnmatchedResponseBodyContentType(interactionTrail, specTrail), interactions) => {
        checkForEmptyContentType(interactionTrail, specTrail, interactions)
      }
      case (UnmatchedResponseBodyContentType(interactionTrail, specTrail), interactions) => {
        checkForEmptyContentType(interactionTrail, specTrail, interactions)
      }
      case (UnmatchedResponseStatusCode(interactionTrail, specTrail), interactions) => {
        checkForEmptyContentType(interactionTrail, specTrail, interactions)
      }
    }.flatten
      .groupBy(_._1)
      .mapValues(i => i.map(_._2))
      .filter(_._2.exists(i => i.response.statusCode >= 200 && i.response.statusCode < 300))

    val allUnmatchedUrls = fromDiff.map { case ((method, path, pathOption), interactions) => UndocumentedURL(method, path, pathOption, interactions.toSeq) }.toSeq

    if (alphabetize) {
      allUnmatchedUrls.sortBy(_.path)
    } else {
      allUnmatchedUrls.sortBy(_.interactions.size).reverse
    }
  }

  def allUnmatchedPaths: Seq[String] = unmatchedUrls(true, Seq.empty).map(_.path).distinct

  def endpointDiffs(ignoredDiffs: Seq[DiffResult], filterUnmatched: Boolean = false): Seq[EndpointDiff] = {
    val diffs = filterIgnored(ignoredDiffs)

    val allEndpointDiffs = diffs.collect {
      case (_: UnmatchedRequestUrl, interactions) => None
      case (d: InteractionDiffResult, interactions) => {
        d.requestsTrail match {
          case SpecRoot() => None
          case SpecPath(pathId) => Some(pathId, interactions.head.request.method, d)
          case SpecRequestRoot(requestId) => {
            val request = _currentRfcState.requestsState.requests(requestId).requestDescriptor
            Some(request.pathComponentId, request.httpMethod, d)
          }
          case SpecRequestBody(requestId) => {
            val request = _currentRfcState.requestsState.requests(requestId).requestDescriptor
            Some(request.pathComponentId, request.httpMethod, d)
          }
          case SpecResponseRoot(responseId) => {
            val response = _currentRfcState.requestsState.responses(responseId).responseDescriptor
            Some(response.pathId, response.httpMethod, d)
          }
          case SpecResponseBody(responseId) => {
            val response = _currentRfcState.requestsState.responses(responseId).responseDescriptor
            Some(response.pathId, response.httpMethod, d)
          }
        }
      }
      case _ => None
    }.flatten

    val descriptionInterpreters = new DiffDescriptionInterpreters(_currentRfcState)

    val endpointDiffs = allEndpointDiffs.groupBy(i => (i._1, i._2)).map {
      case ((path, method), v) => {
        val diffs = v.map(_._3).toSet
        val changeTypes = diffs.map(diff => descriptionInterpreters.interpret(diff, _interactionsGroupedByDiffs(diff).head).changeType)
        EndpointDiff(method, path,
          changeTypes.count(_ == ChangeType.Addition),
          changeTypes.count(_ == ChangeType.Update),
          changeTypes.count(_ == ChangeType.Removal)
        )
      }
    }.toSeq

    val unmatched = unmatchedUrls(true, ignoredDiffs)

    //don't show an endpoint diff if its in the unmatched list
    if (filterUnmatched) endpointDiffs.filterNot(i => unmatched.exists(u => u.pathId.contains(i.pathId) && u.method == i.method)) else endpointDiffs
  }

  def stats(ignoredDiffs: Seq[DiffResult]): DiffStats = {
    DiffStats(
      _interactions.size,
      _interactionsGroupedByDiffs.keys.filterNot {
        case UnmatchedRequestUrl(_, _) => true
        case _ => false
      }.size,
      unmatchedUrls(true, ignoredDiffs).size
    )
  }

  def managerForPathAndMethod(pathComponentId: PathComponentId, httpMethod: String, ignoredDiffs: Seq[DiffResult]): PathAndMethodDiffManager = {
    val parentManagerUpdate = (rfcState: RfcState) => updatedRfcState(rfcState)

    val filtered = filterIgnored(ignoredDiffs)

    val filterThisEndpoint = {
      //collect all request and response ids we have diffs computed for
      val requestIds = _currentRfcState.requestsState.requests.collect {
        case req if req._2.requestDescriptor.httpMethod == httpMethod && req._2.requestDescriptor.pathComponentId == pathComponentId => req._1
      }.toSet

      val responseIds = _currentRfcState.requestsState.responses.collect {
        case res if res._2.responseDescriptor.httpMethod == httpMethod && res._2.responseDescriptor.pathId == pathComponentId => res._1
      }.toSet

      val diffsFiltered = filtered.filterKeys {
        case _: UnmatchedRequestUrl => false
        case d: InteractionDiffResult => {
          d.requestsTrail match {
            case SpecRoot() => false
            case SpecPath(pathId) => pathComponentId == pathId
            case SpecRequestRoot(requestId) => requestIds.contains(requestId)
            case SpecRequestBody(requestId) => requestIds.contains(requestId)
            case SpecResponseRoot(responseId) => responseIds.contains(responseId)
            case SpecResponseBody(responseId) => responseIds.contains(responseId)
          }
        }
        case _ => false
      }
      //@hack spec trails don't contain method :(
      //this makes sure that other methods don't sneak their way
      diffsFiltered.mapValues(_.filter(_.request.method == httpMethod)).filter(_._2.nonEmpty)
    }

    new PathAndMethodDiffManager(pathComponentId, httpMethod)(filterThisEndpoint, _currentRfcState) {
      def updatedRfcState(rfcState: RfcState): Unit = parentManagerUpdate(rfcState)
    }
  }
}

@JSExportAll
abstract class PathAndMethodDiffManager(pathComponentId: PathComponentId, httpMethod: String)(implicit val interactionsGroupedByDiffs: DiffsToInteractionsMap, rfcState: RfcState) {

  def updatedRfcState(rfcState: RfcState): Unit

  def suggestionsForDiff(diff: InteractionDiffResult, interaction: HttpInteraction): Seq[InteractiveDiffInterpretation] = {
    val basicInterpreter = new DefaultInterpreters(rfcState)

    basicInterpreter.interpret(diff, interaction)
  }

  def suggestionsForDiff(diff: InteractionDiffResult): Seq[InteractiveDiffInterpretation] = suggestionsForDiff(diff, interactionsGroupedByDiffs(diff.asInstanceOf[InteractionDiffResult]).head)

  def noDiff = interactionsGroupedByDiffs.keySet.isEmpty

  def diffCount: Int = interactionsGroupedByDiffs.keys.size

  def interactionsWithDiffsCount: Int = interactionsGroupedByDiffs.values.flatten.size

  def collectRelatedShapeDiffs(diff: InteractionDiffResult): Set[ShapeDiffResult] = {
    val groupingIdOption = diff.shapeDiffResultOption.flatMap(_.groupingId)
    groupingIdOption.map(groupingId => {
      interactionsGroupedByDiffs.keys.collect {
        case d if d.shapeDiffResultOption.flatMap(_.groupingId).contains(groupingId) => d.shapeDiffResultOption.get
      }.toSet
    })
      .getOrElse(Set(diff.shapeDiffResultOption.get))
  }

  def diffRegions: TopLevelRegions = {

    val descriptionInterpreters = new DiffDescriptionInterpreters(rfcState)

    val newRegions = interactionsGroupedByDiffs.collect {
      case (diff: UnmatchedRequestBodyContentType, interactions) => {
        val description = descriptionInterpreters.interpret(diff, interactions.head)
        NewRegionDiffBlock(diff, interactions, inRequest = true, inResponse = false, diff.interactionTrail.requestBodyContentTypeOption(), None, description)(() => suggestionsForDiff(diff))
      }
      case (diff: UnmatchedResponseBodyContentType, interactions) => {
        val description = descriptionInterpreters.interpret(diff, interactions.head)
        NewRegionDiffBlock(diff, interactions, inRequest = false, inResponse = true, diff.interactionTrail.responseBodyContentTypeOption(), Some(diff.interactionTrail.statusCode()), description)(() => suggestionsForDiff(diff))
      }
      case (diff: UnmatchedResponseStatusCode, interactions) => {
        val description = descriptionInterpreters.interpret(diff, interactions.head)
        NewRegionDiffBlock(diff, interactions, inRequest = false, inResponse = true, None, Some(diff.interactionTrail.statusCode()), description)(() => suggestionsForDiff(diff))
      }
    }.toSeq

    val requestShapeRegions = interactionsGroupedByDiffs.filter {
      case (a: UnmatchedRequestBodyShape, _) => true
      case _ => false
    }.toSeq
      .distinctByIfDefined(a => a._1.shapeDiffResultOption.flatMap(_.groupingId))
      .groupBy(_._1.interactionTrail.requestBodyContentTypeOption())
      .flatMap { case (contentType, diffMap) => diffMap.map(i => {
        val (diff, interactions) = i
        val description = descriptionInterpreters.interpret(diff, interactions.head)

        val relatedDiffs = collectRelatedShapeDiffs(diff)

        val previewRender = (interaction: HttpInteraction, withRfcState: Option[RfcState]) => {
          val innerRfcState = withRfcState.getOrElse(rfcState)
          DiffPreviewer.previewDiff(BodyUtilities.parseBody(interaction.request.body), innerRfcState, diff.shapeDiffResultOption.get.shapeTrail.rootShapeId, relatedDiffs)
        }

        val responseRender = (interaction: HttpInteraction, withRfcState: Option[RfcState]) => Try {
          val innerRfcState = withRfcState.getOrElse(rfcState)
          val responseShapeID = Resolvers.resolveRequestShapeByInteraction(interaction, pathComponentId, innerRfcState.requestsState).get
          DiffPreviewer.previewDiff(BodyUtilities.parseBody(interaction.response.body), innerRfcState, responseShapeID, Set.empty)
        }.toOption


        BodyShapeDiffBlock(
          diff,
          Seq("Request Body", contentType.get),
          diff.shapeDiffResultOption.get,
          interactions,
          inRequest = true,
          inResponse = false,
          description,
          relatedDiffs)(
          () => suggestionsForDiff(diff),
          (interaction: HttpInteraction, withRfcState: Option[RfcState]) => previewRender(interaction, withRfcState),
          (interaction: HttpInteraction, withRfcState: Option[RfcState]) => Some(previewRender(interaction, withRfcState)),
          (interaction: HttpInteraction, withRfcState: Option[RfcState]) => responseRender(interaction, withRfcState)
        )
      })}.toSeq


    val responseShapeRegions = interactionsGroupedByDiffs.filter {
      case (_: UnmatchedResponseBodyShape, _) => true
      case _ => false
    }.toSeq
      .distinctByIfDefined(a => a._1.shapeDiffResultOption.flatMap(_.groupingId))
      .groupBy(_._1.interactionTrail.responseBodyContentTypeOption())
      .flatMap { case (contentType, diffMap) => diffMap.map(i => {
        val (diff, interactions) = i
        val description = descriptionInterpreters.interpret(diff, interactions.head)

        val relatedDiffs = collectRelatedShapeDiffs(diff)

        val previewRender = (interaction: HttpInteraction, withRfcState: Option[RfcState]) => {
          val innerRfcState = withRfcState.getOrElse(rfcState)
          DiffPreviewer.previewDiff(BodyUtilities.parseBody(interaction.response.body), innerRfcState, diff.shapeDiffResultOption.get.shapeTrail.rootShapeId, relatedDiffs)
        }
        val requestRender = (interaction: HttpInteraction, withRfcState: Option[RfcState]) => Try {
          val innerRfcState = withRfcState.getOrElse(rfcState)
          val requestBodyShapeId = Resolvers.resolveRequestShapeByInteraction(interaction, pathComponentId, innerRfcState.requestsState).get
          DiffPreviewer.previewDiff(BodyUtilities.parseBody(interaction.request.body), innerRfcState, requestBodyShapeId, Set.empty)
        }.toOption

        BodyShapeDiffBlock(
          diff,
          Seq(s"${interactions.head.response.statusCode} Response", "Body", contentType.get),
          diff.shapeDiffResultOption.get,
          interactions,
          inRequest = false,
          inResponse = true,
          description,
          relatedDiffs)(
          () => suggestionsForDiff(diff),
          (interaction: HttpInteraction, withRfcState: Option[RfcState]) => previewRender(interaction, withRfcState),
          (interaction: HttpInteraction, withRfcState: Option[RfcState]) => requestRender(interaction, withRfcState),
          (interaction: HttpInteraction, withRfcState: Option[RfcState]) => Some(previewRender(interaction, withRfcState))
        )
      })}.toSeq

    TopLevelRegions(newRegions, requestShapeRegions ++ responseShapeRegions)
  }


  def inputStats = {
    s"${interactionsGroupedByDiffs.values.flatten.seq.size} interactions, yielding ${interactionsGroupedByDiffs.keys.size} diffs \n\n ${interactionsGroupedByDiffs.keys.toString()}"
  }
}
<|MERGE_RESOLUTION|>--- conflicted
+++ resolved
@@ -9,7 +9,6 @@
 import com.useoptic.diff.interactions.interpreters.{DefaultInterpreters, DiffDescription, DiffDescriptionInterpreters}
 import com.useoptic.diff.interactions.{BodyUtilities, InteractionDiffResult, InteractionTrail, RequestSpecTrail, RequestSpecTrailHelpers, Resolvers, ShapeRelatedDiff, SpecPath, SpecRequestBody, SpecRequestRoot, SpecResponseBody, SpecResponseRoot, SpecRoot, UnmatchedRequestBodyContentType, UnmatchedRequestBodyShape, UnmatchedRequestMethod, UnmatchedRequestUrl, UnmatchedResponseBodyContentType, UnmatchedResponseBodyShape, UnmatchedResponseStatusCode}
 import com.useoptic.diff.shapes.ShapeDiffResult
-import com.useoptic.logging.Logger
 import com.useoptic.types.capture.HttpInteraction
 
 import scala.scalajs.js.annotation.JSExportAll
@@ -58,16 +57,8 @@
     if (_currentRfcState == null) {
       return Seq.empty
     }
-<<<<<<< HEAD
-    println("HERE LOOK")
 
     def checkForEmptyContentType(interactionTrail: InteractionTrail, specTrail: RequestSpecTrail, interactions: Seq[HttpInteraction]) = {
-      println(specTrail)
-=======
-
-    def checkForEmptyContentType(interactionTrail: InteractionTrail, specTrail: RequestSpecTrail, interactions: Seq[HttpInteraction]) = {
-      Logger.log(specTrail)
->>>>>>> 10b87811
       val pathOption = RequestSpecTrailHelpers.pathId(specTrail)
       if (pathOption.isDefined) {
         interactions.flatMap(interaction => {
@@ -105,6 +96,7 @@
       .groupBy(_._1)
       .mapValues(i => i.map(_._2))
       .filter(_._2.exists(i => i.response.statusCode >= 200 && i.response.statusCode < 300))
+
 
     val allUnmatchedUrls = fromDiff.map { case ((method, path, pathOption), interactions) => UndocumentedURL(method, path, pathOption, interactions.toSeq) }.toSeq
 
@@ -211,7 +203,6 @@
       //this makes sure that other methods don't sneak their way
       diffsFiltered.mapValues(_.filter(_.request.method == httpMethod)).filter(_._2.nonEmpty)
     }
-
     new PathAndMethodDiffManager(pathComponentId, httpMethod)(filterThisEndpoint, _currentRfcState) {
       def updatedRfcState(rfcState: RfcState): Unit = parentManagerUpdate(rfcState)
     }
@@ -251,20 +242,21 @@
 
     val descriptionInterpreters = new DiffDescriptionInterpreters(rfcState)
 
-    val newRegions = interactionsGroupedByDiffs.collect {
-      case (diff: UnmatchedRequestBodyContentType, interactions) => {
-        val description = descriptionInterpreters.interpret(diff, interactions.head)
-        NewRegionDiffBlock(diff, interactions, inRequest = true, inResponse = false, diff.interactionTrail.requestBodyContentTypeOption(), None, description)(() => suggestionsForDiff(diff))
-      }
-      case (diff: UnmatchedResponseBodyContentType, interactions) => {
-        val description = descriptionInterpreters.interpret(diff, interactions.head)
-        NewRegionDiffBlock(diff, interactions, inRequest = false, inResponse = true, diff.interactionTrail.responseBodyContentTypeOption(), Some(diff.interactionTrail.statusCode()), description)(() => suggestionsForDiff(diff))
-      }
-      case (diff: UnmatchedResponseStatusCode, interactions) => {
-        val description = descriptionInterpreters.interpret(diff, interactions.head)
-        NewRegionDiffBlock(diff, interactions, inRequest = false, inResponse = true, None, Some(diff.interactionTrail.statusCode()), description)(() => suggestionsForDiff(diff))
-      }
-    }.toSeq
+    val newRegions = Region("New Regions",
+      interactionsGroupedByDiffs.collect {
+        case (diff: UnmatchedRequestBodyContentType, interactions) => {
+          val description = descriptionInterpreters.interpret(diff, interactions.head)
+          NewRegionDiffBlock(diff, interactions, inRequest = true, inResponse = false, diff.interactionTrail.requestBodyContentTypeOption(), None, description)(() => suggestionsForDiff(diff))
+        }
+        case (diff: UnmatchedResponseBodyContentType, interactions) => {
+          val description = descriptionInterpreters.interpret(diff, interactions.head)
+          NewRegionDiffBlock(diff, interactions, inRequest = false, inResponse = true, diff.interactionTrail.responseBodyContentTypeOption(), Some(diff.interactionTrail.statusCode()), description)(() => suggestionsForDiff(diff))
+        }
+        case (diff: UnmatchedResponseStatusCode, interactions) => {
+          val description = descriptionInterpreters.interpret(diff, interactions.head)
+          NewRegionDiffBlock(diff, interactions, inRequest = false, inResponse = true, None, Some(diff.interactionTrail.statusCode()), description)(() => suggestionsForDiff(diff))
+        }
+      }.toVector.sortBy(_.statusCode))
 
     val requestShapeRegions = interactionsGroupedByDiffs.filter {
       case (a: UnmatchedRequestBodyShape, _) => true
@@ -288,7 +280,6 @@
           val responseShapeID = Resolvers.resolveRequestShapeByInteraction(interaction, pathComponentId, innerRfcState.requestsState).get
           DiffPreviewer.previewDiff(BodyUtilities.parseBody(interaction.response.body), innerRfcState, responseShapeID, Set.empty)
         }.toOption
-
 
         BodyShapeDiffBlock(
           diff,
@@ -347,8 +338,6 @@
 
     TopLevelRegions(newRegions, requestShapeRegions ++ responseShapeRegions)
   }
-
-
   def inputStats = {
     s"${interactionsGroupedByDiffs.values.flatten.seq.size} interactions, yielding ${interactionsGroupedByDiffs.keys.size} diffs \n\n ${interactionsGroupedByDiffs.keys.toString()}"
   }
