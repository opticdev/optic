
<h1 align="center">
  <br>
  <a href="https://useoptic.com"><img src="https://raw.githubusercontent.com/opticdev/optic/develop/optic-png.png" alt="Optic" width="200"></a>
  <br>
  Optic
  <br>
</h1>

<h4 align="center">APIs that Document & Test Themselves</h4>

<p align="center">

</p>

<p align="center">
    <a href="#how-it-works">How it Works</a> •
  <a href="#key-features">Key Features</a> •
  <a href="#documentation">Documentation</a> •
  <a href="#license">License</a>
</p>

<<<<<<< HEAD
![screenshot](https://raw.githubusercontent.com/opticdev/optic/master/webapp/public/add-body.png)

## Key Features
📝**Accurate API Documentation** - We built Optic to make maintaining accurate specs for your APIs automatic and developer friendly. Once you add Optic to your API repo, it automatically tracks your API’s behavior and maintains a change log of its behavior over time.

It’s kind of like Git, but instead of tracking files, Optic automatically diffs and tracks API endpoints. When new behavior is observed, Optic makes it easy to update the spec.

⚙️ **Automated Testing** - Automate most of your contract testing. Optic uses live testing with spec coverage to make testing APIs easy.

👍 **Beautiful Docs** - Stripe-style documentation for every API managed by Optic.

👋**100% Open Source, Runs locally, data is only stored in your API Repo**

## Documentation [https://docs.useoptic.com](https://docs.useoptic.com)

=======

# How it Works

> Optic is like Git, but for your APIs

### Add Optic to your Development Enviroment 

> Similar to `git init`

Add the Optic Proxy so Optic can learn how your API works. It only takes 5 minutes and will save you hours if you write OpenAPI manually today.
```bash
yarn add global @useoptic/cli
api init
```

### Use the Optic Proxy to Monitor your API's Behavior 

```bash
api start
[optic] Starting ToDo API on Port: 3005, with npm run server-start
```
<h1 align="center">
<img src="https://raw.githubusercontent.com/opticdev/optic/develop/webapp/public/watch.png" width="200">
</h1>

### Use Optic to Manage your API Specification 

> Similar to `git diff`, `git add` and `git commit`

Optic constantly diffs your API's actual behavior against its specification. Optic shows you the API diff and makes it easy to:
- Add new API Endpoints to your specification 
- Update the specification when it observes new behavior for an existing API Endpoint 
- Catch bugs and unexpected API behavior early :) 

![gif](https://raw.githubusercontent.com/opticdev/optic/develop/webapp/public/optic.gif)

# <a href="https://www.youtube.com/watch?v=y1XSUXbH3kQ" target="_blank">Watch a 3 minute Video Demo</a>

## Key Features
📝**Accurate API Documentation** - We built Optic to make maintaining accurate specs for your APIs automatic and developer friendly. Once you add Optic to your API repo, it automatically tracks your API’s behavior and maintains a change log of its behavior over time.

It’s kind of like Git, but instead of tracking files, Optic automatically diffs and tracks API endpoints. When new behavior is observed, Optic makes it easy to update the spec.

⚙️ **Automated Testing** - Automate most of your contract testing. Optic uses live testing with spec coverage to make testing APIs easy.

👍 **Beautiful Docs** - Stripe-style documentation for every API managed by Optic.

👋**100% Open Source, Runs locally, data is only stored in your API Repo**


## Documentation [https://docs.useoptic.com](https://docs.useoptic.com)
Read the full docs at: [docs.useoptic.com](https://docs.useoptic.com)

>>>>>>> 38d3de24
## License 
MIT<|MERGE_RESOLUTION|>--- conflicted
+++ resolved
@@ -20,23 +20,6 @@
   <a href="#license">License</a>
 </p>
 
-<<<<<<< HEAD
-![screenshot](https://raw.githubusercontent.com/opticdev/optic/master/webapp/public/add-body.png)
-
-## Key Features
-📝**Accurate API Documentation** - We built Optic to make maintaining accurate specs for your APIs automatic and developer friendly. Once you add Optic to your API repo, it automatically tracks your API’s behavior and maintains a change log of its behavior over time.
-
-It’s kind of like Git, but instead of tracking files, Optic automatically diffs and tracks API endpoints. When new behavior is observed, Optic makes it easy to update the spec.
-
-⚙️ **Automated Testing** - Automate most of your contract testing. Optic uses live testing with spec coverage to make testing APIs easy.
-
-👍 **Beautiful Docs** - Stripe-style documentation for every API managed by Optic.
-
-👋**100% Open Source, Runs locally, data is only stored in your API Repo**
-
-## Documentation [https://docs.useoptic.com](https://docs.useoptic.com)
-
-=======
 
 # How it Works
 
@@ -90,6 +73,5 @@
 ## Documentation [https://docs.useoptic.com](https://docs.useoptic.com)
 Read the full docs at: [docs.useoptic.com](https://docs.useoptic.com)
 
->>>>>>> 38d3de24
 ## License 
 MIT