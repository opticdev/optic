{
  "name": "openapi-workspaces",
  "license": "MIT",
  "private": true,
<<<<<<< HEAD
  "version": "0.53.10-4",
=======
  "version": "0.53.11",
>>>>>>> c5836ef4
  "workspaces": [
    "projects/json-pointer-helpers",
    "projects/openapi-io",
    "projects/openapi-utilities",
    "projects/rulesets-base",
    "projects/optic",
    "projects/standard-rulesets",
    "projects/fastify-capture"
  ],
  "scripts": {
    "release": "gh release create --target=$(git branch --show-current) v$(node -e \"process.stdout.write(require('./package.json').version)\")",
    "version": "yarn workspaces foreach -Av version",
    "prepare": "husky install",
    "lint": "prettier --check 'projects/*/src/**/*.(js|jsx|ts|tsx|json|css)'"
  },
  "devDependencies": {
    "husky": "^8.0.0",
    "lint-staged": "^15.0.0",
    "prettier": "^3.0.0"
  },
  "lint-staged": {
    "**/*.+(js|jsx|ts|tsx|json|css)": [
      "yarn prettier --write"
    ]
  },
  "stableVersion": "0.53.9"
}<|MERGE_RESOLUTION|>--- conflicted
+++ resolved
@@ -2,11 +2,7 @@
   "name": "openapi-workspaces",
   "license": "MIT",
   "private": true,
-<<<<<<< HEAD
-  "version": "0.53.10-4",
-=======
   "version": "0.53.11",
->>>>>>> c5836ef4
   "workspaces": [
     "projects/json-pointer-helpers",
     "projects/openapi-io",
