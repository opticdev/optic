--- conflicted
+++ resolved
@@ -2,11 +2,7 @@
   "name": "openapi-workspaces",
   "license": "MIT",
   "private": true,
-<<<<<<< HEAD
-  "version": "0.48.3-0",
-=======
   "version": "0.48.4",
->>>>>>> 9c84651d
   "workspaces": [
     "projects/json-pointer-helpers",
     "projects/openapi-io",
