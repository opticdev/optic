{
  "name": "openapi-workspaces",
  "license": "MIT",
  "private": true,
<<<<<<< HEAD
  "version": "0.36.6-3",
=======
  "version": "0.36.6-4",
>>>>>>> 29170f65
  "workspaces": [
    "projects/json-pointer-helpers",
    "projects/openapi-io",
    "projects/openapi-utilities",
    "projects/rulesets-base",
    "projects/optic",
    "projects/optic-ci",
    "projects/openapi-cli",
    "projects/standard-rulesets"
  ],
  "scripts": {
    "release": "gh release create --target=$(git branch --show-current) v$(node -e \"process.stdout.write(require('./package.json').version)\")",
    "version": "yarn workspaces foreach -v version",
    "prepare": "husky install"
  },
  "devDependencies": {
    "@types/prettier": "^2",
    "husky": "^8.0.0",
    "lint-staged": "^13.1.0",
    "prettier": "^2.8.1"
  },
  "lint-staged": {
    "**/*.+(js|jsx|ts|tsx|json|css)": [
      "yarn prettier --write"
    ]
  },
  "stableVersion": "0.36.5"
}<|MERGE_RESOLUTION|>--- conflicted
+++ resolved
@@ -2,11 +2,7 @@
   "name": "openapi-workspaces",
   "license": "MIT",
   "private": true,
-<<<<<<< HEAD
-  "version": "0.36.6-3",
-=======
-  "version": "0.36.6-4",
->>>>>>> 29170f65
+  "version": "0.36.6-5",
   "workspaces": [
     "projects/json-pointer-helpers",
     "projects/openapi-io",
