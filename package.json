--- conflicted
+++ resolved
@@ -4,15 +4,10 @@
         "projects/openapi-utilities",
         "projects/developer-ui",
         "projects/api-checks",
-<<<<<<< HEAD
         "projects/ci-cli",
         "projects/snyk-rules"
-    ]
-=======
-        "projects/ci-cli"
     ],
     "scripts": {
         "ws:build": "echo 'skipping'"
     }
->>>>>>> 5daae843
 }