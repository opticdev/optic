--- conflicted
+++ resolved
@@ -2,11 +2,7 @@
   "name": "openapi-workspaces",
   "license": "MIT",
   "private": true,
-<<<<<<< HEAD
-  "version": "0.36.10-0",
-=======
   "version": "0.36.11",
->>>>>>> 1913c44a
   "workspaces": [
     "projects/json-pointer-helpers",
     "projects/openapi-io",
