--- conflicted
+++ resolved
@@ -2,11 +2,7 @@
   "name": "openapi-workspaces",
   "license": "MIT",
   "private": true,
-<<<<<<< HEAD
-  "version": "0.35.8-4",
-=======
   "version": "0.35.8-5",
->>>>>>> a39e1fb6
   "workspaces": [
     "projects/json-pointer-helpers",
     "projects/openapi-io",
