{
  "name": "openapi-workspaces",
  "license": "MIT",
  "private": true,
<<<<<<< HEAD
  "version": "0.36.15",
=======
  "version": "0.36.15-0",
>>>>>>> 5d348b6f
  "workspaces": [
    "projects/json-pointer-helpers",
    "projects/openapi-io",
    "projects/openapi-utilities",
    "projects/rulesets-base",
    "projects/optic",
    "projects/optic-ci",
    "projects/openapi-cli",
    "projects/standard-rulesets"
  ],
  "scripts": {
    "release": "gh release create --target=$(git branch --show-current) v$(node -e \"process.stdout.write(require('./package.json').version)\")",
    "version": "yarn workspaces foreach -v version",
    "prepare": "husky install"
  },
  "devDependencies": {
    "@types/prettier": "^2",
    "husky": "^8.0.0",
    "lint-staged": "^13.1.0",
    "prettier": "^2.8.1"
  },
  "lint-staged": {
    "**/*.+(js|jsx|ts|tsx|json|css)": [
      "yarn prettier --write"
    ]
  },
  "stableVersion": "0.36.14"
}<|MERGE_RESOLUTION|>--- conflicted
+++ resolved
@@ -2,11 +2,7 @@
   "name": "openapi-workspaces",
   "license": "MIT",
   "private": true,
-<<<<<<< HEAD
   "version": "0.36.15",
-=======
-  "version": "0.36.15-0",
->>>>>>> 5d348b6f
   "workspaces": [
     "projects/json-pointer-helpers",
     "projects/openapi-io",
