{
  "name": "openapi-workspaces",
  "license": "MIT",
  "private": true,
<<<<<<< HEAD
  "version": "0.50.14",
=======
  "version": "0.50.15",
>>>>>>> 02021eb1
  "workspaces": [
    "projects/json-pointer-helpers",
    "projects/openapi-io",
    "projects/openapi-utilities",
    "projects/rulesets-base",
    "projects/optic",
    "projects/standard-rulesets",
    "projects/fastify-capture"
  ],
  "scripts": {
    "release": "gh release create --target=$(git branch --show-current) v$(node -e \"process.stdout.write(require('./package.json').version)\")",
    "version": "yarn workspaces foreach -v version",
    "prepare": "husky install",
    "lint": "prettier --check 'projects/*/src/**/*.(js|jsx|ts|tsx|json|css)'"
  },
  "devDependencies": {
    "husky": "^8.0.0",
    "lint-staged": "^15.0.0",
    "prettier": "^3.0.0"
  },
  "lint-staged": {
    "**/*.+(js|jsx|ts|tsx|json|css)": [
      "yarn prettier --write"
    ]
  }
}<|MERGE_RESOLUTION|>--- conflicted
+++ resolved
@@ -2,11 +2,7 @@
   "name": "openapi-workspaces",
   "license": "MIT",
   "private": true,
-<<<<<<< HEAD
-  "version": "0.50.14",
-=======
-  "version": "0.50.15",
->>>>>>> 02021eb1
+  "version": "0.50.16",
   "workspaces": [
     "projects/json-pointer-helpers",
     "projects/openapi-io",
