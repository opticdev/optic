--- conflicted
+++ resolved
@@ -5,11 +5,7 @@
   mutation: Mutation
 }
 type Mutation {
-<<<<<<< HEAD
   applyCommands(commands: [JSON], batchCommitId: ID, commitMessage: String, clientId: ID, clientSessionId: ID): AppliedCommandsResult
-=======
-  applyCommands(commands: [JSON], commitMessage: String): AppliedCommandsResult
->>>>>>> 6aaf531b
   startDiff(diffId: ID, captureId: ID): StartDiffResult
 }
 type AppliedCommandsResult {
