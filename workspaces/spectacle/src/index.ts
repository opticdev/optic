import { graphql } from 'graphql';
import { schema } from './graphql/schema';
import { makeExecutableSchema } from '@graphql-tools/schema';
import { EventEmitter } from 'events';
import GraphQLJSON from 'graphql-type-json';
import {
  buildEndpointChanges,
  buildEndpointsGraph,
  buildShapesGraph,
  getFieldChanges,
  getArrayChanges,
  getContributionsProjection,
  ContributionsProjection,
} from './helpers';
import { endpoints, shapes } from '@useoptic/graph-lib';
import { IOpticCommandContext } from './in-memory';
import {
  ILearnedBodies,
  IValueAffordanceSerializationWithCounterGroupedByDiffHash,
} from '@useoptic/cli-shared/build/diffs/initial-types';

////////////////////////////////////////////////////////////////////////////////

export interface IOpticEngine {
  //@dev: add command generation for shapeDiffAffordances

  try_apply_commands(
    commandsJson: string,
    eventsJson: string,
    batchId: string,
    commitMessage: string
  ): any;

  get_shape_viewer_projection(spec: any): string;

  get_contributions_projection(spec: any): string;

  spec_from_events(eventsJson: string): any;
}

////////////////////////////////////////////////////////////////////////////////

export interface IOpticSpecRepository {
  listEvents(): Promise<any[]>;
}

export interface IOpticSpecReadWriteRepository extends IOpticSpecRepository {
  applyCommands(
    commands: any[],
    batchCommitId: string,
    commitMessage: string,
    commandContext: IOpticCommandContext
  ): Promise<void>;

  notifications: EventEmitter;
}

////////////////////////////////////////////////////////////////////////////////

export interface ICapture {
  captureId: string;
  startedAt: string;
}

export interface StartDiffResult {
  //notifications: EventEmitter;
  onComplete: Promise<IOpticDiffService>;
}

export interface IOpticCapturesService {
  listCaptures(): Promise<ICapture[]>;

  startDiff(diffId: string, captureId: string): Promise<StartDiffResult>;
}

////////////////////////////////////////////////////////////////////////////////
export interface IListDiffsResponse {
  diffs: any[];
}

export interface IListUnrecognizedUrlsResponse {
  urls: IUnrecognizedUrl[];
}

export interface IUnrecognizedUrl {
  path: string;
  method: string;
  count: number;
}

export interface IOpticDiffService {
  listDiffs(): Promise<IListDiffsResponse>;

  listUnrecognizedUrls(): Promise<IListUnrecognizedUrlsResponse>;

  learnUndocumentedBodies(
    pathId: string,
    method: string
  ): Promise<ILearnedBodies>;

  learnShapeDiffAffordances(
    pathId: string,
    method: string
  ): Promise<IValueAffordanceSerializationWithCounterGroupedByDiffHash>;
}

////////////////////////////////////////////////////////////////////////////////

export interface IOpticDiffRepository {
  findById(id: string): Promise<IOpticDiffService>;

  add(id: string, diff: IOpticDiffService): Promise<void>;
}

////////////////////////////////////////////////////////////////////////////////
export interface IOpticConfigRepository {
  ignoreRequests: string[];
}

export interface IOpticInteractionsRepository {
  listById(id: string): Promise<any[]>;

  set(id: string, interactions: any[]): Promise<void>;
}

////////////////////////////////////////////////////////////////////////////////

export interface IOpticContext {
  opticEngine: IOpticEngine;
  configRepository: IOpticConfigRepository;
  specRepository: IOpticSpecReadWriteRepository;
  capturesService: IOpticCapturesService;
  diffRepository: IOpticDiffRepository;
}

////////////////////////////////////////////////////////////////////////////////

export type AsyncStatus<T> =
  | {
      loading: true;
      error: false;
      data: null;
    }
  | {
      loading: false;
      error: true;
      data: null;
    }
  | { loading: false; error: false; data: T };

export interface IBaseSpectacle {
  query(options: SpectacleInput): Promise<any>;

  mutate(options: SpectacleInput): Promise<any>;
}

export interface IForkableSpectacle extends IBaseSpectacle {
  fork(): Promise<IBaseSpectacle>;
}

////////////////////////////////////////////////////////////////////////////////

async function buildProjections(opticContext: IOpticContext) {
  const events = await opticContext.specRepository.listEvents();
  const spec = opticContext.opticEngine.spec_from_events(
    JSON.stringify(events)
  );

  const endpointsQueries = buildEndpointsGraph(spec, opticContext.opticEngine);
  const shapesQueries = buildShapesGraph(spec, opticContext.opticEngine);
  const shapeViewerProjection = JSON.parse(
    opticContext.opticEngine.get_shape_viewer_projection(spec)
  );
  const contributionsProjection = getContributionsProjection(
    spec,
    opticContext.opticEngine
  );

  return {
    events,
    spec,
    endpointsQueries,
    shapesQueries,
    shapeViewerProjection,
    contributionsProjection,
  };
}

export async function makeSpectacle(opticContext: IOpticContext) {
  let endpointsQueries: endpoints.GraphQueries,
    shapeQueries: shapes.GraphQueries,
    shapeViewerProjection: any,
    contributionsProjection: ContributionsProjection;

  async function reload(opticContext: IOpticContext) {
    const projections = await buildProjections(opticContext);
    endpointsQueries = projections.endpointsQueries;
    shapeQueries = projections.shapesQueries;
    shapeViewerProjection = projections.shapeViewerProjection;
<<<<<<< HEAD
    return projections;
=======
    contributionsProjection = projections.contributionsProjection;
>>>>>>> 4e5398a9
  }

  await reload(opticContext);

  const resolvers = {
    JSON: GraphQLJSON,
    Mutation: {
      //@jaap: this mutation needs to be linearized/atomic so only one spec change executes at a time, against the latest spec.
      applyCommands: async (parent: any, args: any, context: any) => {
        const {
          batchCommitId,
          commands,
          commitMessage,
          clientId,
          clientSessionId,
        } = args;
        try {
          await opticContext.specRepository.applyCommands(
            commands,
            batchCommitId,
            commitMessage,
            { clientId, clientSessionId }
          );
        } catch (e) {
          console.error(e);
          debugger;
        }

        await reload(context.opticContext);

        return {
          batchCommitId,
        };
      },
      startDiff: async (parent: any, args: any, context: any) => {
        const { diffId, captureId } = args;
        debugger;
        await context.opticContext.capturesService.startDiff(
          diffId,
          captureId,
          context.opticContext.specRepository,
          context.opticContext.configRepository
        );
        return {
          notificationsUrl: '',
        };
      },
    },
    Query: {
      requests: (parent: any, args: any, context: any, info: any) => {
        return Promise.resolve(
          context.endpointsQueries.listNodesByType(endpoints.NodeType.Request)
            .results
        );
      },
      shapeChoices: (parent: any, args: any, context: any, info: any) => {
        return Promise.resolve(context.shapeViewerProjection[args.shapeId]);
      },
      endpointChanges: (
        parent: any,
        { sinceBatchCommitId }: { sinceBatchCommitId?: string },
        context: any,
        info: any
      ) => {
        const endpointChanges = buildEndpointChanges(
          endpointsQueries,
          shapeQueries,
          sinceBatchCommitId
        );
        return Promise.resolve(endpointChanges);
      },
      batchCommits: (parent: any, args: any, context: any, info: any) => {
        return Promise.resolve(
          context.endpointsQueries.listNodesByType(
            endpoints.NodeType.BatchCommit
          ).results
        );
      },
      diff: async (parent: any, args: any, context: any, info: any) => {
        const { diffId } = args;
        return context.opticContext.diffRepository.findById(diffId);
      },
    },
    DiffState: {
      diffs: async (parent: IOpticDiffService, args: any, context: any) => {
        return parent.listDiffs();
      },
      unrecognizedUrls: async (
        parent: IOpticDiffService,
        args: any,
        context: any
      ) => {
        return parent.listUnrecognizedUrls();
      },
    },
    HttpRequest: {
      id: (parent: endpoints.RequestNodeWrapper) => {
        return Promise.resolve(parent.value.requestId);
      },
      pathId: (parent: endpoints.RequestNodeWrapper) => {
        return Promise.resolve(parent.path().value.pathId);
      },
      absolutePathPattern: (parent: endpoints.RequestNodeWrapper) => {
        return Promise.resolve(parent.path().value.absolutePathPattern);
      },
      absolutePathPatternWithParameterNames: (
        parent: endpoints.RequestNodeWrapper
      ) => {
        return Promise.resolve(
          parent.path().absolutePathPatternWithParameterNames
        );
      },
      pathComponents: (parent: endpoints.RequestNodeWrapper) => {
        let path = parent.path();
        let parentPath = path.parentPath();
        const components = [path.value];
        while (parentPath !== null) {
          components.push(parentPath.value);
          path = parentPath;
          parentPath = path.parentPath();
        }
        return Promise.resolve(components.reverse());
      },
      method: (parent: endpoints.RequestNodeWrapper) => {
        return Promise.resolve(parent.value.httpMethod);
      },
      bodies: (parent: endpoints.RequestNodeWrapper) => {
        return Promise.resolve(parent.bodies().results);
      },
      responses: (parent: endpoints.RequestNodeWrapper) => {
        return Promise.resolve(parent.responses());
      },
      pathContributions: (parent: any, args: any, context: any) => {
        const pathId = parent.path().value.pathId;
        const method = parent.value.httpMethod;
        return Promise.resolve(
          context.contributionsProjection[`${pathId}.${method}`] || {}
        );
      },
      requestContributions: (parent: any, args: any, context: any) => {
        return Promise.resolve(
          context.contributionsProjection[parent.value.requestId] || {}
        );
      },
    },
    HttpResponse: {
      id: (parent: any) => {
        return Promise.resolve(parent.result.data.responseId);
      },
      statusCode: (parent: any) => {
        return Promise.resolve(parent.result.data.httpStatusCode);
      },
      bodies: (parent: any) => {
        return Promise.resolve(parent.bodies().results);
      },
      contributions: (parent: any, args: any, context: any) => {
        return Promise.resolve(
          context.contributionsProjection[parent.result.data.responseId] || {}
        );
      },
    },
    PathComponent: {
      id(parent: endpoints.PathNode) {
        return Promise.resolve(parent.pathId);
      },
    },
    HttpBody: {
      contentType: (parent: any) => {
        return Promise.resolve(parent.result.data.httpContentType);
      },
      rootShapeId: (parent: any) => {
        return Promise.resolve(parent.result.data.rootShapeId);
      },
    },
    OpticShape: {
      id: (parent: any) => {
        return Promise.resolve(parent.shapeId);
      },
      jsonType: (parent: any) => {
        return Promise.resolve(parent.jsonType);
      },
      asArray: (parent: any) => {
        if (parent.jsonType === 'Array') {
          return Promise.resolve(parent);
        }
      },
      asObject: (parent: any) => {
        if (parent.jsonType === 'Object') {
          return Promise.resolve(parent);
        }
      },
    },
    ArrayMetadata: {
      shapeId: (parent: any) => {
        return Promise.resolve(parent.itemShapeId);
      },
      changes: (parent: any, args: any, context: any) => {
        return Promise.resolve(
          getArrayChanges(
            context.shapeQueries,
            parent.shapeId,
            args.sinceBatchCommitId
          )
        );
      },
    },
    ObjectFieldMetadata: {
      changes: (parent: any, args: any, context: any) => {
        return Promise.resolve(
          getFieldChanges(
            context.shapeQueries,
            parent.fieldId,
            parent.shapeId,
            args.sinceBatchCommitId
          )
        );
      },
      contributions: (parent: any, args: any, context: any) => {
        return Promise.resolve(
          context.contributionsProjection[parent.fieldId] || {}
        );
      },
    },
    EndpointChanges: {
      opticUrl: (parent: any) => {
        return Promise.resolve(parent.data.opticUrl);
      },
      endpoints: (parent: any) => {
        return Promise.resolve(parent.data.endpoints);
      },
    },
    EndpointChange: {
      // TODO: considering converting into ChangeResult
      change: (parent: any) => {
        return Promise.resolve(parent.change);
      },
      path: (parent: any) => {
        return Promise.resolve(parent.path);
      },
      pathId: (parent: any) => {
        return Promise.resolve(parent.pathId);
      },
      method: (parent: any) => {
        return Promise.resolve(parent.method);
      },
    },
    EndpointChangeMetadata: {
      category: (parent: any) => {
        return Promise.resolve(parent.category);
      },
    },
    BatchCommit: {
      createdAt: (parent: any) => {
        return Promise.resolve(parent.result.data.createdAt);
      },
      batchId: (parent: any) => {
        return Promise.resolve(parent.result.data.batchId);
      },
      commitMessage: (parent: any) => {
        return Promise.resolve(parent.result.data.commitMessage);
      },
    },
  };

  const executableSchema = makeExecutableSchema({
    typeDefs: schema,
    resolvers,
  });
  const graphqlContext = {
    opticContext,
    // @ts-ignore
    endpointsQueries,
    // @ts-ignore
    shapeQueries,
    shapeViewerProjection,
  };
  const queryWrapper = function (input: SpectacleInput) {
    return graphql({
      schema: executableSchema,
      source: input.query,
      variableValues: input.variables,
      operationName: input.operationName,
<<<<<<< HEAD
      contextValue: graphqlContext,
=======
      contextValue: {
        opticContext,
        endpointsQueries,
        shapeQueries,
        shapeViewerProjection,
        contributionsProjection,
      },
>>>>>>> 4e5398a9
    });
  };
  return {
    executableSchema,
    graphqlContext,
    queryWrapper,
    reload,
  };
}

export interface SpectacleInput {
  query: string;
  variables: {
    [key: string]: any;
  };
  operationName?: string;
}<|MERGE_RESOLUTION|>--- conflicted
+++ resolved
@@ -197,11 +197,8 @@
     endpointsQueries = projections.endpointsQueries;
     shapeQueries = projections.shapesQueries;
     shapeViewerProjection = projections.shapeViewerProjection;
-<<<<<<< HEAD
+    contributionsProjection = projections.contributionsProjection;
     return projections;
-=======
-    contributionsProjection = projections.contributionsProjection;
->>>>>>> 4e5398a9
   }
 
   await reload(opticContext);
@@ -477,6 +474,8 @@
     // @ts-ignore
     shapeQueries,
     shapeViewerProjection,
+    // @ts-ignore
+    contributionsProjection,
   };
   const queryWrapper = function (input: SpectacleInput) {
     return graphql({
@@ -484,17 +483,7 @@
       source: input.query,
       variableValues: input.variables,
       operationName: input.operationName,
-<<<<<<< HEAD
       contextValue: graphqlContext,
-=======
-      contextValue: {
-        opticContext,
-        endpointsQueries,
-        shapeQueries,
-        shapeViewerProjection,
-        contributionsProjection,
-      },
->>>>>>> 4e5398a9
     });
   };
   return {
