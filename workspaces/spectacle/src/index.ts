import { graphql } from 'graphql';
import { schema } from './graphql/schema';
import { makeExecutableSchema } from '@graphql-tools/schema';
import { EventEmitter } from 'events';
import GraphQLJSON from 'graphql-type-json';
import { v4 as uuidv4 } from 'uuid';
<<<<<<< HEAD
import { buildEndpointChanges, buildEndpointsGraph, buildShapesGraph, getShapeChanges } from './helpers';
=======
import {
  buildEndpointChanges,
  buildEndpointsGraph,
  buildShapesGraph,
} from './helpers';
>>>>>>> 32ca1402
import { endpoints, shapes } from '@useoptic/graph-lib';

////////////////////////////////////////////////////////////////////////////////

export interface IOpticEngine {
  try_apply_commands(arg0: string, arg1: string): any;

  get_shape_viewer_projection(spec: any): string;

  spec_from_events(arg0: string): any;
}

////////////////////////////////////////////////////////////////////////////////

export interface IOpticSpecRepository {
  listEvents(): Promise<any[]>;
}

export interface IOpticSpecReadWriteRepository extends IOpticSpecRepository {
  appendEvents(events: any[]): Promise<void>;

  notifications: EventEmitter;
}

////////////////////////////////////////////////////////////////////////////////

export interface ICapture {
  captureId: string;
  startedAt: string;
}

export interface StartDiffResult {
  notifications: EventEmitter;
  onComplete: Promise<IOpticDiffService>;
}

export interface IOpticCapturesService {
  listCaptures(): Promise<ICapture[]>;

  startDiff(diffId: string, captureId: string): Promise<StartDiffResult>;
}

////////////////////////////////////////////////////////////////////////////////
export interface IListDiffsResponse {
  diffs: any[];
}

export interface IListUnrecognizedUrlsResponse {
  urls: IUnrecognizedUrl[];
}

export interface IUnrecognizedUrl {
  path: string;
  method: string;
  count: number;
}

export interface IOpticDiffService {
  listDiffs(): Promise<IListDiffsResponse>;

  listUnrecognizedUrls(): Promise<IListUnrecognizedUrlsResponse>;
}

////////////////////////////////////////////////////////////////////////////////

export interface IOpticDiffRepository {
  findById(id: string): Promise<IOpticDiffService>;

  add(id: string, diff: IOpticDiffService): Promise<void>;
}

////////////////////////////////////////////////////////////////////////////////
export interface IOpticConfigRepository {
  ignoreRequests: string[];
}

export interface IOpticInteractionsRepository {
  listById(id: string): Promise<any[]>;

  set(id: string, interactions: any[]): Promise<void>;
}

////////////////////////////////////////////////////////////////////////////////

export interface IOpticContext {
  opticEngine: IOpticEngine;
  configRepository: IOpticConfigRepository;
  specRepository: IOpticSpecReadWriteRepository;
  capturesService: IOpticCapturesService;
  diffRepository: IOpticDiffRepository;
}

////////////////////////////////////////////////////////////////////////////////

export interface IBaseSpectacle {
  query(options: SpectacleInput): Promise<any>;

  mutate(options: SpectacleInput): Promise<any>;
}

export interface IForkableSpectacle extends IBaseSpectacle {
  fork(): Promise<IBaseSpectacle>;
}

////////////////////////////////////////////////////////////////////////////////

async function buildProjections(opticContext: IOpticContext) {
  const events = await opticContext.specRepository.listEvents();
  const spec = opticContext.opticEngine.spec_from_events(
    JSON.stringify(events),
  );

  const endpointsQueries = buildEndpointsGraph(spec, opticContext.opticEngine);
  const shapesQueries = buildShapesGraph(spec, opticContext.opticEngine);
  const shapeViewerProjection = JSON.parse(
    opticContext.opticEngine.get_shape_viewer_projection(spec),
  );

  return {
    events,
    spec,
    endpointsQueries,
    shapesQueries,
    shapeViewerProjection,
  };
}

export async function makeSpectacle(opticContext: IOpticContext) {
  let endpointsQueries: endpoints.GraphQueries,
    shapeQueries: shapes.GraphQueries,
    shapeViewerProjection: any;

  async function reload(opticContext: IOpticContext) {
    const projections = await buildProjections(opticContext);
    endpointsQueries = projections.endpointsQueries;
    shapeQueries = projections.shapesQueries;
    shapeViewerProjection = projections.shapeViewerProjection;
  }

  await reload(opticContext);

  const resolvers = {
    JSON: GraphQLJSON,
    Mutation: {
      applyCommands: async (parent: any, args: any, context: any) => {
        const batchCommitId = uuidv4();
        const events = await opticContext.specRepository.listEvents();
        const newEventsString = opticContext.opticEngine.try_apply_commands(
          JSON.stringify(args.commands),
          JSON.stringify(events),
        );
        const newEvents = JSON.parse(newEventsString);
        //@TODO: this mutation needs to be linearized/atomic so only one spec change executes at a time, against the latest spec.
        await context.opticContext.specRepository.appendEvents(newEvents);

        await reload(context.opticContext);

        return {
          batchCommitId,
        };
      },
      startDiff: async (parent: any, args: any, context: any) => {
        const { diffId, captureId } = args;
        await context.opticContext.capturesService.startDiff(
          diffId,
          captureId,
          context.opticContext.specRepository,
          context.opticContext.configRepository,
        );
        return {
          notificationsUrl: '',
        };
      },
    },
    Query: {
      requests: (parent: any, args: any, context: any, info: any) => {
        return Promise.resolve(
          context.endpointsQueries.listNodesByType(endpoints.NodeType.Request)
            .results,
        );
      },
      shapeChoices: (parent: any, args: any, context: any, info: any) => {
        return Promise.resolve(context.shapeViewerProjection[args.shapeId]);
      },
      endpointChanges: (
        parent: any,
        { since }: { since?: string },
        context: any,
        info: any,
      ) => {
        const endpointChanges = buildEndpointChanges(
          endpointsQueries,
          shapeQueries,
          since,
        );
        return Promise.resolve(endpointChanges);
      },
      batchCommits: (parent: any, args: any, context: any, info: any) => {
        return Promise.resolve(
          context.endpointsQueries.listNodesByType(
            endpoints.NodeType.BatchCommit,
          ).results,
        );
      },
      diff: async (parent: any, args: any, context: any, info: any) => {
        const { diffId } = args;
        return context.opticContext.diffRepository.findById(diffId);
      },
    },
    DiffState: {
      diffs: async (parent: IOpticDiffService, args: any, context: any) => {
        return parent.listDiffs();
      },
      unrecognizedUrls: async (
        parent: IOpticDiffService,
        args: any,
        context: any,
      ) => {
        return parent.listUnrecognizedUrls();
      },
    },
    HttpRequest: {
      id: (parent: any) => {
        return Promise.resolve(parent.result.data.requestId);
      },
      pathId: (parent: any) => {
        return Promise.resolve(parent.path().result.data.pathId);
      },
      absolutePathPattern: (parent: any) => {
        return Promise.resolve(parent.path().result.data.absolutePathPattern);
      },
      method: (parent: any) => {
        return Promise.resolve(parent.result.data.httpMethod);
      },
      bodies: (parent: any) => {
        return Promise.resolve(parent.bodies().results);
      },
      responses: (parent: endpoints.RequestNodeWrapper) => {
        return Promise.resolve(parent.path().responses().results);
      },
    },
    HttpResponse: {
      id: (parent: any) => {
        return Promise.resolve(parent.result.data.responseId);
      },
      statusCode: (parent: any) => {
        return Promise.resolve(parent.result.data.httpStatusCode);
      },
      bodies: (parent: any) => {
        return Promise.resolve(parent.bodies().results);
      },
    },
    HttpBody: {
      contentType: (parent: any) => {
        return Promise.resolve(parent.result.data.httpContentType);
      },
      rootShapeId: (parent: any) => {
        return Promise.resolve(parent.result.data.rootShapeId);
      },
    },
    OpticShape: {
      id: (parent: any) => {
        return Promise.resolve(parent.shapeId);
      },
      jsonType: (parent: any) => {
        return Promise.resolve(parent.jsonType);
      },
      asArray: (parent: any) => {
        if (parent.jsonType === 'Array') {
          return Promise.resolve(parent);
        }
      },
      asObject: (parent: any) => {
        if (parent.jsonType === 'Object') {
          return Promise.resolve(parent);
        }
      },
      changes: (parent: any, args: any, context: any) => {
        return Promise.resolve(getShapeChanges(context.shapeQueries, parent.shapeId, args.sinceBatchCommitId))
      }
    },
    ArrayMetadata: {
      shapeId: (parent: any) => {
        return Promise.resolve(parent.itemShapeId);
      },
    },
    EndpointChanges: {
      opticUrl: (parent: any) => {
        return Promise.resolve(parent.data.opticUrl);
      },
      endpoints: (parent: any) => {
        return Promise.resolve(parent.data.endpoints);
      },
    },
    EndpointChange: {
      change: (parent: any) => {
        return Promise.resolve(parent.change);
      },
      path: (parent: any) => {
        return Promise.resolve(parent.path);
      },
      method: (parent: any) => {
        return Promise.resolve(parent.method);
      },
    },
    EndpointChangeMetadata: {
      category: (parent: any) => {
        return Promise.resolve(parent.category);
      },
    },
    BatchCommit: {
      createdAt: (parent: any) => {
        return Promise.resolve(parent.result.data.createdAt);
      },
      batchId: (parent: any) => {
        return Promise.resolve(parent.result.data.batchId);
      },
      commitMessage: (parent: any) => {
        return Promise.resolve(parent.result.data.commitMessage);
      },
    },
  };

  const executableSchema = makeExecutableSchema({
    typeDefs: schema,
    resolvers,
  });

  return function (input: SpectacleInput) {
    return graphql({
      schema: executableSchema,
      source: input.query,
      variableValues: input.variables,
      operationName: input.operationName,
      contextValue: {
        opticContext,
        endpointsQueries,
        shapeQueries,
        shapeViewerProjection,
      },
    });
  };
}

export interface SpectacleInput {
  query: string;
  variables: {
    [key: string]: any;
  };
  operationName?: string;
}<|MERGE_RESOLUTION|>--- conflicted
+++ resolved
@@ -4,15 +4,7 @@
 import { EventEmitter } from 'events';
 import GraphQLJSON from 'graphql-type-json';
 import { v4 as uuidv4 } from 'uuid';
-<<<<<<< HEAD
 import { buildEndpointChanges, buildEndpointsGraph, buildShapesGraph, getShapeChanges } from './helpers';
-=======
-import {
-  buildEndpointChanges,
-  buildEndpointsGraph,
-  buildShapesGraph,
-} from './helpers';
->>>>>>> 32ca1402
 import { endpoints, shapes } from '@useoptic/graph-lib';
 
 ////////////////////////////////////////////////////////////////////////////////
