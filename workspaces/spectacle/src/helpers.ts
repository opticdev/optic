--- conflicted
+++ resolved
@@ -101,79 +101,52 @@
       batchCommit
         .createdInEdgeNodes()
         .results.forEach((node: endpoints.NodeWrapper) => {
-<<<<<<< HEAD
           if (node instanceof endpoints.RequestNodeWrapper) {
-            changes.captureChange('added', endpointFromRequest(node));
-          } else if (node instanceof endpoints.ResponseNodeWrapper) {
-            changes.captureChange('updated', endpointFromResponse(node));
-=======
-          if (node.result.type === endpoints.NodeType.Request) {
-            const endpoint = endpointFromRequest(
-              node as endpoints.RequestNodeWrapper
-            );
+            const endpoint = endpointFromRequest(node);
             if (endpoint) {
               changes.captureChange('added', endpoint);
             }
-          } else if (node.result.type === endpoints.NodeType.Response) {
+          } else if (node instanceof endpoints.ResponseNodeWrapper) {
             const endpoint = endpointFromResponse(
               node as endpoints.ResponseNodeWrapper
             );
             if (endpoint) {
               changes.captureChange('updated', endpoint);
             }
->>>>>>> 43518189
           }
         });
       batchCommit
         .removedInEdgeNodes()
         .results.forEach((node: endpoints.NodeWrapper) => {
-<<<<<<< HEAD
           if (node instanceof endpoints.RequestNodeWrapper) {
-            changes.captureChange('removed', endpointFromRequest(node));
-          } else if (node instanceof endpoints.ResponseNodeWrapper) {
-            changes.captureChange('updated', endpointFromResponse(node));
-=======
-          if (node.result.type === endpoints.NodeType.Request) {
-            const endpoint = endpointFromRequest(
-              node as endpoints.RequestNodeWrapper
-            );
+            const endpoint = endpointFromRequest(node);
             if (endpoint) {
               changes.captureChange('removed', endpoint);
             }
-          } else if (node.result.type === endpoints.NodeType.Response) {
+          } else if (node instanceof endpoints.ResponseNodeWrapper) {
             const endpoint = endpointFromResponse(
               node as endpoints.ResponseNodeWrapper
             );
             if (endpoint) {
               changes.captureChange('updated', endpoint);
             }
->>>>>>> 43518189
           }
         });
       batchCommit
         .updatedInEdgeNodes()
         .results.forEach((node: endpoints.NodeWrapper) => {
-<<<<<<< HEAD
           if (node instanceof endpoints.RequestNodeWrapper) {
-            changes.captureChange('updated', endpointFromRequest(node));
-          } else if (node instanceof endpoints.ResponseNodeWrapper) {
-            changes.captureChange('updated', endpointFromResponse(node));
-=======
-          if (node.result.type === endpoints.NodeType.Request) {
-            const endpoint = endpointFromRequest(
-              node as endpoints.RequestNodeWrapper
-            );
+            const endpoint = endpointFromRequest(node);
             if (endpoint) {
               changes.captureChange('updated', endpoint);
             }
-          } else if (node.result.type === endpoints.NodeType.Response) {
+          } else if (node instanceof endpoints.ResponseNodeWrapper) {
             const endpoint = endpointFromResponse(
               node as endpoints.ResponseNodeWrapper
             );
             if (endpoint) {
               changes.captureChange('updated', endpoint);
             }
->>>>>>> 43518189
           }
         });
     }
