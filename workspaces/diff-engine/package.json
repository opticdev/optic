{
  "name": "@useoptic/diff-engine",
<<<<<<< HEAD
  "version": "9.0.20",
=======
  "version": "10.0.1",
>>>>>>> 782901ec
  "scripts": {
    "postinstall": "node scripts/install",
    "preuninstall": "node scripts/uninstall",
    "test": "cd tests && tap ./lib",
    "ws:build-binaries": "scripts/build-binaries.sh",
    "ws:clean": "rm -rf build target",
    "ws:test": "scripts/test.sh"
  },
  "repository": {
    "type": "git",
    "url": "ssh://git@github.com/useoptic/optic-package.git",
    "directory": "workspaces/diff-engine"
  },
  "main": "lib/index.js",
  "types": "lib/index.d.ts",
  "dependencies": {
    "@iarna/toml": "^2.2.5",
<<<<<<< HEAD
    "@useoptic/diff-engine-wasm": "9.0.20",
=======
    "@useoptic/diff-engine-wasm": "10.0.1",
>>>>>>> 782901ec
    "bent": "^7.3.12",
    "dotenv": "^8.2.0",
    "execa": "^4.0.3",
    "read-package-json": "^3.0.0",
    "rimraf": "^3.0.2",
    "tar": "^6.0.5"
  },
  "devDependencies": {
    "tap": "^14.11.0"
  }
}<|MERGE_RESOLUTION|>--- conflicted
+++ resolved
@@ -1,10 +1,6 @@
 {
   "name": "@useoptic/diff-engine",
-<<<<<<< HEAD
-  "version": "9.0.20",
-=======
   "version": "10.0.1",
->>>>>>> 782901ec
   "scripts": {
     "postinstall": "node scripts/install",
     "preuninstall": "node scripts/uninstall",
@@ -22,11 +18,7 @@
   "types": "lib/index.d.ts",
   "dependencies": {
     "@iarna/toml": "^2.2.5",
-<<<<<<< HEAD
-    "@useoptic/diff-engine-wasm": "9.0.20",
-=======
     "@useoptic/diff-engine-wasm": "10.0.1",
->>>>>>> 782901ec
     "bent": "^7.3.12",
     "dotenv": "^8.2.0",
     "execa": "^4.0.3",
