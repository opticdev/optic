{
  "name": "@useoptic/ui-v2",
  "version": "10.0.1",
  "repository": {
    "type": "git",
    "url": "ssh://git@github.com/useoptic/optic-package.git",
    "directory": "workspaces/ui-v2"
  },
  "files": [
    "build",
    "index.js",
    "index.d.ts"
  ],
  "scripts": {
    "start": "node scripts/start.js",
    "build:local": "env OPTIC_WEBPACK_ENTRYPOINT=local node scripts/build.js",
    "build:cloud": "env OPTIC_WEBPACK_ENTRYPOINT=cloud node scripts/build.js",
    "build": "yarn run build:local",
    "test": "node scripts/test.js",
    "ws:clean": "echo 'cleaning' ",
    "ws:build": "echo 'build'"
  },
  "dependencies": {
    "@material-ui/core": "^4.11.3",
    "@material-ui/icons": "^4.11.2",
    "@material-ui/lab": "^4.0.0-alpha.57",
    "@material-ui/styles": "^4.11.3",
    "@useoptic/cli-config": "10.0.1",
    "@useoptic/cli-shared": "10.0.1",
    "@useoptic/diff-engine-wasm": "10.0.1",
    "@useoptic/spectacle": "10.0.1",
    "@xstate/react": "^1.3.1",
    "bfj": "^7.0.2",
    "camelcase": "^6.1.0",
    "classnames": "^2.2.6",
    "css-loader": "4.3.0",
    "deep-equal": "^2.0.5",
    "deepcopy": "^2.1.0",
    "file-loader": "6.1.1",
    "html-webpack-plugin": "4.5.0",
    "http-status-codes": "^2.1.4",
    "identity-obj-proxy": "3.0.0",
    "invariant": "^2.2.4",
    "javascript-time-ago": "^2.3.4",
    "json-stable-stringify": "^1.0.1",
    "lodash.debounce": "^4.0.8",
    "lodash.flatten": "^4.4.0",
    "lodash.get": "^4.4.2",
    "lodash.groupby": "^4.6.0",
    "lodash.isequal": "^4.5.0",
    "lodash.sortby": "^4.7.0",
    "lodash.uniq": "^4.5.0",
    "nice-try": "^3.0.0",
    "node-sha1": "^1.0.1",
    "pad-left": "^2.1.0",
    "path-to-regexp": "^6.2.0",
    "prompts": "2.4.0",
    "prop-types": "^15.7.2",
    "react": "^17.0.1",
    "react-app-polyfill": "^2.0.0",
    "react-dev-utils": "^11.0.3",
    "react-dom": "^17.0.1",
    "react-helmet": "^6.1.0",
    "react-markdown": "^5.0.3",
    "react-refresh": "^0.8.3",
    "react-router-dom": "^5.2.0",
    "react-scroll-into-view-if-needed": "^2.1.7",
    "react-virtualized-auto-sizer": "^1.0.5",
    "react-window": "^1.8.6",
    "resolve": "1.18.1",
    "resolve-url-loader": "^3.1.2",
    "sass-loader": "^10.0.5",
    "semver": "7.3.2",
    "shape-hash": "1.0.25",
    "shortid": "^2.2.16",
    "style-loader": "1.3.0",
    "ts-pnp": "1.2.0",
    "url-loader": "4.1.1",
    "uuid": "^8.3.2",
    "web-vitals": "^1.0.1",
    "workbox-webpack-plugin": "5.1.4",
    "xstate": "^4.16.2"
  },
  "eslintConfig": {
    "extends": [
      "react-app",
      "react-app/jest"
    ]
  },
  "browserslist": {
    "production": [
      ">0.2%",
      "not dead",
      "not op_mini all"
    ],
    "development": [
      "last 1 chrome version",
      "last 1 firefox version",
      "last 1 safari version"
    ]
  },
  "babel": {
    "presets": [
      "react-app"
    ]
  },
  "devDependencies": {
    "@babel/core": "7.12.3",
    "@pmmmwh/react-refresh-webpack-plugin": "0.4.3",
    "@svgr/webpack": "5.5.0",
    "@testing-library/jest-dom": "^5.11.4",
    "@testing-library/react": "^11.1.0",
    "@testing-library/user-event": "^12.1.10",
    "@typescript-eslint/eslint-plugin": "^4.5.0",
    "@typescript-eslint/parser": "^4.5.0",
    "@types/classnames": "^2.2.11",
    "@types/invariant": "^2.2.34",
    "@types/jest": "^26.0.20",
    "@types/json-stable-stringify": "^1.0.32",
    "@types/lodash.debounce": "^4.0.6",
    "@types/lodash.get": "^4.4.6",
    "@types/lodash.groupby": "^4.6.6",
    "@types/lodash.isequal": "^4.5.5",
    "@types/lodash.sortby": "^4.7.6",
    "@types/lodash.uniq": "^4.5.6",
    "@types/long": "^4.0.1",
    "@types/node": "^14.14.32",
    "@types/pad-left": "^2.1.0",
    "@types/prop-types": "^15",
    "@types/react": "^17.0.3",
    "@types/react-dom": "^17.0.2",
    "@types/react-helmet": "^6.1.0",
    "@types/react-router-dom": "^5.1.7",
    "@types/react-window": "^1.8.2",
    "@types/shortid": "^0.0.29",
    "@types/uuid": "^8",
    "babel-eslint": "^10.1.0",
    "babel-jest": "^26.6.0",
    "babel-loader": "8.1.0",
    "babel-plugin-named-asset-import": "^0.3.7",
    "babel-preset-react-app": "^10.0.0",
    "case-sensitive-paths-webpack-plugin": "2.3.0",
    "dotenv": "8.2.0",
    "dotenv-expand": "5.1.0",
    "eslint": "^7.11.0",
    "eslint-config-react-app": "^6.0.0",
    "eslint-plugin-flowtype": "^5.2.0",
    "eslint-plugin-import": "^2.22.1",
    "eslint-plugin-jest": "^24.1.0",
    "eslint-plugin-jsx-a11y": "^6.3.1",
    "eslint-plugin-react": "^7.21.5",
    "eslint-plugin-react-hooks": "^4.2.0",
    "eslint-plugin-testing-library": "^3.9.2",
    "eslint-webpack-plugin": "^2.5.2",
    "fs-extra": "^9.1.0",
<<<<<<< HEAD
    "jest": "26.6.0",
    "jest-circus": "26.6.0",
    "jest-resolve": "26.6.0",
    "jest-watch-typeahead": "0.6.1",
    "mini-css-extract-plugin": "0.11.3",
    "optimize-css-assets-webpack-plugin": "5.0.4",
    "pnp-webpack-plugin": "1.6.4",
    "postcss-flexbugs-fixes": "4.2.1",
    "postcss-loader": "3.0.0",
    "postcss-normalize": "8.0.1",
    "postcss-preset-env": "6.7.0",
    "postcss-safe-parser": "5.0.2",
    "terser-webpack-plugin": "4.2.3",
    "threads": "^1.6.3",
    "typescript": "3.9",
    "webpack": "4.44.2",
    "webpack-dev-server": "3.11.1",
    "webpack-manifest-plugin": "2.2.0"
  }
=======
    "threads": "^1.6.3"
  },
  "proxy": "http://localhost:34444"
>>>>>>> 9328a5da
}<|MERGE_RESOLUTION|>--- conflicted
+++ resolved
@@ -153,7 +153,6 @@
     "eslint-plugin-testing-library": "^3.9.2",
     "eslint-webpack-plugin": "^2.5.2",
     "fs-extra": "^9.1.0",
-<<<<<<< HEAD
     "jest": "26.6.0",
     "jest-circus": "26.6.0",
     "jest-resolve": "26.6.0",
@@ -172,10 +171,6 @@
     "webpack": "4.44.2",
     "webpack-dev-server": "3.11.1",
     "webpack-manifest-plugin": "2.2.0"
-  }
-=======
-    "threads": "^1.6.3"
   },
   "proxy": "http://localhost:34444"
->>>>>>> 9328a5da
 }