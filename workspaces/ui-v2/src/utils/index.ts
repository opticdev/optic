--- conflicted
+++ resolved
@@ -1,7 +1,4 @@
 export * from './endpoint-utilities';
 export * from './go-to-anchor';
-<<<<<<< HEAD
 export * from './findLongestStartingSubstring';
-=======
-export * from './pathToRegexpEscaped';
->>>>>>> c505005b
+export * from './pathToRegexpEscaped';