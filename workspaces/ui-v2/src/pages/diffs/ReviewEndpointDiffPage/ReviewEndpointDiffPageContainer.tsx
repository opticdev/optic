--- conflicted
+++ resolved
@@ -44,13 +44,8 @@
 
   return (
     <PageLayout AccessoryNavigation={DiffAccessoryNavigation}>
-<<<<<<< HEAD
-      {!endpoint || shapeDiffs.loading ? (
+      {!endpoint || shapeDiffs.loading || newRegionDiffs.loading ? (
         <LinearProgress variant="indeterminate" />
-=======
-      {!endpoint || shapeDiffs.loading || newRegionDiffs.loading ? (
-        <Loading />
->>>>>>> 1811ef3c
       ) : (
         <ReviewEndpointDiffPage
           endpoint={endpoint}
