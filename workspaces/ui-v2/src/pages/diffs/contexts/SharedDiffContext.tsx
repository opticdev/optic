import React, { FC, useContext, useEffect, useMemo, useState } from 'react';
import {
  IPendingEndpoint,
  IUndocumentedUrl,
  newSharedDiffMachine,
  SharedDiffStateContext,
} from './SharedDiffState';
import shortId from 'shortid';
import { useMachine } from '@xstate/react';
import { PathComponentAuthoring } from '<src>/pages/diffs/AddEndpointsPage/utils';
<<<<<<< HEAD
import { IEndpoint } from '<src>/types';
import { pathToRegexp } from 'path-to-regexp';
=======
import { IEndpoint } from '<src>/hooks/useEndpointsHook';
>>>>>>> c505005b
import { IRequestBody, IResponseBody } from '<src>/hooks/useEndpointBodyHook';
import { CurrentSpecContext } from '<src>/lib/Interfaces';
import {
  AddContribution,
  CQRSCommand,
  IOpticDiffService,
  IUnrecognizedUrl,
} from '@useoptic/spectacle';
import { newRandomIdGenerator } from '<src>/lib/domain-id-generator';
import { ParsedDiff } from '<src>/lib/parse-diff';
import { IValueAffordanceSerializationWithCounterGroupedByDiffHash } from '@useoptic/cli-shared/build/diffs/initial-types';
import { useOpticEngine } from '<src>/hooks/useOpticEngine';
import { useConfigRepository } from '<src>/hooks/useConfigHook';
import { useAnalytics } from '<src>/contexts/analytics';
import { makePattern } from '<src>/pages/diffs/AddEndpointsPage/utils';
import { IPath } from '<src>/hooks/usePathsHook';
import { pathToRegexpEscaped } from '<src>/utils';

export const SharedDiffReactContext = React.createContext<ISharedDiffContext | null>(
  null
);

type ISharedDiffContext = {
  context: SharedDiffStateContext;
  documentEndpoint: (pattern: string, method: string) => string;
  addPathIgnoreRule: (rule: string) => void;
  addDiffHashIgnore: (diffHash: string) => void;
  persistWIPPattern: (
    path: string,
    method: string,
    components: PathComponentAuthoring[]
  ) => void;
  getPendingEndpointById: (id: string) => IPendingEndpoint | undefined;
  wipPatterns: {
    [key: string]: {
      components: PathComponentAuthoring[];
      isParameterized: boolean;
      method: string;
    };
  };
  stageEndpoint: (id: string) => void;
  discardEndpoint: (id: string) => void;
  approveCommandsForDiff: (diffHash: string, commands: CQRSCommand[]) => void;
  pendingEndpoints: IPendingEndpoint[];
  isDiffHandled: (diffHash: string) => boolean;
  currentSpecContext: CurrentSpecContext;
  reset: () => void;
  handledCount: [number, number];
  startedFinalizing: () => void;
  setEndpointName: (id: string, name: string) => void;
  setPathDescription: (
    pathId: string,
    description: string,
    endpointId: string
  ) => void;
  setPendingEndpointName: (id: string, name: string) => void;
  getContributedEndpointName: (endpointId: string) => string | undefined;
  getContributedPathDescription: (pathId: string) => string | undefined;
  captureId: string;
  commitModalOpen: boolean;
  setCommitModalOpen: React.Dispatch<React.SetStateAction<boolean>>;
  hasDiffChanges: () => boolean;
  diffService: IOpticDiffService;
  getUndocumentedUrls: () => IUndocumentedUrl[];
};

type SharedDiffStoreProps = {
  endpoints: IEndpoint[];
  captureId: string;
  requests: IRequestBody[];
  responses: IResponseBody[];
  allPaths: IPath[];
  diffs: ParsedDiff[];
  diffService: IOpticDiffService;
  diffTrails: IValueAffordanceSerializationWithCounterGroupedByDiffHash;
  urls: IUnrecognizedUrl[];
};

export const SharedDiffStore: FC<SharedDiffStoreProps> = (props) => {
  const opticEngine = useOpticEngine();

  const { config } = useConfigRepository();

  const currentSpecContext: CurrentSpecContext = useMemo(
    () => ({
      currentSpecPaths: props.allPaths,
      currentSpecEndpoints: props.endpoints,
      currentSpecRequests: props.requests,
      currentSpecResponses: props.responses,
      domainIds: newRandomIdGenerator(),
      idGeneratorStrategy: 'random',
      opticEngine,
    }),
    [
      opticEngine,
      props.allPaths,
      props.endpoints,
      props.requests,
      props.responses,
    ]
  );

  const [state, send]: any = useMachine(() =>
    newSharedDiffMachine(
      currentSpecContext,
      props.diffs,
      props.urls,
      props.diffTrails,
      props.diffService,
      config
    )
  );

  useEffect(() => {
    send({ type: 'RESET' });
    send({
      type: 'REFRESH',
      currentSpecContext: currentSpecContext,
      parsedDiffs: props.diffs,
      undocumentedUrls: props.urls,
      trailValues: props.diffTrails,
    });
  }, [currentSpecContext, props.diffTrails, props.diffs, props.urls, send]);

  const context: SharedDiffStateContext = state.context;

  const isDiffHandled = (diffHash: string) => {
    return (
      context.choices.approvedSuggestions.hasOwnProperty(diffHash) ||
      context.browserDiffHashIgnoreRules.includes(diffHash)
    );
  };

  const analytics = useAnalytics();

  const [handled, total] = useMemo(() => {
    return context.results.diffsGroupedByEndpoint.reduce(
      (current, grouping) => {
        const handledCount =
          grouping.shapeDiffs.filter((i) => isDiffHandled(i.diffHash()))
            .length +
          grouping.newRegionDiffs.filter((diff) => isDiffHandled(diff.diffHash))
            .length;
        const total =
          grouping.shapeDiffs.length + grouping.newRegionDiffs.length;

        return [current[0] + handledCount, current[1] + total];
      },
      [0, 0]
    );
    /* eslint-disable react-hooks/exhaustive-deps */
  }, [
    JSON.stringify(Object.keys(state.context.choices.approvedSuggestions)),
    JSON.stringify(state.context.browserDiffHashIgnoreRules),
  ]);
  /* eslint-enable react-hooks/exhaustive-deps */

  const [wipPatterns, setWIPPatterns] = useState<{
    [key: string]: {
      components: PathComponentAuthoring[];
      isParameterized: boolean;
      method: string;
    };
  }>({});

  const wipPatternMatchers = Object.entries(wipPatterns)
    .filter(([, { isParameterized }]) => isParameterized)
    .map(([pathMethod, { components, method }]) => ({
      pathMethod,
      matcher: pathToRegexpEscaped(makePattern(components)),
      method,
    }));

  const [commitModalOpen, setCommitModalOpen] = useState(false);

  const value: ISharedDiffContext = {
    context,
    diffService: props.diffService,
    documentEndpoint: (pattern: string, method: string) => {
      const uuid = shortId.generate();
      send({ type: 'DOCUMENT_ENDPOINT', pattern, method, pendingId: uuid });
      return uuid;
    },
    stageEndpoint: (id: string) =>
      send({ type: 'PENDING_ENDPOINT_STAGED', id }),
    discardEndpoint: (id: string) =>
      send({ type: 'PENDING_ENDPOINT_DISCARDED', id }),
    addPathIgnoreRule: (rule: string) => {
      send({ type: 'ADD_PATH_IGNORE_RULE', rule });
    },
    getPendingEndpointById: (id: string) => {
      return context.pendingEndpoints.find((i) => i.id === id);
    },
    pendingEndpoints: context.pendingEndpoints,
    isDiffHandled,
    approveCommandsForDiff: (diffHash: string, commands: CQRSCommand[]) => {
      send({ type: 'COMMANDS_APPROVED_FOR_DIFF', diffHash, commands });
    },
    addDiffHashIgnore: (diffHash: string) =>
      send({ type: 'ADD_DIFF_HASH_IGNORE', diffHash }),
    persistWIPPattern: (
      path: string,
      method: string,
      components: PathComponentAuthoring[]
    ) =>
      setWIPPatterns((obj) => ({
        ...obj,
        [path + method]: {
          components,
          isParameterized: components.some((c) => c.isParameter),
          method,
        },
      })),
    wipPatterns,
    currentSpecContext,
    reset: () => {
      analytics.userResetDiff(handled, total);
      send({ type: 'RESET' });
    },
    handledCount: [handled, total],
    startedFinalizing: () => send({ type: 'USER_FINISHED_REVIEW' }),
    setEndpointName: (id: string, name: string) =>
      send({
        type: 'SET_ENDPOINT_NAME',
        id,
        command: AddContribution(id, 'purpose', name),
      }),
    setPendingEndpointName: (id: string, name) => {
      const pendingEndpoint = context.pendingEndpoints.find((i) => i.id === id);
      if (!pendingEndpoint) {
        return console.error(`Could not find pending endpoint with id ${id}`);
      }
      pendingEndpoint.ref.send({ type: 'STAGED_ENDPOINT_NAME_UPDATED', name });
      send({
        type: 'UPDATE_PENDING_ENDPOINT_NAME',
      });
    },
    setPathDescription: (
      pathId: string,
      description: string,
      endpointId: string
    ) => {
      send({
        type: 'SET_PATH_DESCRIPTION',
        pathId,
        command: AddContribution(pathId, 'description', description),
        endpointId,
      });
    },
    captureId: props.captureId,
    getContributedEndpointName: (endpointId: string): string | undefined => {
      return context.choices.existingEndpointNameContributions[endpointId]
        ?.AddContribution.value;
    },
    getContributedPathDescription: (pathId: string): string | undefined => {
      return context.choices.existingEndpointPathContributions[pathId]?.command
        .AddContribution.value;
    },
    getUndocumentedUrls: () =>
      context.results.displayedUndocumentedUrls
        .filter((url) => {
          return wipPatternMatchers.every(
            ({ pathMethod, matcher, method }) =>
              pathMethod === url.path + url.method ||
              !(matcher.test(url.path) && method === url.method)
          );
        })
        .filter((i) => !i.hide),
    commitModalOpen,
    setCommitModalOpen,
    hasDiffChanges: () =>
      handled > 0 ||
      context.pendingEndpoints.filter((i) => i.staged).length > 0 ||
      Object.keys(context.choices.existingEndpointNameContributions).length >
        0 ||
      Object.keys(context.choices.existingEndpointPathContributions).length > 0,
  };

  return (
    <SharedDiffReactContext.Provider value={value}>
      {props.children}
    </SharedDiffReactContext.Provider>
  );
};

export function useSharedDiffContext() {
  return useContext(SharedDiffReactContext)!;
}<|MERGE_RESOLUTION|>--- conflicted
+++ resolved
@@ -8,12 +8,7 @@
 import shortId from 'shortid';
 import { useMachine } from '@xstate/react';
 import { PathComponentAuthoring } from '<src>/pages/diffs/AddEndpointsPage/utils';
-<<<<<<< HEAD
 import { IEndpoint } from '<src>/types';
-import { pathToRegexp } from 'path-to-regexp';
-=======
-import { IEndpoint } from '<src>/hooks/useEndpointsHook';
->>>>>>> c505005b
 import { IRequestBody, IResponseBody } from '<src>/hooks/useEndpointBodyHook';
 import { CurrentSpecContext } from '<src>/lib/Interfaces';
 import {
