--- conflicted
+++ resolved
@@ -14,11 +14,7 @@
 } from './SharedDiffState';
 import shortId from 'shortid';
 import { useMachine } from '@xstate/react';
-<<<<<<< HEAD
-import { IEndpoint, IRequestBody, IResponseBody, IPath } from '<src>/types';
-=======
-import { IEndpoint } from '<src>/types';
->>>>>>> 952c0160
+import { IEndpoint, IPath } from '<src>/types';
 import { CurrentSpecContext } from '<src>/lib/Interfaces';
 import {
   AddContribution,
