--- conflicted
+++ resolved
@@ -13,7 +13,6 @@
   OpticAppConfig,
 } from '<src>/optic-components/hooks/config/AppConfiguration';
 import { ConfigRepositoryStore } from '<src>/optic-components/hooks/useConfigHook';
-<<<<<<< HEAD
 import { useOpticEngine } from '<src>/optic-components/hooks/useOpticEngine';
 import {
   LocalCliCapturesService,
@@ -21,10 +20,7 @@
   LocalCliServices,
   LocalCliSpectacle,
 } from '@useoptic/spectacle-shared';
-=======
-import { useOpticEngine } from '../optic-components/hooks/useOpticEngine';
 import { AnalyticsStore } from '<src>/analytics';
->>>>>>> 6d85bc08
 
 const appConfig: OpticAppConfig = {
   featureFlags: {},
