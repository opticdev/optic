import { CurrentSpecContext } from '<src>/lib/Interfaces';
import {
  AllEndpointsQuery,
  endpointQueryResultsToJson,
  EndpointQueryResults,
} from '<src>/store/endpoints/thunks';
import { IBaseSpectacle } from '@useoptic/spectacle';
import { newDeterministicIdGenerator } from '<src>/lib/domain-id-generator';
import * as opticEngine from '@useoptic/optic-engine-wasm';
<<<<<<< HEAD
import { AllPathsQuery, PathQueryResponse } from '<src>/store/paths/thunks';
import { IRequestBody } from '<src>/types';
=======
import { AllPathsQuery, PathQueryResponse } from '<src>/hooks/usePathsHook';
>>>>>>> 952c0160

//@GOTCHA: for some reason, probably because of jest, our wasm code thinks it is running in the browser even though it is running in node because of the presence of global.self:
//@REF: https://github.com/rust-random/getrandom/issues/214
//@ts-ignore
delete global.self;

export async function makeCurrentSpecContext(
  events: any[],
  query: IBaseSpectacle['query']
): Promise<CurrentSpecContext> {
  const { endpoints } = endpointQueryResultsToJson(
    (
      await query<EndpointQueryResults>({
        query: AllEndpointsQuery,
        variables: {},
      })
    ).data || {
      requests: [],
    },
    null
  );
  const { paths } = (
    await query<PathQueryResponse>({
      query: AllPathsQuery,
      variables: {},
    })
  ).data || { paths: [] };

  return {
    currentSpecPaths: paths,
    currentSpecEndpoints: endpoints,
    domainIds: newDeterministicIdGenerator(),
    idGeneratorStrategy: 'sequential',
    opticEngine,
  };
}<|MERGE_RESOLUTION|>--- conflicted
+++ resolved
@@ -7,12 +7,7 @@
 import { IBaseSpectacle } from '@useoptic/spectacle';
 import { newDeterministicIdGenerator } from '<src>/lib/domain-id-generator';
 import * as opticEngine from '@useoptic/optic-engine-wasm';
-<<<<<<< HEAD
 import { AllPathsQuery, PathQueryResponse } from '<src>/store/paths/thunks';
-import { IRequestBody } from '<src>/types';
-=======
-import { AllPathsQuery, PathQueryResponse } from '<src>/hooks/usePathsHook';
->>>>>>> 952c0160
 
 //@GOTCHA: for some reason, probably because of jest, our wasm code thinks it is running in the browser even though it is running in node because of the presence of global.self:
 //@REF: https://github.com/rust-random/getrandom/issues/214
