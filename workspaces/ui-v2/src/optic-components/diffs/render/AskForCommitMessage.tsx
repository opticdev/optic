import React from 'react';
import { useHistory } from 'react-router-dom';
import Button from '@material-ui/core/Button';
import { v4 as uuidv4 } from 'uuid';
import { CommitMessageModal } from '../../common';

import { useSharedDiffContext } from '../../hooks/diffs/SharedDiffContext';
import { useSpectacleCommand } from '../../../spectacle-implementations/spectacle-provider';
import { useLastBatchCommitId } from '../../hooks/useBatchCommits';
import { useChangelogPages } from '../../navigation/Routes';
<<<<<<< HEAD
import { PromptNavigateAway } from '<src>/optic-components/common';
=======
import { v4 as uuidv4 } from 'uuid';
import { useAnalytics } from '<src>/analytics';
>>>>>>> e9de81cd

const useStagedChangesCount = () => {
  const { pendingEndpoints, context } = useSharedDiffContext();
  const pendingEndpointsCount = pendingEndpoints.filter((i) => i.staged).length;
  const diffHashToEndpoint = context.results.diffsGroupedByEndpoint.reduce(
    (acc: { [diffHash: string]: string }, endpoint) => {
      const endpointId = `${endpoint.pathId}.${endpoint.method}`;
      endpoint.shapeDiffs.forEach((shapeDiff) => {
        acc[shapeDiff.diffHash()] = endpointId;
      });
      return acc;
    },
    {}
  );
  const changedEndpointsCount = new Set([
    ...Object.keys(context.choices.approvedSuggestions).map(
      (diffHash) => diffHashToEndpoint[diffHash]
    ),
    ...Object.keys(context.choices.existingEndpointNameContributions),
    ...Object.values(context.choices.existingEndpointPathContributions).map(
      (pathContribution) => pathContribution.endpointId
    ),
  ]).size;

  return {
    pendingEndpointsCount,
    changedEndpointsCount,
  };
};

export default function AskForCommitMessageDiffPage(props: {
  hasChanges: boolean;
}) {
  const spectacleMutator = useSpectacleCommand();
  const history = useHistory();
  const analytics = useAnalytics();
  const lastBatchCommitId = useLastBatchCommitId();
  const changelogPageRoute = useChangelogPages();

  const {
    context,
    startedFinalizing,
    commitModalOpen,
    setCommitModalOpen,
  } = useSharedDiffContext();

  const {
    pendingEndpointsCount,
    changedEndpointsCount,
  } = useStagedChangesCount();

  const handleSave = async (commitMessage: string) => {
    analytics.userSavedChanges(pendingEndpointsCount, changedEndpointsCount);
    const commands = context.simulatedCommands;
    try {
      const {
        applyCommands: { batchCommitId },
      } = await spectacleMutator<any, any>({
        query: `
        mutation X($commands: [JSON], $batchCommitId: ID, $commitMessage: String, $clientId: ID, $clientSessionId: ID) {
    applyCommands(commands: $commands, batchCommitId: $batchCommitId, commitMessage: $commitMessage, clientId: $clientId, clientSessionId: $clientSessionId) {
      batchCommitId
    }
  }`,
        variables: {
          commands,
          batchCommitId: uuidv4(),
          commitMessage: commitMessage,
          clientId: uuidv4(), //@dev: fill this in
          clientSessionId: uuidv4(), //@dev: fill this in
        },
      });
      // If there are no batch commits (first commit) - link to the just created commit
      history.push(
        changelogPageRoute.linkTo(lastBatchCommitId || batchCommitId)
      );
    } catch (e) {
      console.error(e);
      debugger;
    }
  };

  return (
    <>
      <Button
        disabled={!props.hasChanges}
        onClick={() => {
          setCommitModalOpen(true);
          startedFinalizing();
        }}
        size="small"
        variant="contained"
        color="primary"
      >
        Save Changes
      </Button>
      {commitModalOpen ? (
        <CommitMessageModal
          open={commitModalOpen}
          onClose={() => setCommitModalOpen(false)}
          onSave={handleSave}
          dialogText={`You have added ${pendingEndpointsCount} new ${
            pendingEndpointsCount === 1 ? 'endpoint' : 'endpoints'
          } and updated ${changedEndpointsCount} existing ${
            changedEndpointsCount === 1 ? 'endpoint' : 'endpoints'
          }.`}
        />
      ) : (
        <PromptNavigateAway shouldPrompt={props.hasChanges} />
      )}
    </>
  );
}<|MERGE_RESOLUTION|>--- conflicted
+++ resolved
@@ -8,12 +8,8 @@
 import { useSpectacleCommand } from '../../../spectacle-implementations/spectacle-provider';
 import { useLastBatchCommitId } from '../../hooks/useBatchCommits';
 import { useChangelogPages } from '../../navigation/Routes';
-<<<<<<< HEAD
 import { PromptNavigateAway } from '<src>/optic-components/common';
-=======
-import { v4 as uuidv4 } from 'uuid';
 import { useAnalytics } from '<src>/analytics';
->>>>>>> e9de81cd
 
 const useStagedChangesCount = () => {
   const { pendingEndpoints, context } = useSharedDiffContext();
