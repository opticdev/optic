import { assign, Machine, sendUpdate } from 'xstate';
import { CurrentSpecContext } from '../../../lib/Interfaces';
import {
  ILearnedBodies,
  ILearnedBody,
} from '@useoptic/cli-shared/build/diffs/initial-types';
import {
  AddContribution,
  AddRequest,
  CQRSCommand,
  IOpticDiffService,
} from '@useoptic/spectacle';
import { getEndpointId } from '../../utilities/endpoint-utilities';
import { newRandomIdGenerator } from '../../../lib/domain-id-generator';

export const newInitialBodiesMachine = (
  currentSpecContext: CurrentSpecContext,
  pathPattern: string,
  method: string,
  learningPathId: string,
  learningPathCommands: CQRSCommand[],
  diffService: IOpticDiffService
) => {
  return Machine<InitialBodiesContext, InitialBodiesSchema, InitialBodiesEvent>(
    {
      id: 'endpoint-id',
      context: {
        learnedBodies: undefined,
        ignoredBodies: [],
        pathCommands: [],
        allCommands: [],
        pathId: '',
        method,
        stagedEndpointName: '',
      },
      initial: 'loading',
      states: {
        ready: {
          on: {
            STAGED_ENDPOINT_NAME_UPDATED: {
              actions: [
                assign({
                  stagedEndpointName: (ctx, event) => event.name,
                }),
                assign({
                  allCommands: (ctx) =>
                    recomputePendingEndpointCommands(
                      learningPathCommands,
                      learningPathId,
                      ctx
                    ),
                }),
              ],
            },
            USER_IGNORED_BODY: {
              actions: [
                assign({
                  ignoredBodies: (ctx, event) => [
                    ...ctx.ignoredBodies,
                    event.ignored,
                  ],
                }),
                assign({
                  allCommands: (ctx) =>
                    recomputePendingEndpointCommands(
                      learningPathCommands,
                      learningPathId,
                      ctx
                    ),
                }),
              ],
            },
            USER_INCLUDED_BODY: {
              actions: [
                assign({
                  ignoredBodies: (ctx, event) => [
                    ...ctx.ignoredBodies.filter((i) => {
                      return !(
                        event.removeIgnore.isRequest === i.isRequest &&
                        event.removeIgnore.isResponse === i.isResponse &&
                        event.removeIgnore.statusCode === i.statusCode &&
                        event.removeIgnore.contentType === i.contentType
                      );
                    }),
                  ],
                }),
                assign({
                  allCommands: (ctx) =>
                    recomputePendingEndpointCommands(
                      learningPathCommands,
                      learningPathId,
                      ctx
                    ),
                }),
                (ctx) => ctx.allCommands,
              ],
            },
          },
        },
        loading: {
          invoke: {
            id: 'load-endpoint-bodies',
            src: async (context, event) => {
              const learner = await diffService.learnUndocumentedBodies(
                learningPathId,
                method,
                learningPathCommands
              );

              return {
                learnedBodies: {
                  pathId: learningPathId,
                  method: learner.method,
                  requests: learner.requests,
                  responses: [...learner.responses].sort(
                    (a, b) => (a.statusCode || 0) - (b.statusCode || 0)
                  ),
                },
              };
            },
            onDone: {
              actions: [
                assign({
                  pathId: (ctx, event) => learningPathId,
                  pathCommands: (ctx, event) => learningPathCommands,
                  learnedBodies: (ctx, event) => event.data.learnedBodies,
                }),
                assign({
                  allCommands: (ctx) =>
                    recomputePendingEndpointCommands(
                      learningPathCommands,
                      learningPathId,
                      ctx
                    ),
                }),
                sendUpdate(),
              ],
              target: 'ready',
            },
          },
        },
      },
    }
  );
};

export function recomputePendingEndpointCommands(
  pathCommands: CQRSCommand[],
  pathId: string,
  ctx: InitialBodiesContext
): any[] {
  const commands = [...pathCommands];
  const ids = newRandomIdGenerator();

  function isIgnored(body: ILearnedBody, isRequest: boolean) {
    return Boolean(
      ctx.ignoredBodies.find((i) => {
        return (
          (i.isRequest && isRequest && i.contentType === body.contentType) ||
          (i.isResponse &&
            i.contentType === body.contentType &&
            i.statusCode === body.statusCode)
        );
      })
    );
  }

  if (ctx.learnedBodies) {
    ctx.learnedBodies.requests.forEach((i) => {
      if (!isIgnored(i, true)) {
        commands.push(...i.commands);
      }
    });

    const allRequestBodiesIgnored = ctx.learnedBodies.requests.every((i) =>
      isIgnored(i, true)
    );

<<<<<<< HEAD
    if (allRequestBodiesIgnored && ctx.learnedBodies.responses.length > 0) {
      commands.push(AddRequest(ctx.method, pathId, ids.newRequestId()));
=======
    if (
      (allRequestBodiesIgnored && ctx.learnedBodies.responses.length > 0) ||
      ctx.learnedBodies.responses.length === 0
    ) {
      commands.push(AddRequest(ctx.method, ctx.pathId, ids.newRequestId()));
>>>>>>> 08440a66
    }

    ctx.learnedBodies.responses.forEach((i) => {
      if (!isIgnored(i, false)) {
        commands.push(...i.commands);
      }
    });
  }

  if (ctx.stagedEndpointName) {
    commands.push(
      AddContribution(
        getEndpointId({ method: ctx.method, pathId }),
        'purpose',
        ctx.stagedEndpointName
      )
    );
  }

  return commands.map((i) => {
    //if pathId has changed, update to match
    //@ts-ignore
    if (i.AddRequest) {
      console.log('overwriting request pathId');
      //@ts-ignore
      return { AddRequest: { ...i.AddRequest, pathId } };
    }
    //@ts-ignore
    if (i.AddResponseByPathAndMethod) {
      console.log('overwriting response pathId');
      return {
        //@ts-ignore
        AddResponseByPathAndMethod: { ...i.AddResponseByPathAndMethod, pathId },
      };
    }
    return i;
  });
}

////////////////////////////////Machine Types
export interface InitialBodiesSchema {
  states: {
    loading: {};
    ready: {};
  };
}

// The events that the machine handles
export type InitialBodiesEvent =
  | {
      type: 'USER_IGNORED_BODY';
      ignored: IIgnoreBody;
    }
  | {
      type: 'USER_INCLUDED_BODY';
      removeIgnore: IIgnoreBody;
    }
  | {
      type: 'STAGED_ENDPOINT_NAME_UPDATED';
      name: string;
    };

// The context (extended state) of the machine
export interface InitialBodiesContext {
  learnedBodies: ILearnedBodies | undefined;
  ignoredBodies: IIgnoreBody[];
  pathCommands: any[];
  allCommands: any[];
  pathId: string;
  method: string;
  stagedEndpointName: string;
}

export type IIgnoreBody = {
  statusCode?: number;
  contentType: string;
  isRequest?: boolean;
  isResponse?: boolean;
};<|MERGE_RESOLUTION|>--- conflicted
+++ resolved
@@ -176,16 +176,11 @@
       isIgnored(i, true)
     );
 
-<<<<<<< HEAD
-    if (allRequestBodiesIgnored && ctx.learnedBodies.responses.length > 0) {
-      commands.push(AddRequest(ctx.method, pathId, ids.newRequestId()));
-=======
     if (
       (allRequestBodiesIgnored && ctx.learnedBodies.responses.length > 0) ||
       ctx.learnedBodies.responses.length === 0
     ) {
-      commands.push(AddRequest(ctx.method, ctx.pathId, ids.newRequestId()));
->>>>>>> 08440a66
+      commands.push(AddRequest(ctx.method, pathId, ids.newRequestId()));
     }
 
     ctx.learnedBodies.responses.forEach((i) => {
