import { Command, flags } from '@oclif/command';
import { ensureDaemonStarted } from '@useoptic/cli-server';
import path from 'path';
import colors from 'colors';
import {
  IApiCliConfig,
  IOpticTaskRunnerConfig,
  IPathMapping,
  TargetPortUnavailableError,
  deprecationLogger,
  isTestTask,
} from '@useoptic/cli-config';
import { opticTaskToProps, trackUserEvent } from './analytics';
import { lockFilePath } from './paths';
import { Client, SpecServiceClient } from '@useoptic/cli-client';
import findProcess from 'find-process';
import stripAnsi from 'strip-ansi';
import {
  ExitedTaskWithLocalCli,
  StartedTaskWithLocalCli,
} from '@useoptic/analytics/lib/events/tasks';
// @ts-ignore
import niceTry from 'nice-try';
import {
  getCredentials,
  getUserFromCredentials,
} from './authentication-server';
import { runScriptByName } from '@useoptic/cli-scripts';
import {
  cleanupAndExit,
  CommandAndProxySessionManager,
  developerDebugLogger,
  fromOptic,
  IOpticTaskRunner,
  loadPathsAndConfig,
  makeUiBaseUrl,
  warningFromOptic,
} from '@useoptic/cli-shared';
import * as uuid from 'uuid';
import { CliTaskSession } from '@useoptic/cli-shared/build/tasks';
import { CaptureSaverWithDiffs } from '@useoptic/cli-shared/build/captures/avro/file-system/capture-saver-with-diffs';
import { EventEmitter } from 'events';
import { Config } from '../config';
import { printCoverage } from './coverage';
import { spawnProcess } from './spawn-process';
import { command } from '@oclif/test';
import { getCaptureId } from './git/git-context-capture';

export const runCommandFlags = {
  'collect-coverage': flags.boolean({
    char: 'c',
    default: false,
    required: false,
  }),
  'collect-diffs': flags.boolean({
    char: 'd',
    default: true,
    required: false,
  }),
};
interface LocalCliTaskFlags {
  'collect-coverage'?: boolean;
  'collect-diffs'?: boolean;
}

export async function LocalTaskSessionWrapper(
  cli: Command,
  taskName: string,
  flags: LocalCliTaskFlags
) {
  // hijack the config deprecation log to format nicely for the CLI
  deprecationLogger.log = (msg: string) => {
    cli.log(
      warningFromOptic(
        'optic.yml deprecation: ' +
          stripAnsi(msg).replace(deprecationLogger.namespace, '').trim()
      )
    );
  };
  deprecationLogger.enabled = true;

  const { paths, config } = await loadPathsAndConfig(cli);
<<<<<<< HEAD
  const captureId = getCaptureId(paths);
  console.log('capture id ' + captureId);
  const runner = new LocalCliTaskRunner(captureId, paths);
=======
  const captureId = uuid.v4();
  const runner = new LocalCliTaskRunner(captureId, paths, taskName, {
    shouldCollectCoverage: flags['collect-coverage'] !== false,
    shouldCollectDiffs: flags['collect-diffs'] !== false,
  });
>>>>>>> 17edff42
  const session = new CliTaskSession(runner);

  const task = config.tasks[taskName];

  if (!task) {
    cli.log(
      fromOptic(
        `Task ${colors.grey.bold(
          taskName
        )} does not exist. Try one of these ${colors.grey.bold(
          'api run <taskname>'
        )}`
      )
    );
    return cli.log(
      Object.keys(config.tasks || [])
        .map((i) => '- ' + i)
        .sort()
        .join('\n')
    );
  }

  if (task && isTestTask(task)) {
    cli.log(
      fromOptic(`Running dependent task ${colors.grey.bold(task.useTask!)}...`)
    );
    await session.start(cli, config, task.useTask!, task.command!);
  } else {
    await session.start(cli, config, taskName);
  }

  if (flags['collect-coverage']) {
    await printCoverage(paths, taskName, captureId);
  }

  return await cleanupAndExit();
}

export class LocalCliTaskRunner implements IOpticTaskRunner {
  constructor(
    private captureId: string,
    private paths: IPathMapping,
    private taskName: string,
    private options: {
      shouldCollectCoverage: boolean;
      shouldCollectDiffs: boolean;
    }
  ) {}

  async run(
    cli: Command,
    config: IApiCliConfig,
    taskConfig: IOpticTaskRunnerConfig,
    commandToRunWhenStarted?: string
  ): Promise<void> {
    ////////////////////////////////////////////////////////////////////////////////

    await trackUserEvent(
      config.name,
      StartedTaskWithLocalCli.withProps({
        inputs: opticTaskToProps(this.taskName, taskConfig),
        cwd: this.paths.cwd,
        captureId: this.captureId,
      })
    );

    ////////////////////////////////////////////////////////////////////////////////

    const blockers = await findProcess('port', taskConfig.proxyConfig.port);
    if (blockers.length > 0) {
      throw new TargetPortUnavailableError(`Optic could not start its proxy server on port ${
        taskConfig.proxyConfig.port
      }.
There is something else running:
${blockers.map((x) => `[pid ${x.pid}]: ${x.cmd}`).join('\n')}
`);
    }

    ////////////////////////////////////////////////////////////////////////////////

    const daemonState = await ensureDaemonStarted(
      lockFilePath,
      Config.apiBaseUrl
    );
    const apiBaseUrl = `http://localhost:${daemonState.port}/api`;
    developerDebugLogger(`api base url: ${apiBaseUrl}`);
    const cliClient = new Client(apiBaseUrl);

    ////////////////////////////////////////////////////////////////////////////////
    developerDebugLogger('checking credentials');
    const credentials = await getCredentials();
    if (credentials) {
      const user = await getUserFromCredentials(credentials);
      await cliClient.setIdentity(user);
    }

    ////////////////////////////////////////////////////////////////////////////////
    developerDebugLogger('finding matching daemon session');

    const { cwd } = this.paths;
    const cliSession = await cliClient.findSession(
      cwd,
      taskConfig,
      this.captureId
    );
    developerDebugLogger({ cliSession });

    ////////////////////////////////////////////////////////////////////////////////

    const uiBaseUrl = makeUiBaseUrl(daemonState);
    const uiUrl = `${uiBaseUrl}/apis/${cliSession.session.id}/review`;
    cli.log(fromOptic(`Review the API Diff at ${uiUrl}`));

    ////////////////////////////////////////////////////////////////////////////////
    const { capturesPath } = this.paths;
    const captureId = this.captureId;
    const eventEmitter = new EventEmitter();
    const specServiceClient = new SpecServiceClient(
      cliSession.session.id,
      eventEmitter,
      apiBaseUrl
    );
    const persistenceManager = new CaptureSaverWithDiffs(
      {
        captureBaseDirectory: capturesPath,
        captureId,
        shouldCollectCoverage: this.options.shouldCollectCoverage,
        shouldCollectDiffs: this.options.shouldCollectDiffs,
      },
      config,
      specServiceClient
    );

    ////////////////////////////////////////////////////////////////////////////////
    process.env.OPTIC_ENABLE_CAPTURE_BODY = 'yes';

    const testCommand = commandToRunWhenStarted
      ? async () => {
          console.log(
            fromOptic(
              'Running test command ' +
                colors.grey.bold(commandToRunWhenStarted)
            )
          );

          await spawnProcess(commandToRunWhenStarted!, {
            OPTIC_PROXY_PORT: taskConfig.proxyConfig.port.toString(),
            OPTIC_PROXY_HOST: taskConfig.proxyConfig.host.toString(),
            OPTIC_PROXY: `http://${taskConfig.proxyConfig.host.toString()}:${taskConfig.proxyConfig.port.toString()}`,
          });
          // return new Promise((resolve) => setTimeout(resolve, 500)); // needs time to finish saving
        }
      : undefined;

    const sessionManager = new CommandAndProxySessionManager(
      taskConfig,
      testCommand
    );

    await sessionManager.run(persistenceManager);

    ////////////////////////////////////////////////////////////////////////////////
    await cliClient.markCaptureAsCompleted(cliSession.session.id, captureId);
    const summary = await specServiceClient.getCaptureStatus(captureId);
    const sampleCount = summary.interactionsCount;
    const hasDiff = summary.diffsCount > 0;

    await trackUserEvent(
      config.name,
      ExitedTaskWithLocalCli.withProps({
        interactionCount: sampleCount,
        inputs: opticTaskToProps('', taskConfig),
        captureId: this.captureId,
      })
    );

    if (hasDiff) {
      const uiUrl = `${uiBaseUrl}/apis/${cliSession.session.id}/review/${captureId}`;
      const iconPath = path.join(__dirname, '../../assets/optic-logo-png.png');
      runScriptByName('notify', uiUrl, iconPath);

      cli.log(
        fromOptic(
          `Observed Unexpected API Behavior. Click here to review: ${uiUrl}`
        )
      );
    } else {
      if (sampleCount > 0) {
        cli.log(
          fromOptic(`No API Diff Observed for ${sampleCount} interactions`)
        );
      }
    }
  }
}<|MERGE_RESOLUTION|>--- conflicted
+++ resolved
@@ -80,17 +80,11 @@
   deprecationLogger.enabled = true;
 
   const { paths, config } = await loadPathsAndConfig(cli);
-<<<<<<< HEAD
   const captureId = getCaptureId(paths);
-  console.log('capture id ' + captureId);
-  const runner = new LocalCliTaskRunner(captureId, paths);
-=======
-  const captureId = uuid.v4();
   const runner = new LocalCliTaskRunner(captureId, paths, taskName, {
     shouldCollectCoverage: flags['collect-coverage'] !== false,
     shouldCollectDiffs: flags['collect-diffs'] !== false,
   });
->>>>>>> 17edff42
   const session = new CliTaskSession(runner);
 
   const task = config.tasks[taskName];
