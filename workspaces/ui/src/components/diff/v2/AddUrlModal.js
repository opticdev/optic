--- conflicted
+++ resolved
@@ -19,10 +19,7 @@
 import {pathMethodKeyBuilder, PURPOSE} from '../../../ContributionKeys';
 import {PathAndMethod} from './PathAndMethod';
 import {useHistory} from 'react-router-dom';
-<<<<<<< HEAD
-=======
 import {useBaseUrl} from '../../../contexts/BaseUrlContext';
->>>>>>> 10b87811
 
 const useStyles = makeStyles(theme => ({
   container: {
@@ -36,17 +33,10 @@
   }
 }));
 
-<<<<<<< HEAD
-export const NewUrlModal = withRfcContext(({pushRelative, captureId, children, newUrl, allUnmatchedPaths}) => {
-  const classes = useStyles();
-  const {cachedQueryResults, handleCommands} = useContext(RfcContext)
-  const history = useHistory()
-=======
 export const NewUrlModal = withRfcContext((props) => {
   const {children, newUrl, allUnmatchedPaths, onAdd} = props;
   const classes = useStyles();
   const {cachedQueryResults, handleCommands} = useContext(RfcContext);
->>>>>>> 10b87811
   const knownPathId = getOrUndefined(newUrl.pathId);
   const [open, setOpen] = React.useState(false);
   const [naming, setNaming] = React.useState(Boolean(knownPathId));
@@ -94,16 +84,10 @@
     //apply commands
     handleCommands(...commands);
 
-<<<<<<< HEAD
-    //redirect
-    const to = `${captureId}/paths/${lastParentPathId}/methods/${newUrl.method}`
-    history.push(to)
-=======
     onAdd({
       pathId: lastParentPathId,
       method: newUrl.method
     });
->>>>>>> 10b87811
   };
 
   const regex = completePathMatcherRegex(pathStringToPathComponents(pathExpression));
@@ -121,9 +105,6 @@
           <DialogContentText style={{marginTop: 12}}>
             What does this endpoint do?
           </DialogContentText>
-<<<<<<< HEAD
-          <TextField value={purpose} onChange={(e) => setPurpose(e.target.value)} autoFocus fullWidth/>
-=======
           <TextField value={purpose}
                      onChange={(e) => setPurpose(e.target.value)}
                      autoFocus
@@ -133,7 +114,6 @@
                        }
                      }}
                      fullWidth/>
->>>>>>> 10b87811
         </DialogContent>
         <DialogActions>
           <Button onClick={() => setNaming(false)}>
@@ -152,11 +132,7 @@
       <div onClick={handleClickOpen}>
         {children}
       </div>
-<<<<<<< HEAD
-      {naming ? <NamingDialog /> : (
-=======
       {naming ? <NamingDialog/> : (
->>>>>>> 10b87811
         <Dialog open={open} onClose={handleClose} fullWidth maxWidth="md" aria-labelledby="form-dialog-title">
           <DialogTitle>Add New Endpoint</DialogTitle>
           <DialogContent style={{marginTop: -20}}>
