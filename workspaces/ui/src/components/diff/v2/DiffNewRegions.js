import React, { useContext, useEffect, useState } from 'react';
import { makeStyles } from '@material-ui/core/styles';
import Typography from '@material-ui/core/Typography';
import { DocDarkGrey, DocDivider } from '../../docs/DocConstants';
import {
  Button,
  CardActions,
  Checkbox,
  Collapse,
  ListItemAvatar,
} from '@material-ui/core';
import Paper from '@material-ui/core/Paper';
import MenuOpenIcon from '@material-ui/icons/MenuOpen';
import List from '@material-ui/core/List';
import ListItem from '@material-ui/core/ListItem';
import classNames from 'classnames';
import ListItemText from '@material-ui/core/ListItemText';
import {
  NewBodyDiffRendered,
<<<<<<< HEAD
  InferPolymorphismEnabled,
=======
  UserEnabledInferPolymorphism,
>>>>>>> 814203cd
} from '@useoptic/analytics/lib/events/diffs';
import ListSubheader from '@material-ui/core/ListSubheader';
import FiberManualRecordIcon from '@material-ui/icons/FiberManualRecord';
import {
  CompareEquality,
  filterScala,
  getIndex,
  getOrUndefined,
  getOrUndefinedJson,
  headOrUndefined,
  JsonHelper,
  lengthScala,
  mapScala,
  toOption,
} from '@useoptic/domain';
import { DiffContext, withDiffContext } from './DiffContext';
import {
  AddedGreenBackground,
  ChangedYellowBackground,
  RemovedRedBackground,
  UpdatedBlue,
} from '../../../theme';
import Breadcrumbs from '@material-ui/core/Breadcrumbs';
import Card from '@material-ui/core/Card';
import IconButton from '@material-ui/core/IconButton';
import { PulsingOptic } from './DiffHelperCard';
import { DiffToolTip } from './shape_viewers/styles';
import Pagination from '@material-ui/lab/Pagination';
import { RfcContext } from '../../../contexts/RfcContext';
import DiffHunkViewer from './DiffHunkViewer';
import InteractionBodyViewer from './shape_viewers/InteractionBodyViewer';
import { ShapeExpandedStore } from './shape_viewers/ShapeRenderContext';
import { ShapeBox } from './DiffReviewExpanded';
import { ShapeOnlyViewer } from './shape_viewers/ShapeOnlyShapeRows';
import FormGroup from '@material-ui/core/FormGroup';
import FormControlLabel from '@material-ui/core/FormControlLabel';
import Switch from '@material-ui/core/Switch';
import { LightTooltip } from '../../tooltips/LightTooltip';
import { useCaptureContext } from '../../../contexts/CaptureContext';
import LinearProgress from '@material-ui/core/LinearProgress';
import {
  useDiffDescription,
  useInitialBodyPreview,
  useInteractionWithPointer,
} from './DiffHooks';
import { Show } from '../../shared/Show';
import { trackUserEvent } from '../../../Analytics';
import { ShowInitialDocumentingView } from '@useoptic/analytics/lib/events/diffs'
function _NewRegions(props) {
  const { newRegions, ignoreDiff, captureId, endpointId } = props;

  const classes = useStyles();

  const { acceptSuggestion } = useContext(DiffContext);
  const { diffService, captureService } = useCaptureContext();

  const [deselected, setDeselected] = useState([]);
  const [finished, setFinished] = useState(false);
  const [showExpanded, setShowExpanded] = useState(false);
  const [inferPolymorphism, setInferPolymorphism] = React.useState(false);

  useEffect(() => {
    trackUserEvent(ShowInitialDocumentingView.withProps({}));
  }, [])
  
  if (newRegions.length === 0) {
    return null;
  }

  const isDeselected = (diff) =>
    !!deselected.find((i) => CompareEquality.between(i, diff.diff));
  const onChange = (diff) => (e) => {
    if (!e.target.checked) {
      setDeselected([...deselected, diff.diff]);
    } else {
      setDeselected(
        deselected.filter((i) => !CompareEquality.between(i, diff.diff))
      );
    }
  };

  const onApply = async () => {
    setFinished(true);
    const allIgnored = newRegions
      .filter((diffBlock) => isDeselected(diffBlock))
      .map((i) => i.diff);

    ignoreDiff(...allIgnored);

    const allApproved = await Promise.all(
      newRegions
        .filter((diffBlock) => !isDeselected(diffBlock))
        .map(async (i) => {
          //@todo this is messy and doubles the compute
          const { interaction } = await captureService.loadInteraction(
            i.firstInteractionPointer
          );

          const cacheKey = i.toString() + inferPolymorphism.toString();
          const cached = window.naiveCache && window.naiveCache[cacheKey];
          //@todo this dups something large. @dev good spot for the state chart
          const { suggestion } = cached
            ? cached
            : await diffService.loadInitialPreview(
                i,
                JsonHelper.fromInteraction(interaction),
                inferPolymorphism
              );

          return getOrUndefined(suggestion);
        })
    );

    // track('Documented Changes');

    acceptSuggestion(...allApproved);
  };

  const ignoreAll = () => {
    const allIgnored = newRegions.map((i) => i.diff);
    ignoreDiff(...allIgnored);
  };

  const newRequests =
    !finished &&
    newRegions
      .map((diff) => {
        if (diff.inRequest) {
          return (
            <PreviewNewBodyRegion
              diff={diff}
              key={diff.diff.toString()}
              isDeselected={isDeselected}
              onChange={onChange}
              inferPolymorphism={inferPolymorphism}
              endpointId={endpointId}
            />
          );
        }
      })
      .filter((i) => !!i);

  const newResponses =
    !finished &&
    newRegions
      .map((diff) => {
        if (diff.inResponse) {
          return (
            <PreviewNewBodyRegion
              diff={diff}
              isDeselected={isDeselected}
              onChange={onChange}
              key={diff.diff.toString()}
              inferPolymorphism={inferPolymorphism}
              endpointId={endpointId}
            />
          );
        }
      })
      .filter((i) => !!i);

  if (newRequests.length || newResponses.length) {
    trackUserEvent(
      NewBodyDiffRendered.withProps({
        requestCount: newRequests.length,
        responseCount: newResponses.length,
        regions: [
          ...newRequests.map((i) => i.locationString),
          ...newResponses.map((i) => i.locationString),
        ],
      })
    );
  }

  // track('Show Initial Documentation Page', props);

  const approveCount =
    newResponses.length + newRequests.length - deselected.length;

  return (
    <>
      <Card className={classes.header} elevation={2}>
        <div style={{ flex: 1 }}>
          <Typography variant="h5" color="primary" style={{ fontSize: 22 }}>
            Generate Initial Documentation
          </Typography>
        </div>
        <div className={classes.approveNewRegions}>
          <LightTooltip
            title={
              <div style={{ display: 'flex', flexDirection: 'column' }}>
                When you turn this option on, Optic will try to infer which
                fields are Optional, Nullable or OneOfs in your bodies. This can
                save you a lot of time when documenting large APIs. Leave this
                option disabled to review the polymorphism in your API manually.
                <Typography
                  variant="caption"
                  style={{ marginTop: 12, color: DocDarkGrey }}
                >
                  A random 20 examples from this capture will be used for the
                  inference, it may not catch everything.{' '}
                </Typography>
              </div>
            }
          >
            <FormControlLabel
              style={{ marginRight: 12 }}
              control={
                <Switch
                  size="medium"
                  checked={inferPolymorphism}
                  disabled={finished}
                  onChange={(e) => {
                    setInferPolymorphism(e.target.checked);
                    if (e.target.checked) {
                      trackUserEvent(
<<<<<<< HEAD
                        InferPolymorphismEnabled.withProps({
=======
                        UserEnabledInferPolymorphism.withProps({
>>>>>>> 814203cd
                          captureId,
                          endpointId,
                        })
                      );
                    }
                  }}
                  color="primary"
                />
              }
              labelPlacement="start"
              label={
                <Typography
                  variant="body1"
                  color="textSecondary"
                  style={{ fontSize: 12 }}
                >
                  Infer Polymorphism
                </Typography>
              }
            />
          </LightTooltip>
          <Button
            size="small"
            color="default"
            onClick={ignoreAll}
            disabled={finished}
            style={{ marginRight: 10 }}
          >
            Ignore All
          </Button>
          <Button
            size="small"
            color="primary"
            variant="contained"
            disabled={approveCount === 0 || finished}
            onClick={onApply}
          >
            Document ({approveCount || ''}) bodies
          </Button>
        </div>
        {finished && <LinearProgress />}
      </Card>

      {!finished && (
        <div className={classes.wrapper}>
          <div className={classes.diffsNewRegion}>
            {newRequests.length > 0 && (
              <div className={classes.region}>
                <Typography variant="h6" color="primary">
                  Requests
                </Typography>
                {newRequests}
              </div>
            )}

            <Show when={newRequests.length}>
              <DocDivider style={{ marginTop: 30, marginBottom: 20 }} />
            </Show>

            {newResponses.length > 0 && (
              <div className={classes.region}>
                <Typography variant="h6" color="primary">
                  Responses
                </Typography>
                {newResponses}
              </div>
            )}
          </div>
        </div>
      )}
    </>
  );
}

export class NewRegions extends React.Component {
  shouldComponentUpdate(nextProps, nextState, nextContext) {
    const result = CompareEquality.between(
      nextProps.newRegions,
      this.props.newRegions
    );

    //@todo add ignore here
    return !result;
  }

  render() {
    console.log('rendering all over again');
    return <_NewRegions {...this.props} />;
  }
}

export const BreadcumbX = (props) => {
  const classes = useStyles();
  const { location, itemStyles } = props;
  return (
    <Breadcrumbs
      className={classes.location}
      separator={<span style={{ fontSize: 13, ...itemStyles }}>{'›'}</span>}
      aria-label="breadcrumb"
    >
      {location
        .filter((i) => !!i)
        .map((n) => (
          <Typography
            key={n}
            style={itemStyles}
            className={classes.crumb}
            color="primary"
          >
            {n}
          </Typography>
        ))}
    </Breadcrumbs>
  );
};

const PreviewNewBodyRegion = ({
  diff,
  inferPolymorphism,
  isDeselected,
  onChange,
  endpointId,
}) => {
  const isChecked = !isDeselected(diff);
  const classes = useStyles();
  const length = diff.interactionsCount;

  const [interactionIndex, setInteractionIndex] = React.useState(1);

  useEffect(() => {
    setInteractionIndex(1);
  }, [diff.diff ? diff.diff.toString() : undefined]);

  const currentInteractionPointer = getIndex(diff.interactionPointers)(
    interactionIndex - 1
  );

  const currentInteraction = useInteractionWithPointer(
    currentInteractionPointer
  );

  const { preview: initialBody, loadingInferPoly } = useInitialBodyPreview(
    diff,
    currentInteraction && currentInteraction.interactionScala,
    inferPolymorphism,
    endpointId
  );

  if (!currentInteraction || !initialBody || loadingInferPoly) {
    return <LinearProgress />;
  }

  const bodyPreview = getOrUndefined(initialBody.bodyPreview);
  const shapePreview = getOrUndefined(initialBody.shapePreview);

  return (
    <>
      <Card className={classes.regionHeader} elevation={2}>
        <Checkbox
          checked={isChecked}
          onChange={onChange(diff)}
          color="primary"
        />
        <ListItemText
          className={classNames({
            [classes.uncheckedText]: !isChecked,
          })}
          primary={
            diff.inRequest
              ? getOrUndefined(diff.contentType) || 'No Body'
              : `${getOrUndefined(diff.statusCode)} Response ${
                  getOrUndefined(diff.contentType) || 'No Body'
                }`
          }
          secondary={`Observed ${diff.interactionsCount} times`}
          primaryTypographyProps={{ style: { fontSize: 14 } }}
          secondaryTypographyProps={{ style: { fontSize: 12 } }}
        />

        <div style={{ flex: 1 }} />
        {length > 1 && getOrUndefined(diff.contentType) && (
          <Pagination
            color="primary"
            className={classNames({ [classes.unchecked]: !isChecked })}
            style={{ display: 'flex' }}
            count={length}
            page={interactionIndex}
            showLastButton={length > 5}
            size="small"
            onChange={(e, pageNumber) => setInteractionIndex(pageNumber)}
          />
        )}
      </Card>

      <div
        className={classNames(classes.newContentPreview, {
          [classes.unchecked]: !isChecked,
        })}
      >
        <div style={{ width: '55%', paddingRight: 15 }}>
          {process.env.REACT_APP_FLATTENED_SHAPE_VIEWER == 'true' &&
          currentInteraction ? (
            <ShapeBox
              header={
                <div style={{ display: 'flex', alignItems: 'center' }}>
                  <BreadcumbX
                    itemStyles={{ fontSize: 13, color: 'white' }}
                    location={['Example']}
                  />
                  <div style={{ flex: 1 }}></div>
                  <span style={{ color: 'white' }}>⮕</span>
                </div>
              }
            >
              <InteractionBodyViewer
                body={
                  diff.inRequest
                    ? currentInteraction.interactionScala.request.body
                    : currentInteraction.interactionScala.response.body
                }
              />
            </ShapeBox>
          ) : (
            process.env.REACT_APP_FLATTENED_SHAPE_VIEWER !== 'true' &&
            bodyPreview && (
              <ShapeBox
                header={
                  <div style={{ display: 'flex', alignItems: 'center' }}>
                    <BreadcumbX
                      itemStyles={{ fontSize: 13, color: 'white' }}
                      location={['Example']}
                    />
                    <div style={{ flex: 1 }}></div>
                    <span style={{ color: 'white' }}>⮕</span>
                  </div>
                }
              >
                <ShapeExpandedStore>
                  <DiffHunkViewer preview={bodyPreview} exampleOnly />
                </ShapeExpandedStore>
              </ShapeBox>
            )
          )}
        </div>
        <div style={{ flex: 1 }}>
          {shapePreview && (
            <ShapeBox
              header={
                <BreadcumbX
                  itemStyles={{ fontSize: 13, color: 'white' }}
                  location={['Documented Shape']}
                />
              }
            >
              <ShapeExpandedStore>
                <ShapeOnlyViewer preview={shapePreview} exampleOnly />
              </ShapeExpandedStore>
            </ShapeBox>
          )}
        </div>
      </div>
    </>
  );
};

const useStyles = makeStyles((theme) => ({
  root: {
    width: '100%',
  },
  blur: {
    opacity: 0.3,
    pointerEvents: 'none',
  },
  header: {
    backgroundColor: 'white',
    padding: 8,
    paddingLeft: 12,
    display: 'flex',
    justifyContent: 'center',
    position: 'sticky',
    top: 0,
    zIndex: 500,
    alignItems: 'center',
  },
  region: {
    padding: 5,
  },
  regionHeader: {
    display: 'flex',
    flexDirection: 'row',
    marginTop: 16,
    paddingRight: 12,
  },
  approveNewRegions: {
    paddingRight: 10,
  },
  newContentPreview: {
    paddingTop: 16,
    paddingRight: 8,
    display: 'flex',
    flexDirection: 'row',
  },
  unchecked: {
    pointerEvents: 'none',
    opacity: 0.38,
  },
  uncheckedText: {
    pointerEvents: 'none',
    opacity: 0.68,
  },
  hunkHeader: {
    paddingRight: 10,
    paddingTop: 5,
    paddingBottom: 5,
    color: '#25292e',
    minHeight: 40,
    fontWeight: 800,
    display: 'flex',
    flexDirection: 'row',
    alignItems: 'start',
    justifyContent: 'start',
  },
  location: {
    marginLeft: 12,
  },
  diff: {
    fontSize: 12,
    fontWeight: 600,
    color: '#f8333c',
    marginLeft: 11,
    flex: 1,
    paddingLeft: 30,
  },
  crumb: {
    fontSize: 12,
    textTransform: 'uppercase',
  },
  heading: {
    fontSize: theme.typography.pxToRem(17),
    padding: 0,
    fontWeight: theme.typography.fontWeightRegular,
  },
  wrapper: {
    overflow: 'hidden',
    paddingTop: 18,
  },
  hunk: {
    backgroundColor: 'white',
    minHeight: 300,
  },
  subheader: {
    fontWeight: 100,
    paddingBottom: 0,
    marginBottom: 0,
    height: 33,
  },
  diffsNewRegion: {
    display: 'flex',
    flexDirection: 'column',
    paddingLeft: 5,
    justifyContent: 'center',
  },
}));

const addition = (
  <FiberManualRecordIcon
    style={{ width: '.7em', height: '.7em', color: AddedGreenBackground }}
  />
);

const update = (
  <FiberManualRecordIcon
    style={{ width: '.7em', height: '.7em', color: ChangedYellowBackground }}
  />
);

const removal = (
  <FiberManualRecordIcon
    style={{ width: '.7em', height: '.7em', color: RemovedRedBackground }}
  />
);<|MERGE_RESOLUTION|>--- conflicted
+++ resolved
@@ -17,11 +17,7 @@
 import ListItemText from '@material-ui/core/ListItemText';
 import {
   NewBodyDiffRendered,
-<<<<<<< HEAD
-  InferPolymorphismEnabled,
-=======
   UserEnabledInferPolymorphism,
->>>>>>> 814203cd
 } from '@useoptic/analytics/lib/events/diffs';
 import ListSubheader from '@material-ui/core/ListSubheader';
 import FiberManualRecordIcon from '@material-ui/icons/FiberManualRecord';
@@ -238,11 +234,7 @@
                     setInferPolymorphism(e.target.checked);
                     if (e.target.checked) {
                       trackUserEvent(
-<<<<<<< HEAD
-                        InferPolymorphismEnabled.withProps({
-=======
                         UserEnabledInferPolymorphism.withProps({
->>>>>>> 814203cd
                           captureId,
                           endpointId,
                         })
