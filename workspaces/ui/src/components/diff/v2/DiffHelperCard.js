import React, { useContext, useEffect } from 'react';
import { makeStyles } from '@material-ui/core/styles';
import Card from '@material-ui/core/Card';
import { DocDivider } from '../../docs/DocConstants';
import Typography from '@material-ui/core/Typography';
import Radio from '@material-ui/core/Radio';
import RadioGroup from '@material-ui/core/RadioGroup';
import FormControlLabel from '@material-ui/core/FormControlLabel';
import FormControl from '@material-ui/core/FormControl';
import Button from '@material-ui/core/Button';
import { DiffContext } from './DiffContext';
import { CompareEquality, mapScala } from '@useoptic/domain';
import { IgnoreDiffContext } from './DiffPageNew';
import { useDiffDescription, useSuggestionsForDiff } from './DiffHooks';
import { diff } from 'react-ace';
import { DiffCopy } from './DiffCopy';
<<<<<<< HEAD
import { trackUserEvent } from '../../../Analytics.js'
import { DisplayNextSuggestion } from '@useoptic/analytics/lib/events/diffs'
=======
import { track } from '../../../Analytics';
>>>>>>> 1bcc2164

const useStyles = makeStyles((theme) => ({
  root: {
    position: 'sticky',
    top: 120,
  },
  header: {
    display: 'flex',
    alignItem: 'center',
    justifyContent: 'center',
    paddingLeft: 11,
    paddingTop: 14,
    paddingBottom: 9,
  },
  font: {
    fontSize: 13,
    fontWeight: 800,
    fontFamily: "'Source Code Pro', monospace",
  },
  icon: {
    paddingRight: 0,
  },
  formControl: {
    margin: theme.spacing(1),
    marginLeft: theme.spacing(1) + 7,
    marginBottom: 7,
  },
  suggestion: {
    fontWeight: 400,
    marginLeft: -5,
    fontSize: 12,
  },
  buttons: {
    textAlign: 'right',
    padding: 8,
  },
}));

export const DiffHelperCard = (props) => {
  const classes = useStyles();
  const {
    inRequest,
    inResponse,
    description,
    currentInteraction,
    selectedInterpretation,
    setSelectedInterpretation,
    setSelectedDiff,
    selectedDiff,
  } = props;
  const { acceptSuggestion, clearPreview } = useContext(DiffContext);

  const suggestions = useSuggestionsForDiff(selectedDiff, currentInteraction);

  const showIt =
    (selectedDiff && selectedDiff.inRequest && inRequest) ||
    (selectedDiff.inResponse && inResponse);

  useEffect(() => {
    if (!showIt) { return; }
    const suggestion = mapScala(description.summary)((i) => {
      return i.value
    }).join(" ");
    trackUserEvent(DisplayNextSuggestion.withProps({
      suggestion
    }))
  }, [showIt, description.summary]);

  if (!showIt) {
    return null;
  }


  return (
    <div className={classes.root}>
      <Card elevation={3}>
        <div className={classes.header}>
          <DiffCopy copy={description.summary} />
          <div style={{ flex: 1, minWidth: 20 }} />
          <PulsingOptic />
        </div>

        <DocDivider />

        <FormControl component="fieldset" className={classes.formControl}>
          <RadioGroup>
            {suggestions.map((suggestion, n) => {
              return (
                <FormControlLabel
                  key={n}
<<<<<<< HEAD
                  onClick={(e) => {
                    e.preventDefault();
=======
                  onClick={() => {
                    track("Demo - Previewing Suggestion", {suggestion: suggestion.action})
>>>>>>> 1bcc2164
                    setSelectedInterpretation(suggestion)
                  }}
                  control={
                    <Radio
                      size="small"
                      color="primary"
                      value={suggestion}
                      checked={Boolean(
                        selectedInterpretation &&
                          CompareEquality.betweenWithoutCommands(
                            suggestion,
                            selectedInterpretation
                          )
                      )}
                    />
                  }
                  label={<DiffCopy copy={suggestion.copyPair.action} />}
                />
              );
            })}
          </RadioGroup>
        </FormControl>

        <DocDivider />

        <div className={classes.buttons}>
          <IgnoreDiffContext.Consumer>
            {({ ignoreDiff }) => {
              return (
                <Button
                  size="small"
                  onClick={() => {
                    const toIgnore = selectedDiff.diff;
                    setSelectedDiff(null);
                    ignoreDiff(toIgnore);
                  }}
                >
                  Ignore
                </Button>
              );
            }}
          </IgnoreDiffContext.Consumer>
          <Button
            color="primary"
            size="small"
            disabled={!selectedInterpretation}
            onClick={() => {
              setSelectedDiff(null);
              acceptSuggestion(selectedInterpretation);
            }}
          >
            Approve
          </Button>
        </div>
      </Card>
    </div>
  );
};

export const PulsingOptic = () => (
  <div className={'blob'} style={{ marginRight: 9 }}>
    <img src="/optic-logo.svg" width={32} height={32} />
  </div>
);<|MERGE_RESOLUTION|>--- conflicted
+++ resolved
@@ -14,12 +14,8 @@
 import { useDiffDescription, useSuggestionsForDiff } from './DiffHooks';
 import { diff } from 'react-ace';
 import { DiffCopy } from './DiffCopy';
-<<<<<<< HEAD
-import { trackUserEvent } from '../../../Analytics.js'
+import { trackUserEvent, track } from '../../../Analytics.js'
 import { DisplayNextSuggestion } from '@useoptic/analytics/lib/events/diffs'
-=======
-import { track } from '../../../Analytics';
->>>>>>> 1bcc2164
 
 const useStyles = makeStyles((theme) => ({
   root: {
@@ -110,13 +106,9 @@
               return (
                 <FormControlLabel
                   key={n}
-<<<<<<< HEAD
                   onClick={(e) => {
                     e.preventDefault();
-=======
-                  onClick={() => {
                     track("Demo - Previewing Suggestion", {suggestion: suggestion.action})
->>>>>>> 1bcc2164
                     setSelectedInterpretation(suggestion)
                   }}
                   control={
