--- conflicted
+++ resolved
@@ -13,11 +13,8 @@
 import LinearProgress from '@material-ui/core/LinearProgress';
 import { DiffSummaryRegion, ReviewDiff } from './ReviewDiff';
 import Divider from '@material-ui/core/Divider';
-<<<<<<< HEAD
 import equals from 'lodash.isequal';
-=======
 import Button from '@material-ui/core/Button';
->>>>>>> fc2f6d7b
 
 export const EndpointDiffSessionContext = React.createContext(null);
 
@@ -82,33 +79,18 @@
 
 export function ReviewEndpointInner(props) {
   const {
-<<<<<<< HEAD
     pathId,
     method,
     makeDiffActorHook,
     groupDiffsByLocation,
     handled,
   } = props;
-=======
-    endpointQueries,
-    endpointActions,
-    pathId,
-    method,
-    makeDiffActorHook,
-  } = useEndpointDiffSession();
-
-  const classes = useStyles();
-  const handled = endpointQueries.handledByDiffHash();
->>>>>>> fc2f6d7b
 
   console.log('re-render endpoints ');
 
   return (
     <Box display="flex" flexDirection="column" key={pathId + method}>
-<<<<<<< HEAD
-      {groupDiffsByLocation.requests.map((i, index) => (
-=======
-      {!endpointQueries.allHandled() && (
+     {!endpointQueries.allHandled() && (
         <Paper
           key="bulk-actions"
           className={classNames(classes.sectionHeader, classes.bulkActions)}
@@ -126,9 +108,7 @@
           </Button>
         </Paper>
       )}
-
-      {grouped.requests.map((i, index) => (
->>>>>>> fc2f6d7b
+      {groupDiffsByLocation.requests.map((i, index) => (
         <EndpointGrouping
           handled={handled}
           makeDiffActorHook={makeDiffActorHook}
