import React, { useMemo } from 'react';
import { opticEngine } from '@useoptic/domain';
import { makeStyles } from '@material-ui/core/styles';
import Typography from '@material-ui/core/Typography';
import classNames from 'classnames';
import Color from 'color';

import {
<<<<<<< HEAD
  getNameWithFormattedParameters,
  getParentPathId,
} from '../utilities/PathUtilities';
=======
  flattenPaths,
  flatMapOperations,
} from '../../contexts/ApiOverviewContext';
>>>>>>> b09d4a55
import * as uniqBy from 'lodash.uniqby';
import sortBy from 'lodash.sortby';
import { StableHasher } from '../../utilities/CoverageUtilities';
<<<<<<< HEAD
=======

import ScheduleIcon from '@material-ui/icons/Schedule';
import FiberManualRecordIcon from '@material-ui/icons/FiberManualRecord';
import { Card } from '@material-ui/core';
import { ReportEndpointLink } from './report-link';
import EndpointReport from './EndpointReport';
>>>>>>> b09d4a55

export default function ReportSummary(props) {
  const { capture, report, spec, currentEndpointId } = props;
  const classes = useStyles();
  const classesHttpMethods = useHttpMethodStyles();
  const { captureId } = capture;

  const summary = useMemo(() => createSummary(capture, spec, report), [
    capture,
    spec,
    report,
  ]);
  const {
    endpoints,
    isCapturing,
    totalInteractions,
    totalCompliantInteractions,
    totalDiffs,
    totalUnmatchedPaths,
  } = summary;

  return (
    <div className={classes.root}>
      <div className={classes.reportMeta}>
        <div className={classes.captureTime}>
          {summary.isCapturing ? (
            <div className={classes.liveIndicator}>
              <FiberManualRecordIcon className={classes.recordIcon} />
              <span className={classes.liveLabel}>LIVE</span>
            </div>
          ) : (
            <ScheduleIcon className={classes.historyIcon} />
          )}
          {summary.isCapturing ? 'since' : ''} last Monday for 4 hours
        </div>
      </div>

      <div className={classes.stats}>
        <SummaryStats
          totalInteractions={totalInteractions}
          totalDiffs={totalDiffs}
          totalUnmatchedPaths={totalUnmatchedPaths}
        />
        <h4 className={classes.buildName}>
          from capturing interactions for build <code>{summary.buildId}</code>{' '}
          in <code>{summary.environment}</code>
        </h4>
      </div>

      <h4 className={classes.endpointsHeader}>Endpoints</h4>

      {endpoints.length > 0 ? (
        <ul className={classes.endpointsList}>
          {endpoints.map((endpoint) => (
            <li
              key={endpoint.request.requestId}
              className={classNames(classes.endpointsListItem, {
                [classes.isCurrent]:
                  currentEndpointId && endpoint.id === currentEndpointId,
              })}
            >
              <Card className={classes.endpointCard}>
                <ReportEndpointLink
                  className={classes.endpointLink}
                  captureId={captureId}
                  endpointId={endpoint.id}
                >
                  <div className={classes.endpointHeader}>
                    <span
                      className={classNames(
                        classes.endpointMethod,
                        classesHttpMethods[endpoint.request.httpMethod]
                      )}
                    >
                      {endpoint.request.httpMethod}
                    </span>
                    <code className={classes.endpointPath}>
                      {endpoint.path.name}
                    </code>

                    <div className={classes.endpointStats}>
                      {endpoint.counts.diffs > 0 && (
                        <span
                          className={classNames(
                            classes.endpointChip,
                            classes.endpointDiffsChip
                          )}
                        >
                          <strong>{endpoint.counts.diffs}</strong>
                          {endpoint.counts.diffs > 1 ? ' diffs' : ' diff'}
                        </span>
                      )}
                      {endpoint.counts.incompliant > 0 ? (
                        <span
                          className={classNames(
                            classes.endpointChip,
                            classes.endpointIncompliantChip
                          )}
                        >
                          <strong>
                            {endpoint.counts.incompliant}/
                            {endpoint.counts.interactions}
                          </strong>
                          {' incompliant'}
                        </span>
                      ) : (
                        <span
                          className={classNames(
                            classes.endpointChip,
                            classes.endpointCompliantChip
                          )}
                        >
                          <strong>
                            {endpoint.counts.compliant}/
                            {endpoint.counts.interactions}
                          </strong>
                          {' compliant'}
                        </span>
                      )}
                    </div>
                  </div>

                  {currentEndpointId && endpoint.id === currentEndpointId && (
                    <EndpointReport endpoint={endpoint} />
                  )}
                </ReportEndpointLink>
              </Card>
            </li>
          ))}
        </ul>
      ) : (
        // @TODO: revisit this empty state
        <p>No endpoints have been documented yet</p>
      )}
    </div>
  );
}
ReportSummary.displayName = 'Testing/ReportSummary';

function SummaryStats({ totalInteractions, totalDiffs, totalUnmatchedPaths }) {
  const classes = useStyles();

  return (
    <Typography variant="h6" color="primary" style={{ fontWeight: 200 }}>
      Optic observed <Stat value={totalInteractions} label="interaction" />
      , yielding in <Stat value={totalDiffs} label="diff" /> and{' '}
      <Stat value={totalUnmatchedPaths} label="undocumented endpoint" />.
    </Typography>
  );
}
SummaryStats.displayName = 'Testing/ReportSummary/SummaryStats';

function Stat({ value = 0, label = '' }) {
  return (
    <span>
      {value !== 0 && (
        <Typography
          variant="h6"
          component="span"
          color="secondary"
          style={{ fontWeight: 800 }}
        >
          {value}{' '}
        </Typography>
      )}
      <Typography variant="h6" component="span" style={{ fontWeight: 800 }}>
        {value === 0 && 'no '}
        {label}
        {value === 1 ? '' : 's'}
      </Typography>
    </span>
  );
}

// Styles
// -------
const useStyles = makeStyles((theme) => ({
  root: {
    padding: theme.spacing(3, 4),
<<<<<<< HEAD
  },

  summaryStat: {},
=======
    maxWidth: theme.breakpoints.values.lg,
    flexGrow: 1,
  },

  reportMeta: {
    display: 'flex',
    flexDirection: 'row',
    justifyContent: 'flex-end',
    marginBottom: theme.spacing(3),
  },

  captureTime: {
    display: 'flex',
    alignItems: 'center',
    color: theme.palette.grey[500],
    fontSize: theme.typography.pxToRem(12),
  },

  buildName: {
    ...theme.typography.subtitle2,
    fontWeight: theme.typography.fontWeightLight,
    margin: 0,
    marginTop: theme.spacing(0.25),
    color: theme.palette.primary.light,

    '& code': {
      color: theme.palette.primary.light,
      fontWeight: 'bold',
    },
  },

  stats: {
    marginBottom: theme.spacing(6),
  },

  liveIndicator: {
    display: 'flex',
    alignItems: 'center',
    marginRight: theme.spacing(0.5),
  },

  recordIcon: {
    width: 16,
    height: 16,
    marginRight: theme.spacing(0.5),
    fill: theme.palette.secondary.main,
  },

  liveLabel: {
    ...theme.typography.caption,
  },

  historyIcon: {
    width: 14,
    height: 14,
    marginRight: theme.spacing(0.5),
  },

  summaryStat: {},

  endpointsHeader: {
    ...theme.typography.overline,
    color: '#818892',
    borderBottom: `1px solid #e3e8ee`,
  },

  endpointsList: {
    margin: theme.spacing(0, -2),
    padding: 0,
    listStyleType: 'none',
  },

  endpointCard: {
    display: 'flex',
    backgroundColor: 'rgba(255,255,255,0)',
    boxShadow: 'none',

    willChange: 'backgroundColor',
    transition: '0.1s ease-out backgroundColor',

    '$isCurrent &': {
      margin: theme.spacing(1, 0),
      boxShadow: theme.shadows[2],
      backgroundColor: 'rgba(255,255,255,1)',
    },
  },

  endpointLink: {
    flexGrow: 1,
    padding: theme.spacing(1, 0),
    textDecoration: 'none',
    color: 'inherit',

    '&:hover': {
      backgroundColor: theme.palette.grey[100],
    },

    '$isCurrent &': {
      backgroundColor: 'transparent',
      padding: 0,

      '&:hover': {
        backgroundColor: 'transparent',
      },
    },
  },

  endpointHeader: {
    display: 'grid',
    gridTemplateColumns: 'max-content 1fr max-content',
    gridColumnGap: theme.spacing(2),
    alignItems: 'center',
    padding: theme.spacing(0, 2),
    // paddingTop: 0,
    // paddingBottom: 0,

    willChange: 'padding',
    transition: '0.1s ease-out padding',

    '$isCurrent &': {
      padding: theme.spacing(2, 2),
      // paddingTop: theme.spacing(2),
      // paddingBottom: theme.spacing(2),
    },
  },

  endpointMethod: {
    padding: theme.spacing(0.5),
    flexGrow: 0,
    flexShrink: 0,
    borderRadius: theme.shape.borderRadius,

    fontWeight: theme.typography.fontWeightRegular,
  },

  endpointPath: {
    fontSize: theme.typography.pxToRem(13),
    color: theme.palette.primary.main,
  },

  endpointStats: {
    display: 'flex',
  },

  endpointChip: {
    flexGrow: 0,
    flexShrink: 0,

    height: theme.spacing(3),
    padding: theme.spacing(0, 1),
    marginRight: theme.spacing(1),

    borderRadius: theme.spacing(3 / 2),
    fontSize: theme.typography.pxToRem(11),
    lineHeight: `${theme.spacing(3)}px`,

    '& > strong': {
      fontSize: theme.typography.pxToRem(13),
    },
  },

  endpointDiffsChip: {
    background: Color(theme.palette.error.light).lighten(0.3).hex(),

    color: Color(theme.palette.error.dark).darken(0.5).hex(),
  },

  endpointIncompliantChip: {
    background: Color(theme.palette.warning.light).lighten(0.3).hex(),
    color: Color(theme.palette.warning.dark).darken(0.5).hex(),
  },

  endpointCompliantChip: {
    background: Color(theme.palette.success.light).lighten(0.3).hex(),
    color: Color(theme.palette.success.dark).darken(0.5).hex(),
  },

  // states
  isCurrent: {},
>>>>>>> b09d4a55
}));

// TODO: Consider moving this to PathAndMethod or some other more general module, for consistency.
// Take note that probably means allowing injecting base styles, as context dictates a lot of that.
const useHttpMethodStyles = makeStyles((theme) => {
  const base = {
    color: '#fff',
  };

  return ['GET', 'POST', 'PUT', 'PATCH', 'DELETE'].reduce(
    (styles, httpMethod) => {
      const color = theme.palette.httpMethods[httpMethod];
      styles[httpMethod] = {
        ...base,
        backgroundColor: color.dark,
      };
      return styles;
    },
    {}
  );
});

const CoverageConcerns = opticEngine.com.useoptic.coverage;

// View models
// -----------
// TODO: consider moving these into their own modules or another appropriate spot (probably stable
// for the entire dashboard context if not all of the app?)

function createSummary(capture, spec, report) {
  const { apiName, pathsById, requestIdsByPathId, requests } = spec;

  const pathIds = Object.keys(pathsById);
  const flattenedPaths = flattenPaths('root', pathsById, 0, '', []);
  const allPaths = [flattenedPaths, ...flattenedPaths.children];

  const endpoints = uniqBy(
    flatMapOperations(allPaths, {
      requests,
      requestIdsByPathId,
    }),
    'requestId'
  ).map(({ request, path }, i) => {
    const { pathId } = path;
    const { requestDescriptor, isRemoved, requestId } = request;
    const { httpMethod } = requestDescriptor;

    const interactionsCounts = getCoverageCount(
      CoverageConcerns.TotalForPathAndMethod(pathId, httpMethod)
    );
    const incompliantInteractions = i % 2; // TODO: Hardcoded test value, replace by deriving from report,
    const diffsCount = incompliantInteractions * (i % 3 === 0 ? 1 : 2); // TODO: Hardcoded test value, replace by deriving from report,
    const compliantCount = interactionsCounts - incompliantInteractions;

    return {
      id: `${httpMethod}-${pathId}`,
      request: {
        requestId,
        httpMethod,
        isRemoved,
      },
      path: {
        name: path.name,
      },
      counts: {
        interactions: interactionsCounts,
        diffs: diffsCount,
        compliant: compliantCount,
<<<<<<< HEAD
=======
        incompliant: incompliantInteractions,
>>>>>>> b09d4a55
      },
    };
  });

  const totalInteractions = getCoverageCount(
    CoverageConcerns.TotalInteractions()
  );
  const totalUnmatchedPaths = getCoverageCount(
    CoverageConcerns.TotalUnmatchedPath()
  );

  const totalDiffs = endpoints // TODO: Hardcoded test value, replace by deriving from report
    .map((endpoint) => endpoint.counts.diffs)
    .reduce((sum, num) => sum + num, 0);
  const totalCompliantInteractions = totalInteractions - totalDiffs;

  const buildIdTag = capture.tags.find(({ name }) => name === 'buildId');
  const envTag = capture.tags.find(({ name }) => name === 'environment');

  return {
    apiName,
    createdAt: capture.createdAt,
    updatedAt: capture.updatedAt,
    completedAt: capture.completedAt,
    isCapturing: !capture.completedAt,
    buildId: (buildIdTag && buildIdTag.value) || '',
    environment: (envTag && envTag.value) || '',
    endpoints,
    totalInteractions,
    totalUnmatchedPaths,
    totalDiffs,
    totalCompliantInteractions,
  };

  function getCoverageCount(concern) {
    const key = StableHasher.hash(concern);
    return report.coverageCounts[key] || 0;
  }
}

function flattenPaths(id, paths, depth = 0, full = '', filteredIds) {
  const path = paths[id];
  let name = '/' + getNameWithFormattedParameters(path);

  if (name === '/') {
    name = '';
  }

  const fullNew = full + name;

  const children = Object.entries(paths)
    .filter((i) => {
      // eslint-disable-next-line no-unused-vars
      const [childId, childPath] = i;
      return getParentPathId(childPath) === id;
    })
    .map((i) => {
      // eslint-disable-next-line no-unused-vars
      const [childId, childPath] = i;
      return flattenPaths(childId, paths, depth + 1, fullNew, filteredIds);
    });

  const visible = filteredIds
    ? filteredIds.includes(id) || children.some((i) => i.visible)
    : null;

  return {
    name,
    full: full,
    toggled: depth < 2,
    children: sortBy(children, 'name'),
    depth,
    searchString: `${full}${name}`.split('/').join(' '),
    pathId: id,
    visible,
  };
}

function flatMapOperations(children, cachedQueryResults) {
  return children.flatMap((path) => {
    const requests = cachedQueryResults.requestIdsByPathId[path.pathId] || [];
    return requests
      .map((id) => {
        return {
          requestId: id,
          request: cachedQueryResults.requests[id],
          path,
        };
      })
      .concat(flatMapOperations(path.children, cachedQueryResults));
  });
}<|MERGE_RESOLUTION|>--- conflicted
+++ resolved
@@ -6,27 +6,18 @@
 import Color from 'color';
 
 import {
-<<<<<<< HEAD
   getNameWithFormattedParameters,
   getParentPathId,
 } from '../utilities/PathUtilities';
-=======
-  flattenPaths,
-  flatMapOperations,
-} from '../../contexts/ApiOverviewContext';
->>>>>>> b09d4a55
 import * as uniqBy from 'lodash.uniqby';
 import sortBy from 'lodash.sortby';
 import { StableHasher } from '../../utilities/CoverageUtilities';
-<<<<<<< HEAD
-=======
 
 import ScheduleIcon from '@material-ui/icons/Schedule';
 import FiberManualRecordIcon from '@material-ui/icons/FiberManualRecord';
 import { Card } from '@material-ui/core';
 import { ReportEndpointLink } from './report-link';
 import EndpointReport from './EndpointReport';
->>>>>>> b09d4a55
 
 export default function ReportSummary(props) {
   const { capture, report, spec, currentEndpointId } = props;
@@ -206,11 +197,6 @@
 const useStyles = makeStyles((theme) => ({
   root: {
     padding: theme.spacing(3, 4),
-<<<<<<< HEAD
-  },
-
-  summaryStat: {},
-=======
     maxWidth: theme.breakpoints.values.lg,
     flexGrow: 1,
   },
@@ -390,7 +376,6 @@
 
   // states
   isCurrent: {},
->>>>>>> b09d4a55
 }));
 
 // TODO: Consider moving this to PathAndMethod or some other more general module, for consistency.
@@ -459,10 +444,7 @@
         interactions: interactionsCounts,
         diffs: diffsCount,
         compliant: compliantCount,
-<<<<<<< HEAD
-=======
         incompliant: incompliantInteractions,
->>>>>>> b09d4a55
       },
     };
   });
