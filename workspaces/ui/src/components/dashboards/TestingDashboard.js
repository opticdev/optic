import React, {useMemo} from 'react';
import Loading from '../navigation/Loading';
// TODO: find a more appropriate place for this logic to live rather than in
// Contexts now that it's being re-used elsewhere.
import {stuffFromQueries} from '../../contexts/RfcContext';
// Components and hooks
// --------------------
import {Redirect, Route, Switch} from 'react-router-dom';
import {makeStyles} from '@material-ui/core/styles';
import ReportSummary from '../testing/ReportSummary';

import {
  createContext,
  Provider as TestingDashboardContextProvider,
  queriesFromEvents,
  useTestingService,
} from '../../contexts/TestingDashboardContext';
import ReportsNavigation from '../testing/reports-nav';
import Page from '../Page';
import { useRouterPaths } from '../../RouterPaths';

const useStyles = makeStyles((theme) => ({
  root: {
    display: 'flex',
    flexGrow: 1,
    [theme.breakpoints.down('sm')]: {
      flexDirection: 'column', // stack vertically on smaller screens for now
    },
    [theme.breakpoints.up('sm')]: {
      flexDirection: 'row', // horizontally on larger screens
    },
  },
  navigationContainer: {
    // keep then navigation fixed
    width: '100%',
    flexGrow: 0,
    flexShrink: 0,
    display: 'flex',

    borderRight: `1px solid ${theme.palette.grey[300]}`,

    [theme.breakpoints.up('sm')]: {
      width: (theme.breakpoints.values.sm / 3) * 2,
    },
  },
  reportContainer: {
    display: 'flex',
    flexGrow: 1,
    flexShrink: 1,
    justifyContent: 'center',
  },
}));

export default function TestingDashboardPage(props) {
  const { match, service } = props;
  const hasService = !!service;
  const baseUrl = match.url;
  const classes = useStyles();
  const routerPaths = useRouterPaths();

  const dashboardContext = useMemo(() => createContext({ service, baseUrl }), [
    hasService,
    baseUrl,
  ]);

  if (!hasService) {
    return <Loading />;
  }

  return (
    <TestingDashboardContextProvider value={dashboardContext}>
      <Page title="Optic Live Contracting Dashboard">
        <Page.Navbar mini={true} />

        <Page.Body padded={false}>
          <div className={classes.root}>
            <div className={classes.navigationContainer}>
              <ReportsNavigation />
            </div>

            <div className={classes.reportContainer}>
              <Switch>
                <Route
                  strict
                  path={routerPaths.testingEndpointDetails}
                  component={TestingDashboard}
                />
                <Route
                  strict
                  path={routerPaths.testingCapture}
                  component={TestingDashboard}
                />
                <Route component={DefaultReportRedirect} />
              </Switch>
            </div>
          </div>
        </Page.Body>
      </Page>
    </TestingDashboardContextProvider>
  );
}

function DefaultReportRedirect(props) {
  const { match } = props;
  const baseUrl = match.url;

  const { loading, result: captures } = useTestingService((service) =>
    service.listCaptures()
  );

  if (loading) {
    return <Loading />;
  }

  if (!captures) {
    // TODO: revisit this state
    return <div>Could not find any reports</div>;
  }

  let mostRecent = captures[0];
  if (mostRecent) {
    return <Redirect to={`${baseUrl}/captures/${mostRecent.captureId}`} />;
  } else {
    // TODO: revisit this UI state
    return <div>You don't have any captures yet</div>;
  }
}

export function TestingDashboard(props) {
  const { captureId, endpointId } = props.match.params;
  const {
    loading: loadingReport,
    result: report,
    error: reportError,
  } = useTestingService((service) => service.loadReport(captureId), [
    captureId,
  ]);
  const { loading: loadingSpec, result: spec, error: specError } = useSpec(
    captureId
  );
  const {
    loading: loadingCapture,
    result: capture,
    error: captureError,
  } = useTestingService((service) => service.loadCapture(captureId), [
    captureId,
  ]);

  const error = reportError || specError || captureError;
  if (error) throw error; // allow React error boundaries to render as we're not handling them explicitly

  return (
    <>
      {(loadingReport || loadingSpec || loadingCapture) && <Loading />}

      {report && spec && capture && (
        <ReportSummary
          report={report}
          spec={spec}
          capture={capture}
          currentEndpointId={endpointId}
        />
      )}
    </>
  );
}

function useSpec(captureId) {
  const { result: specEvents, ...hookRest } = useTestingService(
    (service) => service.loadSpecEvents(captureId),
    [captureId]
  );

  const spec = useMemo(() => {
    if (!specEvents) return null;

    return createSpec(specEvents);
  }, [specEvents]);

  // calling this spec instead of rfcState, to differentiate this as a ViewModel,
  // rather than RfcState.
  return { ...hookRest, result: spec };
}

// View models
// -----------
// TODO: consider moving these into their own modules or another appropriate spot (probably stable
// for the entire dashboard context if not all of the app?)

function createSpec(specEvents) {
  const { queries, SimulatedContext } = queriesFromEvents(specEvents);
  const { endpoints } = stuffFromQueries(
    queries
  );

  return {
<<<<<<< HEAD
    endpoints,
    SimulatedContext
=======
    apiName,
    pathsById,
    requestIdsByPathId,
    requests,
>>>>>>> 499e0468
  };
}<|MERGE_RESOLUTION|>--- conflicted
+++ resolved
@@ -1,12 +1,14 @@
-import React, {useMemo} from 'react';
+import React, { useMemo } from 'react';
 import Loading from '../navigation/Loading';
+
 // TODO: find a more appropriate place for this logic to live rather than in
 // Contexts now that it's being re-used elsewhere.
-import {stuffFromQueries} from '../../contexts/RfcContext';
+import { stuffFromQueries } from '../../contexts/RfcContext';
+
 // Components and hooks
 // --------------------
-import {Redirect, Route, Switch} from 'react-router-dom';
-import {makeStyles} from '@material-ui/core/styles';
+import { Switch, Route, Redirect } from 'react-router-dom';
+import { makeStyles } from '@material-ui/core/styles';
 import ReportSummary from '../testing/ReportSummary';
 
 import {
@@ -188,20 +190,15 @@
 // for the entire dashboard context if not all of the app?)
 
 function createSpec(specEvents) {
-  const { queries, SimulatedContext } = queriesFromEvents(specEvents);
-  const { endpoints } = stuffFromQueries(
+  const { queries } = queriesFromEvents(specEvents);
+  const { apiName, pathsById, requestIdsByPathId, requests } = stuffFromQueries(
     queries
   );
 
   return {
-<<<<<<< HEAD
-    endpoints,
-    SimulatedContext
-=======
     apiName,
     pathsById,
     requestIdsByPathId,
     requests,
->>>>>>> 499e0468
   };
 }