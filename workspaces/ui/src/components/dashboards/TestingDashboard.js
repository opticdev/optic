--- conflicted
+++ resolved
@@ -72,22 +72,6 @@
   return (
     <TestingDashboardContextProvider value={dashboardContext}>
       <Page title="Optic Live Contracting Dashboard">
-<<<<<<< HEAD
-        <Page.Navbar
-          mini={true}
-          baseUrl={baseUrl}
-        />
-
-        <Page.Body>
-          <ReportsNavigation />
-          <Switch>
-            <Route
-              path={`${baseUrl}/captures/:captureId`}
-              component={TestingDashboard}
-            />
-            <Route component={DefaultReportRedirect} />
-          </Switch>
-=======
         <Page.Navbar mini={true} />
 
         <Page.Body padded={false}>
@@ -112,7 +96,6 @@
               </Switch>
             </div>
           </div>
->>>>>>> 10b87811
         </Page.Body>
       </Page>
     </TestingDashboardContextProvider>
