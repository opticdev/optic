--- conflicted
+++ resolved
@@ -52,11 +52,7 @@
   );
 }
 
-<<<<<<< HEAD
-export function ApiLocalCLiSpecServiceLoader(props) {
-=======
 export function LocalCliSpecServiceLoader(props) {
->>>>>>> b400abd7
 
   const [events, setEvents] = useState(null);
   const {specService} = props
@@ -86,11 +82,7 @@
 
   return (
     <SpecServiceStore specService={specService} specServiceEvents={specService.eventEmitter}>
-<<<<<<< HEAD
-      <InitialRfcCommandsStore initialEventsString={events} rfcId="testRfcId" instance="the one in CliLoader.js">
-=======
       <InitialRfcCommandsStore initialEventsString={events} rfcId="testRfcId" instance="the one in LocalCliSpecServiceLoader">
->>>>>>> b400abd7
         <LocalRfcStore specService={specService}>
           {props.children}
         </LocalRfcStore>
