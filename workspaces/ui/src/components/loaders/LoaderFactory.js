import React from 'react';
import {Route, Switch} from 'react-router-dom';
import {InitialRfcCommandsStore} from '../../contexts/InitialRfcCommandsContext';
import {RfcStore} from '../../contexts/RfcContext';
import {routerPaths} from '../../RouterPaths';
import {NavigationStore} from '../../contexts/NavigationContext';
import {RequestsDetailsPage, RequestsDetailsPageNew} from '../requests/EndpointPage';
import {UrlsX} from '../paths/NewUnmatchedUrlWizard';
import {TrafficSessionStore} from '../../contexts/TrafficSessionContext';
import compose from 'lodash.compose';
import SessionNavigation from '../navigation/SessionNavigation';
import {ApiOverviewContextStore} from '../../contexts/ApiOverviewContext';
import ApiOverview from '../navigation/ApiOverview';
import APIDashboard, {IntegrationsDashboard} from '../dashboards/APIDashboard';
import {IntegrationsContextStore} from '../../contexts/IntegrationsContext';
import {Redirect} from 'react-router-dom';
import Init from '../onboarding/Init';
import {SpecServiceStore, withSpecServiceContext} from '../../contexts/SpecServiceContext';
import DiffPageNew, {IgnoreDiffStore} from '../diff/v2/DiffPageNew';
import EventEmitter from 'events';
import {dumpSpecServiceState} from '../../utilities/dump-spec-service-state';
import {AllCapturesStore, CaptureManagerPage} from '../diff/v2/CaptureManagerPage';

class LoaderFactory {
  static build(options) {
    const {
      notificationAreaComponent, shareButtonComponent,
      basePath, specServiceTask, specServiceEvents,
      RfcStoreImpl = RfcStore
    } = options;
    if (!specServiceEvents) {
      debugger
    }

    const entryBasePath = basePath;

    function SessionWrapper(props) {
      const {match, specService} = props;
      const {sessionId} = match.params;
      return (
        <TrafficSessionStore
          sessionId={sessionId}
          specService={specService}
        >
          <Switch>
            <Route exact path={routerPaths.diffUrls(match.path)} component={UrlsX}/>
            <Route exact path={routerPaths.diffRequestNew(match.path)} component={DiffPageNew}/>
            <Route component={withSpecServiceContext(ApiOverview)}/>
          </Switch>
        </TrafficSessionStore>
      );
    }

    function withTask(taskFunction, propName, eventEmitter = null) {
      return function (Wrapped) {
        class Runner extends React.Component {
          state = {
            isLoading: true,
            error: null,
            result: null
          };

          componentDidMount() {
            this.update();
            eventEmitter && eventEmitter.on('rerun', () => {
              this.update();
            });
          }

          update() {
            this.setState({
              isLoading: true
            });
            taskFunction(this.props)
              .then((result) => {
                this.setState({
                  result,
                  isLoading: false
                });
              })
              .catch((e) => {
                console.error(e);
                this.setState({
                  isLoading: false,
                  error: e
                });
              });
          }

          render() {
            const {isLoading, error, result} = this.state;
            if (isLoading) {
              return null;
            }
            if (error) {
              return null;
            }
            return <Wrapped {...this.props} {...{[propName]: result}} />;
          }
        }

        return Runner;
      };
    }

    class TopLevelRoutes extends React.Component {
      render() {
        const {initialEventsString, integrations, specService} = this.props;
        global.specService = specService;
        global.opticDump = dumpSpecServiceState(specService);
        return (
<<<<<<< HEAD
          <SpecServiceStore specService={specService} specServiceEvents={specServiceEvents}>
            <InitialRfcCommandsStore initialEventsString={initialEventsString} rfcId="testRfcId">
              <RfcStoreImpl specService={specService}>
                <AllCapturesStore>
                  <IgnoreDiffStore>
                    <ApiOverviewContextStore specService={specService}>
                      <Navigation
                        notifications={notificationAreaComponent}
                        entryBasePath={entryBasePath}
                        shareButtonComponent={shareButtonComponent}>
                        <Switch>
                          <Route path={routerPaths.request(basePath)}
                                 component={withSpecServiceContext(RequestsDetailsPage)}/>
                          <Route path={routerPaths.diffPage(basePath)}
                                 component={withSpecServiceContext(CaptureManagerPage)}/>
                          <Route path={routerPaths.pathMethod(basePath)}
                                 component={withSpecServiceContext(RequestsDetailsPageNew)}/>
                          <Route path={routerPaths.apiDashboard(basePath)}
                                 component={withSpecServiceContext(APIDashboard)}/>
                          <Route path={routerPaths.testingDashboard(basePath)}
                                 component={TestingDashboard}/>
                          <Route exact path={routerPaths.integrationsDashboard(basePath)}
                                 component={() => <IntegrationsDashboard className={'root'}/>}/>
                          <Route exact path={routerPaths.apiDocumentation(basePath)}
                                 component={withSpecServiceContext(ApiOverview)}/>
                          <Redirect to={routerPaths.apiDashboard(basePath)}/>
                        </Switch>
                      </Navigation>
                    </ApiOverviewContextStore>
                  </IgnoreDiffStore>
                </AllCapturesStore>
              </RfcStoreImpl>
            </InitialRfcCommandsStore>
          </SpecServiceStore>
=======
          <IntegrationsContextStore integrations={integrations}>
            <SpecServiceStore specService={specService} specServiceEvents={specServiceEvents}>
              <InitialRfcCommandsStore initialEventsString={initialEventsString} rfcId="testRfcId">
                <RfcStoreImpl specService={specService}>
                  <ApiOverviewContextStore specService={specService}>
                    <SessionNavigation
                      notifications={notificationAreaComponent}
                      entryBasePath={entryBasePath}
                      shareButtonComponent={shareButtonComponent}>
                      <Switch>
                        <Route exact path={routerPaths.init(basePath)}
                               component={() => <Init/>}/>
                        <Route path={routerPaths.request(basePath)}
                               component={withSpecServiceContext(RequestsDetailsPage)}/>
                        <Route path={routerPaths.pathMethod(basePath)}
                               component={withSpecServiceContext(RequestsDetailsPageNew)}/>
                        <Route path={routerPaths.apiDashboard(basePath)}
                               component={withSpecServiceContext(APIDashboard)}/>
                        <Route exact path={routerPaths.integrationsDashboard(basePath)}
                               component={() => <IntegrationsDashboard className={'root'}/>}/>
                        <Route exact path={routerPaths.apiDocumentation(basePath)}
                               component={withSpecServiceContext(ApiOverview)}/>
                        <Route path={routerPaths.diff(basePath)} component={withSpecServiceContext(SessionWrapper)}/>
                        <Redirect to={routerPaths.apiDashboard(basePath)}/>
                      </Switch>
                    </SessionNavigation>
                  </ApiOverviewContextStore>
                </RfcStoreImpl>
              </InitialRfcCommandsStore>
            </SpecServiceStore>
          </IntegrationsContextStore>
>>>>>>> fb49083d
        );
      }
    }

    const task = async (props) => {
      const {specService} = props;
      const results = await specService.listEvents();
      return results;
    };

    const initialEventsStringEmitter = new EventEmitter();
    specServiceEvents.on('events-updated', () => {
      initialEventsStringEmitter.emit('rerun');
    });

    const withWrapper = compose(
      withTask(specServiceTask, 'specService'),
      withTask(task, 'initialEventsString', initialEventsStringEmitter),
    );

    const wrappedTopLevelRoutes = withWrapper(TopLevelRoutes);

    class Routes extends React.Component {
      render() {
        const {match} = this.props;
        return (
          <NavigationStore baseUrl={match.url}>
            <Switch>
              <Route path={basePath} component={wrappedTopLevelRoutes}/>
            </Switch>
          </NavigationStore>
        );
      }
    }

    return {
      Routes
    };
  }
}

export {
  LoaderFactory
};<|MERGE_RESOLUTION|>--- conflicted
+++ resolved
@@ -14,17 +14,17 @@
 import APIDashboard, {IntegrationsDashboard} from '../dashboards/APIDashboard';
 import {IntegrationsContextStore} from '../../contexts/IntegrationsContext';
 import {Redirect} from 'react-router-dom';
+import {ProductDemoStore} from '../navigation/ProductDemo';
 import Init from '../onboarding/Init';
 import {SpecServiceStore, withSpecServiceContext} from '../../contexts/SpecServiceContext';
-import DiffPageNew, {IgnoreDiffStore} from '../diff/v2/DiffPageNew';
+import DiffPageNew from '../diff/v2/DiffPageNew';
 import EventEmitter from 'events';
 import {dumpSpecServiceState} from '../../utilities/dump-spec-service-state';
-import {AllCapturesStore, CaptureManagerPage} from '../diff/v2/CaptureManagerPage';
 
 class LoaderFactory {
   static build(options) {
     const {
-      notificationAreaComponent, shareButtonComponent,
+      notificationAreaComponent, shareButtonComponent, demo,
       basePath, specServiceTask, specServiceEvents,
       RfcStoreImpl = RfcStore
     } = options;
@@ -109,42 +109,6 @@
         global.specService = specService;
         global.opticDump = dumpSpecServiceState(specService);
         return (
-<<<<<<< HEAD
-          <SpecServiceStore specService={specService} specServiceEvents={specServiceEvents}>
-            <InitialRfcCommandsStore initialEventsString={initialEventsString} rfcId="testRfcId">
-              <RfcStoreImpl specService={specService}>
-                <AllCapturesStore>
-                  <IgnoreDiffStore>
-                    <ApiOverviewContextStore specService={specService}>
-                      <Navigation
-                        notifications={notificationAreaComponent}
-                        entryBasePath={entryBasePath}
-                        shareButtonComponent={shareButtonComponent}>
-                        <Switch>
-                          <Route path={routerPaths.request(basePath)}
-                                 component={withSpecServiceContext(RequestsDetailsPage)}/>
-                          <Route path={routerPaths.diffPage(basePath)}
-                                 component={withSpecServiceContext(CaptureManagerPage)}/>
-                          <Route path={routerPaths.pathMethod(basePath)}
-                                 component={withSpecServiceContext(RequestsDetailsPageNew)}/>
-                          <Route path={routerPaths.apiDashboard(basePath)}
-                                 component={withSpecServiceContext(APIDashboard)}/>
-                          <Route path={routerPaths.testingDashboard(basePath)}
-                                 component={TestingDashboard}/>
-                          <Route exact path={routerPaths.integrationsDashboard(basePath)}
-                                 component={() => <IntegrationsDashboard className={'root'}/>}/>
-                          <Route exact path={routerPaths.apiDocumentation(basePath)}
-                                 component={withSpecServiceContext(ApiOverview)}/>
-                          <Redirect to={routerPaths.apiDashboard(basePath)}/>
-                        </Switch>
-                      </Navigation>
-                    </ApiOverviewContextStore>
-                  </IgnoreDiffStore>
-                </AllCapturesStore>
-              </RfcStoreImpl>
-            </InitialRfcCommandsStore>
-          </SpecServiceStore>
-=======
           <IntegrationsContextStore integrations={integrations}>
             <SpecServiceStore specService={specService} specServiceEvents={specServiceEvents}>
               <InitialRfcCommandsStore initialEventsString={initialEventsString} rfcId="testRfcId">
@@ -176,10 +140,43 @@
               </InitialRfcCommandsStore>
             </SpecServiceStore>
           </IntegrationsContextStore>
->>>>>>> fb49083d
         );
       }
     }
+
+    // class IntegrationsRoutes extends React.Component {
+    //   render() {
+    //     const {integrations, match, specService, initialEventsString} = this.props;
+    //     global.specService = specService;
+    //
+    //     const basePath = match.path;
+    //
+    //     return (
+    //       <IntegrationsContextStore integrations={integrations} isIntegrationMode={true}>
+    //         <SpecServiceContext.Provider value={{specService}}>
+    //           <InitialRfcCommandsStore initialEventsString={initialEventsString} rfcId="testRfcId">
+    //             <NavigationStore baseUrl={match.url}>
+    //               <RfcStore specService={specService}>
+    //                 <ApiOverviewContextStore specService={specService}>
+    //                   <Navigation notifications={notificationAreaComponent}
+    //                               integrationMode={true}
+    //                               entryBasePath={entryBasePath}
+    //                               shareButtonComponent={shareButtonComponent}>
+    //
+    //                     <Route path={routerPaths.request(basePath)}
+    //                            component={withSpecServiceContext(RequestsDetailsPage)}/>
+    //                     <Route exact path={basePath} component={withSpecServiceContext(ApiOverview)}/>
+    //                     <Route path={routerPaths.diff(basePath)} component={withSpecServiceContext(SessionWrapper)}/>
+    //                   </Navigation>
+    //                 </ApiOverviewContextStore>
+    //               </RfcStore>
+    //             </NavigationStore>
+    //           </InitialRfcCommandsStore>
+    //         </SpecServiceContext.Provider>
+    //       </IntegrationsContextStore>
+    //     );
+    //   }
+    // }
 
     const task = async (props) => {
       const {specService} = props;
@@ -189,6 +186,7 @@
 
     const initialEventsStringEmitter = new EventEmitter();
     specServiceEvents.on('events-updated', () => {
+      debugger
       initialEventsStringEmitter.emit('rerun');
     });
 
@@ -198,15 +196,26 @@
     );
 
     const wrappedTopLevelRoutes = withWrapper(TopLevelRoutes);
+
+    // const withIntegrationsWrapper = compose(
+    //   withTask(({match}) => Promise.resolve(new IntegrationsSpecService(match.params.integrationName)), 'specService'),
+    //   withTask(task, 'initialEventsString'),
+    //   withTask(integrationsTask, 'integrations'),
+    // );
+    //
+    // const wrappedIntegrationRoutes = withIntegrationsWrapper(IntegrationsRoutes);
 
     class Routes extends React.Component {
       render() {
         const {match} = this.props;
         return (
           <NavigationStore baseUrl={match.url}>
-            <Switch>
-              <Route path={basePath} component={wrappedTopLevelRoutes}/>
-            </Switch>
+            <ProductDemoStore active={demo}>
+              <Switch>
+                {/*<Route path={routerPaths.integrationsPath(basePath)} component={wrappedIntegrationRoutes}/>*/}
+                <Route path={basePath} component={wrappedTopLevelRoutes}/>
+              </Switch>
+            </ProductDemoStore>
           </NavigationStore>
         );
       }
