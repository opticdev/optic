--- conflicted
+++ resolved
@@ -109,42 +109,6 @@
         global.specService = specService;
         global.opticDump = dumpSpecServiceState(specService);
         return (
-<<<<<<< HEAD
-          <SpecServiceStore specService={specService} specServiceEvents={specServiceEvents}>
-            <InitialRfcCommandsStore initialEventsString={initialEventsString} rfcId="testRfcId">
-              <RfcStoreImpl specService={specService}>
-                <AllCapturesStore>
-                  <IgnoreDiffStore>
-                    <ApiOverviewContextStore specService={specService}>
-                      <Navigation
-                        notifications={notificationAreaComponent}
-                        entryBasePath={entryBasePath}
-                        shareButtonComponent={shareButtonComponent}>
-                        <Switch>
-                          <Route path={routerPaths.request(basePath)}
-                                 component={withSpecServiceContext(RequestsDetailsPage)}/>
-                          <Route path={routerPaths.diffPage(basePath)}
-                                 component={withSpecServiceContext(CaptureManagerPage)}/>
-                          <Route path={routerPaths.pathMethod(basePath)}
-                                 component={withSpecServiceContext(RequestsDetailsPageNew)}/>
-                          <Route path={routerPaths.apiDashboard(basePath)}
-                                 component={withSpecServiceContext(APIDashboard)}/>
-                          <Route path={routerPaths.testingDashboard(basePath)}
-                                 component={TestingDashboard}/>
-                          <Route exact path={routerPaths.integrationsDashboard(basePath)}
-                                 component={() => <IntegrationsDashboard className={'root'}/>}/>
-                          <Route exact path={routerPaths.apiDocumentation(basePath)}
-                                 component={withSpecServiceContext(ApiOverview)}/>
-                          <Redirect to={routerPaths.apiDashboard(basePath)}/>
-                        </Switch>
-                      </Navigation>
-                    </ApiOverviewContextStore>
-                  </IgnoreDiffStore>
-                </AllCapturesStore>
-              </RfcStoreImpl>
-            </InitialRfcCommandsStore>
-          </SpecServiceStore>
-=======
           <IntegrationsContextStore integrations={integrations}>
             <SpecServiceStore specService={specService} specServiceEvents={specServiceEvents}>
               <InitialRfcCommandsStore initialEventsString={initialEventsString} rfcId="testRfcId">
@@ -176,7 +140,6 @@
               </InitialRfcCommandsStore>
             </SpecServiceStore>
           </IntegrationsContextStore>
->>>>>>> 6860aef3
         );
       }
     }
