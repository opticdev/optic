--- conflicted
+++ resolved
@@ -9,10 +9,7 @@
 
   const [service, setService] = useState(null);
   useEffect(() => {
-<<<<<<< HEAD
-=======
     if (debugData.available && debugData.loading) return; // wait until next time when example data has been fetched
->>>>>>> 796309f9
 
     const serviceFactory = debugData.available
       ? () => createExampleTestingServiceFactory(debugData.data)
@@ -29,15 +26,8 @@
 }
 
 async function createExampleTestingServiceFactory(data) {
-<<<<<<< HEAD
-  const testingLink =
-    data.links && data.links.find(({ rel }) => rel === 'testing');
-
-  return createExampleTestingService(testingLink && testingLink.href);
-=======
   const reportsExample =
     data.refs && data.refs.find(({ rel }) => rel === 'example-reports');
 
   return createExampleTestingService(reportsExample && reportsExample.id);
->>>>>>> 796309f9
 }