import { useDebugPath } from './contexts/DebugSessionContext';
import { join } from 'path';

// TODO: migrate away from various base paths. Everything is from root, unless prefixed
// through the debug context
export const basePaths = {
  exampleSessionsBasePath: '/example-sessions/:exampleId',
  exampleTestingDashboardBasePath: '/example-reports/:exampleId',
  interceptorBasePath: '/live-session',
  exampleDrivenSpecBasePath: '/spec-by-example',
  exampleCommandsBasePath: '/examples/:exampleId',
  sharedBasePath: '/shared/:sharedId',
  localBasePath: '/specs/:specId',
  localIntegrationsPath: '/specs/:specId/integrations/:integrationName'
};

// TODO: migrate away from routes as functions
export const routerPaths = {
<<<<<<< HEAD
    exampleCommandsRoot: () => basePaths.exampleCommandsBasePath,
    exampleSessionsRoot: () => basePaths.exampleSessionsBasePath,
    exampleDrivenRoot: () => basePaths.exampleDrivenSpecBasePath,
    sharedRoot: () => basePaths.sharedBasePath,
    interceptorRoot: () => basePaths.interceptorBasePath,
    localRoot: () => basePaths.localBasePath,
    request: (base) => `${base}/requests/:requestId`,
    pathMethod: (base) => `${base}/paths/:pathId/methods/:method`,
    apiDashboard: (base) => `${base}/dashboard`,
    diffPage: (base) => `${base}/diff`,
    diffPageWithCapture: (base) => `${base}/diff/:captureId`,
    apiDocumentation: (base) => `${base}/documentation`,
    integrationsDashboard: (base) => `${base}/integrations`,
    integrationsPath: (base) => `${base}/integrations/:integrationName`,
    diff: (base) => `${base}/diff/:sessionId`,
    diffUrls: (base) => `${base}/urls`,
    diffRequest: (base) => `${base}/requests/:requestId`,
    //@todo -- replace the old flow with this one
    diffRequestNew: (base) => `${base}/diff/:captureId/paths/:pathId/methods/:method`,
    testingDashboard: (base) => `${base}/testing`
};
=======
  exampleCommandsRoot: () => basePaths.exampleCommandsBasePath,
  exampleSessionsRoot: () => basePaths.exampleSessionsBasePath,
  exampleDrivenRoot: () => basePaths.exampleDrivenSpecBasePath,
  sharedRoot: () => basePaths.sharedBasePath,
  interceptorRoot: () => basePaths.interceptorBasePath,
  localRoot: () => basePaths.localBasePath,
  request: (base = '') => `${base}/requests/:requestId`,
  pathMethod: (base = '') => `${base}/paths/:pathId/methods/:method`,
  init: (base = '') => `${base}/init`,
  apiDashboard: (base = '') => `${base}/dashboard`,
  apiDocumentation: (base = '') => `${base}/documentation`,
  integrationsDashboard: (base = '') => `${base}/integrations`,
  integrationsPath: (base = '') => `${base}/integrations/:integrationName`,
  diff: (base = '') => `${base}/diff/:sessionId`,
  diffUrls: (base = '') => `${base}/urls`,
  diffRequest: (base = '') => `${base}/requests/:requestId`,
  //@todo -- replace the old flow with this one
  diffRequestNew: (base = '') => `${base}/paths/:pathId/methods/:method`,
  testingDashboard: (base = '') => `${base}/testing`,
  exampleTestingDashboard: () => basePaths.exampleTestingDashboardBasePath
};

export function useRouterPaths() {
  const debugPrefix = useDebugPath();

  return Object.keys(routerPaths).reduce(
    (routesByName, routeName) => {
      let route = routesByName[routeName];
      if (typeof route === 'function') {
        let routeFn = route;
        // we're not passing the base url, as we want to use Path.join to deal with differences
        // in trailing slashes. Supporting functions is mostly for backwards-compatibility
        route = (...args) => join(debugPrefix, routeFn(...args));
      } else {
        route = join(debugPrefix, route);
      }
      routesByName[routeName] = route;

      return routesByName;
    },
    { ...routerPaths }
  );
}
>>>>>>> fb49083d
<|MERGE_RESOLUTION|>--- conflicted
+++ resolved
@@ -16,29 +16,6 @@
 
 // TODO: migrate away from routes as functions
 export const routerPaths = {
-<<<<<<< HEAD
-    exampleCommandsRoot: () => basePaths.exampleCommandsBasePath,
-    exampleSessionsRoot: () => basePaths.exampleSessionsBasePath,
-    exampleDrivenRoot: () => basePaths.exampleDrivenSpecBasePath,
-    sharedRoot: () => basePaths.sharedBasePath,
-    interceptorRoot: () => basePaths.interceptorBasePath,
-    localRoot: () => basePaths.localBasePath,
-    request: (base) => `${base}/requests/:requestId`,
-    pathMethod: (base) => `${base}/paths/:pathId/methods/:method`,
-    apiDashboard: (base) => `${base}/dashboard`,
-    diffPage: (base) => `${base}/diff`,
-    diffPageWithCapture: (base) => `${base}/diff/:captureId`,
-    apiDocumentation: (base) => `${base}/documentation`,
-    integrationsDashboard: (base) => `${base}/integrations`,
-    integrationsPath: (base) => `${base}/integrations/:integrationName`,
-    diff: (base) => `${base}/diff/:sessionId`,
-    diffUrls: (base) => `${base}/urls`,
-    diffRequest: (base) => `${base}/requests/:requestId`,
-    //@todo -- replace the old flow with this one
-    diffRequestNew: (base) => `${base}/diff/:captureId/paths/:pathId/methods/:method`,
-    testingDashboard: (base) => `${base}/testing`
-};
-=======
   exampleCommandsRoot: () => basePaths.exampleCommandsBasePath,
   exampleSessionsRoot: () => basePaths.exampleSessionsBasePath,
   exampleDrivenRoot: () => basePaths.exampleDrivenSpecBasePath,
@@ -81,5 +58,4 @@
     },
     { ...routerPaths }
   );
-}
->>>>>>> fb49083d
+}