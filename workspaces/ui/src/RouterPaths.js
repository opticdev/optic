<<<<<<< HEAD
import {join} from 'path';
=======
>>>>>>> b400abd7
import {useBaseUrl} from './contexts/BaseUrlContext';

const routerPaths = {
  testingDashboard: (base = '') => `${base}/testing`,
  docsRoot: (base = '') => `${base}/documentation`,
  requestDocsRoot: (base = '') => `${routerPaths.docsRoot(base)}/paths/:pathId/methods/:method`,
  diffsRoot: (base = '') => `${base}/diffs`,
  captureRoot: (base = '') => `${routerPaths.diffsRoot(base)}/:captureId`,
  captureRequestDiffsRoot: (base = '') => `${routerPaths.captureRoot(base)}/paths/:pathId/methods/:method`,
};

export function useRouterPaths() {
<<<<<<< HEAD
  const debugPrefix = useBaseUrl();
=======
  const baseUrl = useBaseUrl();
>>>>>>> b400abd7

  return Object
    .entries(routerPaths)
    .reduce(
      (routesByName, entry) => {
        const [routeName, route] = entry;
        if (typeof route === 'function') {
          routesByName[routeName] = route(baseUrl);
        }

        return routesByName;
      },
      {}
    );
}<|MERGE_RESOLUTION|>--- conflicted
+++ resolved
@@ -1,7 +1,3 @@
-<<<<<<< HEAD
-import {join} from 'path';
-=======
->>>>>>> b400abd7
 import {useBaseUrl} from './contexts/BaseUrlContext';
 
 const routerPaths = {
@@ -14,11 +10,7 @@
 };
 
 export function useRouterPaths() {
-<<<<<<< HEAD
-  const debugPrefix = useBaseUrl();
-=======
   const baseUrl = useBaseUrl();
->>>>>>> b400abd7
 
   return Object
     .entries(routerPaths)
