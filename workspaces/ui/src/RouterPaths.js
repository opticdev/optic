export const basePaths = {
  exampleSessionsBasePath: '/example-sessions/:exampleId',
  exampleTestingDashboardBasePath: '/example-reports/:exampleId',
  interceptorBasePath: '/live-session',
  exampleDrivenSpecBasePath: '/spec-by-example',
  exampleCommandsBasePath: '/examples/:exampleId',
  sharedBasePath: '/shared/:sharedId',
  localBasePath: '/specs/:specId',
  localIntegrationsPath: '/specs/:specId/integrations/:integrationName'
};

export const routerPaths = {
    exampleCommandsRoot: () => basePaths.exampleCommandsBasePath,
    exampleSessionsRoot: () => basePaths.exampleSessionsBasePath,
    exampleDrivenRoot: () => basePaths.exampleDrivenSpecBasePath,
    sharedRoot: () => basePaths.sharedBasePath,
    interceptorRoot: () => basePaths.interceptorBasePath,
    localRoot: () => basePaths.localBasePath,
    request: (base) => `${base}/requests/:requestId`,
    pathMethod: (base) => `${base}/paths/:pathId/methods/:method`,
    apiDashboard: (base) => `${base}/dashboard`,
    diffPage: (base) => `${base}/diff`,
    diffPageWithCapture: (base) => `${base}/diff/:captureId`,
    apiDocumentation: (base) => `${base}/documentation`,
    integrationsDashboard: (base) => `${base}/integrations`,
    integrationsPath: (base) => `${base}/integrations/:integrationName`,
    diff: (base) => `${base}/diff/:sessionId`,
    diffUrls: (base) => `${base}/urls`,
    diffRequest: (base) => `${base}/requests/:requestId`,
    //@todo -- replace the old flow with this one
<<<<<<< HEAD
    diffRequestNew: (base) => `${base}/diff/:captureId/paths/:pathId/methods/:method`,
    testingDashboard: (base) => `${base}/testing`
};
=======
    diffRequestNew: (base) => `${base}/paths/:pathId/methods/:method`,
    testingDashboard: (base) => `${base}/testing`,
    exampleTestingDashboard: () => basePaths.exampleTestingDashboardBasePath
  }
;
>>>>>>> 6860aef3
<|MERGE_RESOLUTION|>--- conflicted
+++ resolved
@@ -28,14 +28,8 @@
     diffUrls: (base) => `${base}/urls`,
     diffRequest: (base) => `${base}/requests/:requestId`,
     //@todo -- replace the old flow with this one
-<<<<<<< HEAD
-    diffRequestNew: (base) => `${base}/diff/:captureId/paths/:pathId/methods/:method`,
-    testingDashboard: (base) => `${base}/testing`
-};
-=======
     diffRequestNew: (base) => `${base}/paths/:pathId/methods/:method`,
     testingDashboard: (base) => `${base}/testing`,
     exampleTestingDashboard: () => basePaths.exampleTestingDashboardBasePath
   }
-;
->>>>>>> 6860aef3
+;