--- conflicted
+++ resolved
@@ -1,42 +1,3 @@
-<<<<<<< HEAD
-import {useBathUrl} from './contexts/MockDataContext';
-import {join} from 'path';
-
-// TODO: migrate away from various base paths. Everything is from root, unless prefixed ???
-
-// TODO: migrate away from routes as functions ???
-export const routerPaths = {
-  //@todo -- replace the old flow with this one
-  testingDashboard: (base = '') => `${base}/testing`,
-  documentationPage: (base = '') => `${base}/documentation`, //???
-  expandedDocsPage: (base = '') => `${base}/documentation/paths/:pathId/methods/:method`,
-  diffPage: (base = '') => `${base}/diff`,//???
-  diffPageWithCapture: (base = '') => `${base}/diff/:captureId`,
-  diffRequest: (base = '') => `${base}/diff/:captureId/paths/:pathId/methods/:method`,
-};
-
-export function useRouterPaths() {
-  const debugPrefix = useBathUrl();
-
-  return Object.keys(routerPaths).reduce(
-    (routesByName, routeName) => {
-      let route = routesByName[routeName];
-      if (typeof route === 'function') {
-        let routeFn = route;
-        // we're not passing the base url, as we want to use Path.join to deal with differences
-        // in trailing slashes. Supporting functions is mostly for backwards-compatibility
-        // ??? urljoin?
-        route = (...args) => join(debugPrefix, routeFn(...args));
-      } else {
-        route = join(debugPrefix, route);
-      }
-      routesByName[routeName] = route;
-
-      return routesByName;
-    },
-    {...routerPaths}
-  );
-=======
 import {useBaseUrl} from './contexts/BaseUrlContext';
 
 const routerPaths = {
@@ -66,5 +27,4 @@
       },
       {}
     );
->>>>>>> 10b87811
 }