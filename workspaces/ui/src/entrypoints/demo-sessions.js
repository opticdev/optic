--- conflicted
+++ resolved
@@ -1,4 +1,4 @@
-import React, { useEffect, useState, Fragment } from 'react';
+import React, { useEffect, useState } from 'react';
 import { useParams, useRouteMatch, useHistory } from 'react-router-dom';
 import { ApiSpecServiceLoader } from '../components/loaders/ApiLoader';
 import {
@@ -12,25 +12,21 @@
   ExampleDiffService,
 } from '../services/diff/ExampleDiffService';
 import { DiffHelpers, JsonHelper, RfcCommandContext } from '@useoptic/domain';
-import { useSnackbar } from 'notistack';
-<<<<<<< HEAD
 import { cachingResolversAndRfcStateFromEventsAndAdditionalCommands } from '@useoptic/domain-utilities';
-import { Button } from '@material-ui/core';
+import { Snackbar, makeStyles } from '@material-ui/core';
 import { analyticsEvents } from '../Analytics';
-=======
+import MuiAlert from '@material-ui/lab/Alert';
 import {
-  cachingResolversAndRfcStateFromEventsAndAdditionalCommands,
-} from '@useoptic/domain-utilities';
-import { Button, Snackbar, makeStyles, Box } from '@material-ui/core';
-import { trackEmitter } from "../Analytics"
-import MuiAlert from '@material-ui/lab/Alert';
-import { UpdatedBlueBackground, ColorButton, SubtleBlueBackground } from "../theme"
-import { subtabs } from "../components/diff/v2/CaptureManagerPage"
+  UpdatedBlueBackground,
+  ColorButton,
+  SubtleBlueBackground,
+} from '../theme';
+import { subtabs } from '../components/diff/v2/CaptureManagerPage';
 
 const snackbarStyles = makeStyles({
   alert: {
     border: `1px white solid`,
-    fontSize: "1.2em",
+    fontSize: '1.2em',
   },
   code: {
     fontFamily: "'Source Code Pro', monospace",
@@ -43,26 +39,24 @@
     backgroundColor: UpdatedBlueBackground,
   },
   buttonWrapper: {
-    display: "flex",
-    justifyContent: "flex-end",
-    paddingTop: "1em",
+    display: 'flex',
+    justifyContent: 'flex-end',
+    paddingTop: '1em',
   },
   message: {
     color: SubtleBlueBackground,
-    paddingRight: 15
+    paddingRight: 15,
   },
   wrapper: {
-    display: "flex",
-    flexDirection: "column"
+    display: 'flex',
+    flexDirection: 'column',
   },
-  ctaButton: {
-  }
-})
+  ctaButton: {},
+});
 
 function Alert(props) {
   return <MuiAlert elevation={6} variant="filled" {...props} />;
 }
->>>>>>> 1bcc2164
 
 export default function DemoSessions(props) {
   const match = useRouteMatch();
@@ -132,364 +126,246 @@
   };
 
   // info boxes / guides for the demo
-<<<<<<< HEAD
-  const { enqueueSnackbar } = useSnackbar();
-  const [message, setMessage] = useState('nothing');
-  const [action, setAction] = useState(null);
+  const [message, setMessage] = useState({
+    message: 'informational tooltip is loading',
+    action: {
+      text: 'Button Text',
+      href: '/demos/todo',
+    },
+  });
+  const [commits, setCommits] = useState(0);
+  const trackCommit = () => setCommits(commits + 1);
   const [hasCommited, setHasCommited] = useState(false);
+  const [route, setRoute] = useState('');
+  const styles = snackbarStyles();
+  const [showTooltips, setShowTooltips] = useState(true);
+  const disableTooltips = () => setShowTooltips(false);
+  const [
+    hasDocumentedAllEndpointDiffs,
+    setDocumentedAllEndpointDiffs,
+  ] = useState(false);
 
   // path specific info boxes
   useEffect(() => {
-    /*if (props.location.pathname.includes("diffs/example-session/paths")) {
-      setAction(null)
-      setMessage("Here, we can see the different requests that this route has experienced, and we can document it")
-    } else */ if (
-      props.location.pathname.includes('documentation/paths')
-    ) {
-      setAction(null);
-      setMessage(
-        'Descriptions can be added to the endpoint, to the request and responses, and to individual fields. Note the field types (collectively, the traffic shape) is already documented.'
-      );
+    if (props.location.pathname.includes('documentation/paths')) {
+      // then be like "Lets document a new endpoint" (force the right tab when you redirect)
+      setMessage({
+        message: `Here is the specification for your endpoint. You can add custom descriptions anywhere to help explain how the works.`,
+      });
     } else if (props.location.pathname.includes('documentation')) {
-      setAction(null);
-      setMessage(
-        `Details can be added to existing documentation. Click the "Full Documentation" drop-down on an endpoint above.`
-      );
+      setMessage({
+        message: `Details can be added to existing documentation. Click the "Full Documentation" drop-down on an endpoint above.`,
+      });
     } else if (
       props.location.pathname.includes('testing/captures') &&
       props.location.pathname.includes('endpoints')
     ) {
-      setAction(null);
-      setMessage('We can see that there is an undocumented field');
+      setMessage({
+        message: 'We can see that there is an undocumented field',
+      });
     } else if (props.location.pathname.includes('testing/captures')) {
-      setAction(null);
-      setMessage("Choose an endpoint to see if it's fufilling its contract");
+      setMessage({
+        message: "Choose an endpoint to see if it's fufilling its contract",
+      });
     }
-  }, [props.location.pathname]);
-=======
-  const [message, setMessage] = useState({
-    message: "informational tooltip is loading",
-    action: {
-      text: "Button Text",
-      href: "/demos/todo",
-    }
-  })
-  const [commits, setCommits] = useState(0)
-  const trackCommit = () => setCommits(commits + 1)
-  const [hasCommited, setHasCommited] = useState(false) 
-  const [route, setRoute] = useState("");
-  const styles = snackbarStyles();
-  const [showTooltips, setShowTooltips] = useState(true);
-  const disableTooltips = () => setShowTooltips(false);
-  const [hasDocumentedAllEndpointDiffs, setDocumentedAllEndpointDiffs] = useState(false);
-
-  // path specific info boxes
-  useEffect(() => {
-    if (props.location.pathname.includes("documentation/paths")) {
-      // then be like "Lets document a new endpoint" (force the right tab when you redirect)
-      setMessage({
-        message: `Here is the specification for your endpoint. You can add custom descriptions anywhere to help explain how the works.`,
-      })
-    } else if (props.location.pathname.includes("documentation")) {
-      setMessage({
-        message: `Details can be added to existing documentation. Click the "Full Documentation" drop-down on an endpoint above.`,
-      })
-    } else if (props.location.pathname.includes("testing/captures") && props.location.pathname.includes("endpoints")) {
-      setMessage({
-        message: "We can see that there is an undocumented field"
-      })
-    } else if (props.location.pathname.includes("testing/captures")) {
-      setMessage({
-        message: "Choose an endpoint to see if it's fufilling its contract"
-      })
-    } 
     const r = props.location.pathname.match(/paths\/(.*)/);
     if (r !== null) {
       setRoute(r.pop());
     }
-  }, [props.location.pathname])
->>>>>>> 1bcc2164
+  }, [props.location.pathname]);
 
   useEffect(() => {
     analyticsEvents.listen((event) => {
       console.log(event);
+      const eventProps = event.data;
+
+      switch (event) {
+        case 'updateContribution': {
+          setMessage({
+            message: `Nice! Descriptions will stay attached to their endpoint/fields even when the specification changes!\n\nLet's check back and see if there are any other diffs to approve`,
+            action: {
+              text: 'Review all diffs',
+              href: `/demos/todo/diffs/example-session?tab=${
+                hasDocumentedAllEndpointDiffs
+                  ? subtabs.UNDOCUMENTED_URL
+                  : subtabs.ENDPOINT_DIFF
+              }`,
+            },
+          });
+          break;
+        }
+        case 'Show Initial Documentation Page': {
+          setMessage({
+            message: `On the left, Optic is showing an example request it observed. The right panel shows the shape Optic detected from that request\n\nTo add this to your documentation, simply click "Document Bodies"`,
+          });
+          break;
+        }
+        case 'Closed AddUrlModal':
+        case 'Changed to UNDOCUMENTED_URL': {
+          if (!hasCommited && props.location.pathname.includes('diffs')) {
+            // we don't need to keep telling them things they already did
+            const undocumentedUrlCount = eventProps.undocumentedUrlCount || 1;
+            if (undocumentedUrlCount > 0) {
+              setMessage({
+                message:
+                  'Here, Optic is showing all urls that received traffic but have not been documented. \n\nChoose a url to document it',
+              });
+            } else {
+              setMessage({
+                message: `All Undocumented URLs have been added to the specification`,
+                action: {
+                  text: 'See Documentation',
+                  href: `/demos/todo/documentation/paths/${route}`,
+                },
+              });
+            }
+          }
+          break;
+        }
+        case 'Navigating to Review Diff':
+        case 'Changed to ENDPOINT_DIFF': {
+          if (!hasCommited && props.location.pathname.includes('diffs')) {
+            // we don't need to keep telling them things they already did
+            const diffAmount = eventProps.diffCount;
+            if (diffAmount > 0) {
+              setMessage({
+                message: `Optic shows all your API endpoints. If any endpoints exhibit undocumented behavior, Optic detects it\n\nExample: Click "Creates a new Todo Item" to Review the Diff`,
+              });
+            } else {
+              setMessage({
+                message: `Because we've documented all changes in our API's behavior, we can see that the requests are following the expected behavior, and that there are no diffs`,
+              });
+            }
+          }
+          break;
+        }
+        case 'On Undocumented Url':
+        case 'Clicked Undocumented Url': {
+          setMessage({
+            message:
+              'If an API path has parameters, they can be documented for consumers. Click the last component of the path, which is an example of a `todo_id`, and click Next.',
+          });
+          // setMessage(`Since our route is using a path parameter, we can tell Optic to recognize the pattern. Click on ${eventProps.path.split("/").pop()} and change it to say "todo_id"`)
+          break;
+        }
+        case 'Naming Endpoint': {
+          const exampleEndpointName =
+            eventProps.method === 'GET'
+              ? 'Get specific TODO Item'
+              : 'Update Specific TODO Item';
+          setMessage({
+            message: `Now, let's give it a name. For example, we can call this endpoint "${exampleEndpointName}"`,
+          });
+          break;
+        }
+        case 'Rendered Finalize Card': {
+          setMessage({
+            message:
+              'To commit these changes to your API Specification, click commit! Optic is recording the history of your API changes, somewhat like Git tracks changes in code.',
+          });
+          break;
+        }
+        case 'Committed Changes to Endpoint': {
+          setHasCommited(true);
+          trackCommit();
+          if (route.includes('PUT')) {
+            setDocumentedAllEndpointDiffs(true);
+          }
+          // 1 - button is offset
+          setMessage({
+            message: `Awesome! Now that you've committed changes, let's take a look at the documentation!`,
+            action: {
+              text: 'See Documentation',
+              href: `/demos/todo/documentation/paths/${route}`,
+            },
+          });
+          break;
+        }
+        case 'Viewing Endpoint Diff': {
+          // setAction(null)
+          // Optic has detected a new field — priority, meaning that there was a change in behavior. Optic detected this, and will now
+          // help you update the specification.
+          // — onclick —
+          // Optic has documented this field — hit approve to save
+          // on approve (1/2)
+          // Optic has noticed that this field is sometimes ommited. We should tell Optic that it is an optional field.
+          // — onclick —
+          // Optic has noted that priority is optional! — hit approve to save
+          // setMessage(`Optic detected a change from the previously documented behavior. We can update the documentation and commit that change in behavior to the specification. Let's add priority as a field. Then, make it optional.`)
+          break;
+        }
+        case 'Demo - Previewing Suggestion': {
+          let m = '';
+          const addingField = eventProps.suggestion.match(
+            /Add field '(.*)' as/
+          );
+          const optionalField = eventProps.suggestion.match(
+            /Make field '(.*)' optional/
+          );
+          const removeField = eventProps.suggestion.match(
+            /Remove field '(.*)'/
+          );
+          const changeField = eventProps.suggestion.match(
+            /Change field '(.*)'/
+          );
+
+          if (addingField !== null) {
+            m = `Look! Optic updated the spec to add the field ${addingField.pop()}`;
+          } else if (optionalField !== null) {
+            m = `Look! Optic updated the spec to show the ${optionalField.pop()} field is optional`;
+          } else if (removeField !== null) {
+            m = `Look! Optic updated the spec to show the ${removeField.pop()} field is no longer part of the spec`;
+          } else if (changeField !== null && changeField.length > 2) {
+            m = `Look! Optic updated the spec to show the ${changeField[1]} field is now called ${changeField[2]}`;
+          }
+          if (m !== '') {
+            setMessage({
+              message: `${m}. Press "Approve" to save`,
+            });
+          }
+          break;
+        }
+        case 'Showing recommendation': {
+          let m = '';
+          const missingField = eventProps.suggestion.match(
+            /Missing (.*) field (.*)/
+          );
+          const newField = eventProps.suggestion.match(/New field (.*)/);
+
+          if (missingField !== null) {
+            m = `Optic has detected an optional field in your API: ${missingField.pop()}. No need to manually update your spec, just click  "Make Optional" and Optic will make the changes for you`;
+          } else if (newField !== null) {
+            m = `Optic has detected a new field in your API: ${newField.pop()}. No need to manually update your spec, just click  "Add Field" and Optic will make the changes for you`;
+          }
+
+          if (m !== '') {
+            setMessage({
+              message: m,
+            });
+          }
+          break;
+        }
+        default: {
+          break;
+        }
+      }
     });
-  }, [])
+  }, []);
+
+  // event specific info boxes
   
-  // event specific info boxes
-<<<<<<< HEAD
-  // trackEmitter.on('event', (event, eventProps) => {
-  //   switch (event) {
-  //     case "Show Initial Documentation Page" : {
-  //       setAction(null)
-  //       setMessage(`Optic will show you the requests and responses to this endpoint, and the automatically documented traffic shape. Click "Document Bodies" to commit the new documentation to the specification, accepting the changes and making fields optional.`)
-  //       break
-  //     }
-  //     case "Closed AddUrlModal" :
-  //     case "Changed to UNDOCUMENTED_URL": {
-  //       if (!hasCommited && props.location.pathname.includes("diffs")) { // we don't need to keep telling them things they already did
-  //       const undocumentedUrlCount = eventProps.undocumentedUrlCount || 1
-  //
-  //       if (undocumentedUrlCount > 0) {
-  //           setAction(null)
-  //           setMessage("The Undocumented URLs page shows all traffic Optic observed to undocumented routes. Click a route to begin.")
-  //         } else {
-  //           setAction({
-  //             onClick: () => {
-  //               setAction(null)
-  //               history.push("/demos/todo/documentation")
-  //             },
-  //             title: "See Documentation"
-  //           })
-  //           setMessage(`All Undocumented URLs have been added to the specification`)
-  //         }
-  //       }
-  //       break
-  //     }
-  //     case "Navigating to Review Diff":
-  //     case "Changed to ENDPOINT_DIFF": {
-  //       if (!hasCommited && props.location.pathname.includes("diffs")) { // we don't need to keep telling them things they already did
-  //         setAction(null)
-  //         const diffAmount = eventProps.diffCount
-  //
-  //         if (diffAmount > 0) {
-  //           setMessage(`Optic will show you all of the documented endpoints, and if any traffic shows undocumented behavior. Click "Creates a new TODO Item" to investigate.`)
-  //         } else {
-  //           setMessage(`Because we've documented all changes in our API's behavior, we can see that the requests are following the expected behavior, and that there are no diffs`)
-  //         }
-  //       }
-  //       break
-  //     }
-  //     case "On Undocumented Url" :
-  //     case "Clicked Undocumented Url" : {
-  //       setAction(null)
-  //       setMessage("If an API path has parameters, they can be documented for consumers. Click the last component of the path, which is an example of a `todo_id`, and click Next.")
-  //       // setMessage(`Since our route is using a path parameter, we can tell Optic to recognize the pattern. Click on ${eventProps.path.split("/").pop()} and change it to say "todo_id"`)
-  //       break
-  //     }
-  //     case "Naming Endpoint" : {
-  //       const exampleEndpointName = eventProps.method === "GET" ? "Get specific TODO Item" : "Update Specific TODO Item"
-  //       setAction(null)
-  //       setMessage(`Now, let's give it a name. For example, we can call this endpoint "${exampleEndpointName}"`)
-  //       break
-  //     }
-  //     case "Rendered Finalize Card": {
-  //       setAction(null)
-  //       setMessage("Optic tracks changes in API behavior, somewhat like Git tracks changes in code. Now that we've documented changes in the API behavior, those changes are committed to the API specification.")
-  //       break
-  //     }
-  //     case "Committed Changes to Endpoint": {
-  //       setHasCommited(true)
-  //       setAction({
-  //         onClick: () => {
-  //           setAction(null)
-  //           history.push("/demos/todo/documentation")
-  //         },
-  //         title: "See Documentation"
-  //       })
-  //       setMessage(`Awesome! Now that you've committed changes, let's take a look at the documentation!`)
-  //       break
-  //     }
-  //     case "Viewing Endpoint Diff" : {
-  //       setAction(null)
-  //       setMessage(`Optic detected a change from the previously documented behavior. We can update the documentation and commit that change in behavior to the specification. Let's add priority as a field. Then, make it optional.`)
-  //       break
-  //     }
-  //     default: {
-  //       break
-  //     }
-  //   }
-  // })
-
-  useEffect(() => {
-    if (message !== 'nothing' /*&& info*/) {
-      if (action) {
-        const button = () => (
-          <Button onClick={action.onClick}>{action.title}</Button>
-        );
-        enqueueSnackbar(message, {
-          variant: 'info',
-          preventDuplicate: true,
-          autoHideDuration: null,
-          anchorOrigin: {
-            horizontal: 'center',
-            vertical: 'bottom',
+
+  const m =
+    commits > 1
+      ? {
+          message:
+            "Looks like you've got a hang of things! Feel free to keep poking around",
+          action: {
+            text: 'End Walkthrough',
+            onClick: disableTooltips,
           },
-          action: button,
-        });
-      } else {
-        enqueueSnackbar(message, {
-          variant: 'info',
-          preventDuplicate: true,
-          autoHideDuration: null,
-          anchorOrigin: {
-            horizontal: 'center',
-            vertical: 'bottom',
-          },
-        });
-      }
-    }
-  }, [message, action, enqueueSnackbar]);
-
-=======
-  trackEmitter.on('event', (event, eventProps) => {
-    switch (event) {
-      case "updateContribution": {
-        setMessage({
-          message: `Nice! Descriptions will stay attached to their endpoint/fields even when the specification changes!\n\nLet's check back and see if there are any other diffs to approve`,
-          action: {
-            text: "Review all diffs",
-            href: `/demos/todo/diffs/example-session?tab=${hasDocumentedAllEndpointDiffs ? subtabs.UNDOCUMENTED_URL : subtabs.ENDPOINT_DIFF}`
-          }
-        });
-        break;
-      }
-      case "Show Initial Documentation Page" : {
-        setMessage({
-          message: `On the left, Optic is showing an example request it observed. The right panel shows the shape Optic detected from that request\n\nTo add this to your documentation, simply click "Document Bodies"`
-        })
-        break
-      }
-      case "Closed AddUrlModal" :
-      case "Changed to UNDOCUMENTED_URL": {
-
-        if (!hasCommited && props.location.pathname.includes("diffs")) { // we don't need to keep telling them things they already did
-          const undocumentedUrlCount = eventProps.undocumentedUrlCount || 1
-          if (undocumentedUrlCount > 0) {
-              setMessage({
-                message: "Here, Optic is showing all urls that received traffic but have not been documented. \n\nChoose a url to document it"
-              })
-          } else {
-            setMessage({
-              message: `All Undocumented URLs have been added to the specification`,
-              action: {
-                text: "See Documentation",
-                href: `/demos/todo/documentation/paths/${route}`
-              }
-            })
-          }
-        }
-        break;
-      }
-      case "Navigating to Review Diff":
-      case "Changed to ENDPOINT_DIFF": {
-        if (!hasCommited && props.location.pathname.includes("diffs")) { // we don't need to keep telling them things they already did
-          const diffAmount = eventProps.diffCount
-          if (diffAmount > 0) {
-            setMessage({
-              message: `Optic shows all your API endpoints. If any endpoints exhibit undocumented behavior, Optic detects it\n\nExample: Click "Creates a new Todo Item" to Review the Diff`
-            })
-          } else {
-            setMessage({
-              message: `Because we've documented all changes in our API's behavior, we can see that the requests are following the expected behavior, and that there are no diffs`
-            })
-          }
-        }
-        break
-      }
-      case "On Undocumented Url" :
-      case "Clicked Undocumented Url" : {
-        setMessage({
-          message: "If an API path has parameters, they can be documented for consumers. Click the last component of the path, which is an example of a `todo_id`, and click Next."
-        })
-        // setMessage(`Since our route is using a path parameter, we can tell Optic to recognize the pattern. Click on ${eventProps.path.split("/").pop()} and change it to say "todo_id"`)
-        break
-      }
-      case "Naming Endpoint" : {
-        const exampleEndpointName = eventProps.method === "GET" ? "Get specific TODO Item" : "Update Specific TODO Item"
-        setMessage({
-          message: `Now, let's give it a name. For example, we can call this endpoint "${exampleEndpointName}"`
-        })
-        break
-      }
-      case "Rendered Finalize Card": {
-        setMessage({ message: "To commit these changes to your API Specification, click commit! Optic is recording the history of your API changes, somewhat like Git tracks changes in code."})
-        break
-      }
-      case "Committed Changes to Endpoint": {
-        setHasCommited(true)
-        trackCommit()
-        if (route.includes("PUT")) {
-          setDocumentedAllEndpointDiffs(true);
-        }
-        // 1 - button is offset
-        setMessage({
-          message: `Awesome! Now that you've committed changes, let's take a look at the documentation!`,
-          action: {
-            text: "See Documentation",
-            href: `/demos/todo/documentation/paths/${route}`,
-          }
-        })
-        break
-      }
-      case "Viewing Endpoint Diff" : {
-        // setAction(null)
-        // Optic has detected a new field — priority, meaning that there was a change in behavior. Optic detected this, and will now
-        // help you update the specification.
-        // — onclick —
-        // Optic has documented this field — hit approve to save
-        // on approve (1/2)
-        // Optic has noticed that this field is sometimes ommited. We should tell Optic that it is an optional field.
-        // — onclick —
-        // Optic has noted that priority is optional! — hit approve to save
-        // setMessage(`Optic detected a change from the previously documented behavior. We can update the documentation and commit that change in behavior to the specification. Let's add priority as a field. Then, make it optional.`)
-        break
-      }
-      case "Demo - Previewing Suggestion": {
-        let m = ""
-        const addingField = eventProps.suggestion.match(/Add field '(.*)' as/)
-        const optionalField = eventProps.suggestion.match(/Make field '(.*)' optional/)
-        const removeField = eventProps.suggestion.match(/Remove field '(.*)'/)
-        const changeField = eventProps.suggestion.match(/Change field '(.*)'/)
-        
-        if (addingField !== null) {
-          m = `Look! Optic updated the spec to add the field ${addingField.pop()}`
-        } else if (optionalField !== null) {
-          m = `Look! Optic updated the spec to show the ${optionalField.pop()} field is optional`
-        } else if (removeField !== null) {
-          m = `Look! Optic updated the spec to show the ${removeField.pop()} field is no longer part of the spec`
-        } else if (changeField !== null && changeField.length > 2) {
-          m = `Look! Optic updated the spec to show the ${changeField[1]} field is now called ${changeField[2]}`
-        }
-        if (m !== "") {
-          setMessage({
-            message: `${m}. Press "Approve" to save`,
-          })
-        }
-        break;
-      }
-      case "Showing recommendation": {
-        let m = ""
-        const missingField = eventProps.suggestion.match(/Missing (.*) field (.*)/)
-        const newField = eventProps.suggestion.match(/New field (.*)/)
-        
-        if (missingField !== null) {
-          m = `Optic has detected an optional field in your API: ${missingField.pop()}. No need to manually update your spec, just click  "Make Optional" and Optic will make the changes for you`
-        } else if (newField !== null) {
-          m = `Optic has detected a new field in your API: ${newField.pop()}. No need to manually update your spec, just click  "Add Field" and Optic will make the changes for you`
-        }
-
-        if (m !== "") {
-          setMessage({
-            message: m,
-          })
-        }
-        break;
-      }
-      default: {
-        break
-      }
-    }
-  })
-
-  const m = (commits > 1) ? {
-    message: "Looks like you've got a hang of things! Feel free to keep poking around",
-    action: {
-      text: "End Walkthrough",
-      onClick: disableTooltips,
-    }
-  } : message;
->>>>>>> 1bcc2164
+        }
+      : message;
   return (
     <>
       <BaseUrlContext value={{ path: match.path, url: match.url }}>
@@ -499,35 +375,45 @@
             diffServiceFactory={diffServiceFactory}
           >
             <ApiRoutes getDefaultRoute={(options) => options.diffsRoot} />
-<<<<<<< HEAD
-=======
-            
-            <Snackbar open={showTooltips && m.message !== "nothing"} autoHideDuration={6000}>
-
+
+            <Snackbar
+              open={showTooltips && m.message !== 'nothing'}
+              autoHideDuration={6000}
+            >
               <Alert className={styles.alert} severity="info" icon={false}>
                 <div className={styles.wrapper}>
                   <div className={styles.message}>
-                  {m.message.split("\n").map((item, key) => {
-                    return <span key={key}>{item}<br/></span>
-                  })}
+                    {m.message.split('\n').map((item, key) => {
+                      return (
+                        <span key={key}>
+                          {item}
+                          <br />
+                        </span>
+                      );
+                    })}
                   </div>
 
                   <div className={styles.buttonWrapper}>
-                { m.action && <ColorButton className={styles.ctaButton} color="cta" variant="contained" onClick={() => {
-                  if (m.action.onClick) {
-                    m.action.onClick();
-                  } else {
-                    history.push(m.action.href)
-                  }
-                }}>{m.action.text}</ColorButton>}
+                    {m.action && (
+                      <ColorButton
+                        className={styles.ctaButton}
+                        color="cta"
+                        variant="contained"
+                        onClick={() => {
+                          if (m.action.onClick) {
+                            m.action.onClick();
+                          } else {
+                            history.push(m.action.href);
+                          }
+                        }}
+                      >
+                        {m.action.text}
+                      </ColorButton>
+                    )}
+                  </div>
                 </div>
-                </div>
-
-                
-                
               </Alert>
             </Snackbar>
->>>>>>> 1bcc2164
           </ApiSpecServiceLoader>
         </DebugSessionContextProvider>
       </BaseUrlContext>
