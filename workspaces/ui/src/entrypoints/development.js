--- conflicted
+++ resolved
@@ -1,9 +1,5 @@
 import React from 'react';
-<<<<<<< HEAD
-import {Route, Switch, useParams} from 'react-router-dom';
-=======
 import {useParams, useRouteMatch} from 'react-router-dom';
->>>>>>> b400abd7
 import {ApiSpecServiceLoader} from '../components/loaders/ApiLoader';
 import {Provider as DebugSessionContextProvider, useMockSession} from '../contexts/MockDataContext';
 import {ApiRoutes} from '../routes';
@@ -19,21 +15,12 @@
   });
 
   return (
-<<<<<<< HEAD
-    <BaseUrlContext value={{path: match.url}}>
-    <DebugSessionContextProvider value={debugSession}>
-      <ApiSpecServiceLoader>
-        <ApiRoutes />
-      </ApiSpecServiceLoader>
-    </DebugSessionContextProvider>
-=======
     <BaseUrlContext value={{path: match.path, url: match.url}}>
       <DebugSessionContextProvider value={debugSession}>
         <ApiSpecServiceLoader>
           <ApiRoutes/>
         </ApiSpecServiceLoader>
       </DebugSessionContextProvider>
->>>>>>> b400abd7
     </BaseUrlContext>
   );
 
