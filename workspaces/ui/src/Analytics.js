--- conflicted
+++ resolved
@@ -1,15 +1,11 @@
 import { Client } from '@useoptic/cli-client';
-import EventEmitter from 'events';
 import packageJson from '../package.json';
 import {
-  AnalyticsEventBus,
   newAnalyticsEventBus,
 } from '@useoptic/analytics/lib/eventbus';
 import { consistentAnonymousId } from '@useoptic/analytics/lib/consistentAnonymousId';
-import { ClientContext } from '@useoptic/analytics/lib/interfaces/TrackingEventBase';
 import niceTry from 'nice-try';
 
-const opticVersion = packageJson.version;
 const clientId = `local_cli_${packageJson.version}`;
 
 let isAnalyticsEnabled = window.opticAnalyticsEnabled;
@@ -58,7 +54,11 @@
   analyticsEvents.emit(event);
 }
 
-<<<<<<< HEAD
+export async function track(event, props) {
+  console.group(`Deprecated Event Called ${event}`)
+  console.groupEnd();
+}
+
 // class EventTrackingEmitter extends EventEmitter {}
 //
 // export const trackEmitter = new EventTrackingEmitter();
@@ -71,15 +71,4 @@
 //     window.FS.event(event, allProps);
 //   }
 //   trackEmitter.emit('event', event, props || {});
-// }
-=======
-export async function track(event, props) {
-  trackEmitter.emit('event', event, props || {});
-  await readyPromise;
-  if (isAnalyticsEnabled) {
-    const allProps = { ...props, opticVersion };
-    window.analytics.track(event, allProps);
-    window.FS.event(event, allProps);
-  }
-}
->>>>>>> 1bcc2164
+// }