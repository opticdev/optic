--- conflicted
+++ resolved
@@ -3,8 +3,6 @@
 import { useServices } from './SpecServiceContext';
 import { RfcContext } from './RfcContext';
 import { ScalaJSHelpers } from '@useoptic/domain';
-
-let notifications;
 
 export const CaptureContext = React.createContext(null);
 
@@ -33,7 +31,7 @@
     diffServiceFactory,
   } = useServices();
 
-  async function update() {
+  async function restart() {
     if (diffService) {
       diffService.loadStats().then(setStats);
       diffService.listDiffs().then((x) => {
@@ -46,6 +44,7 @@
     }
   }
   useEffect(() => {
+    let notifications;
     async function task() {
       const captureService = await captureServiceFactory(
         specService,
@@ -59,19 +58,6 @@
         apiConfig.config.ignoreRequests || [],
         additionalCommands
       );
-<<<<<<< HEAD
-
-      notifications = new EventSource(config.notificationsUrl);
-      // notifications.onopen = (e) => {
-      //   console.log('GOT OPEN');
-      //   console.log(e);
-      // };
-      // notifications.onmessage = (e) => {
-      //   console.log('GOT HERE');
-      //   console.log(e);
-      // };
-
-=======
       if (config.notificationsUrl) {
         const notificationsSource = new EventSource(config.notificationsUrl);
         notificationsSource.onmessage = (event) => {};
@@ -82,7 +68,6 @@
           console.log(e);
         };
       }
->>>>>>> 6e480726
       const rfcState = rfcService.currentState(rfcId);
 
       const diffServiceForCapture = await diffServiceFactory(
@@ -105,10 +90,8 @@
   }, [captureId, additionalCommands]);
 
   useEffect(() => {
-    const poll = setInterval(() => update(), 4000);
-    return () => {
-      clearInterval(poll);
-    };
+    restart();
+    return () => {};
   }, [diffService]);
 
   if (!diffService) {
@@ -122,7 +105,7 @@
   const value = {
     diffService,
     captureService,
-    restart: update,
+    restart,
     updatedAdditionalCommands,
     diffId,
     endpointDiffs,
