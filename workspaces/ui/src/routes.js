--- conflicted
+++ resolved
@@ -1,47 +1,3 @@
-<<<<<<< HEAD
-import React from 'react';
-import {Redirect, Switch, Route} from 'react-router-dom';
-import Welcome from './components/onboarding/Welcome';
-import ExampleSessionsLoader from './components/loaders/ExampleSessionsLoader.js';
-import LocalLoader from './components/routes/local';
-import {useRouterPaths} from './RouterPaths';
-import SharedLoader from './components/loaders/SharedLoader';
-import TestingDashboardLoader from './components/loaders/TestingDashboardLoader';
-import ApiSpecServiceLoader from './components/loaders/ApiLoader';
-import {CaptureManagerPage} from './components/diff/v2/CaptureManagerPage';
-import {DocsPage} from './components/docs/DocsPage';
-
-export function ApiRoutes(props) {
-  const routerPaths = useRouterPaths();
-
-  return (
-    <ApiSpecServiceLoader>
-    <Switch>
-      <Route
-        strict
-        path={routerPaths.documentationPage()}
-        component={DocsPage}
-      />
-      <Route
-        strict
-        path={routerPaths.diffPage()}
-        component={CaptureManagerPage}
-      />
-      {/*<Route*/}
-      {/*  strict*/}
-      {/*  path={routerPaths.testingDashboard()}*/}
-      {/*  component={TestingDashboardLoader}*/}
-      {/*/>*/}
-      {/*<Route*/}
-      {/*  strict*/}
-      {/*  path={routerPaths.exampleSessionsRoot()}*/}
-      {/*  component={ExampleSessionsLoader}*/}
-      {/*/>*/}
-      {/*<Route strict path={routerPaths.localRoot()} component={LocalLoader} />*/}
-      {/*<Redirect to={routerPaths.localRoot()} />*/}
-    </Switch>
-    </ApiSpecServiceLoader>
-=======
 import React, { Suspense } from 'react';
 import { Redirect, Switch, Route } from 'react-router-dom';
 import { useRouterPaths } from './RouterPaths';
@@ -88,6 +44,5 @@
         <Redirect to={routerPaths.docsRoot} />
       </Switch>
     </Suspense>
->>>>>>> 10b87811
   );
 }