import { EventEmitter } from 'events';
import fs from 'fs-extra';
import path from 'path';
import stream from 'stream';
import util from 'util';
<<<<<<< HEAD
=======
import { v4 as uuidv4 } from 'uuid';
>>>>>>> 66347335

import {
  ICapture,
  IListDiffsResponse,
  IListUnrecognizedUrlsResponse,
  IOpticCapturesService,
  IOpticConfigRepository,
  IOpticContext,
  IOpticDiffRepository,
  IOpticDiffService,
  IOpticEngine,
  IOpticSpecReadWriteRepository,
  IOpticSpecRepository,
  StartDiffResult,
} from '@useoptic/spectacle';
import { AsyncTools, AsyncTools as AT, Streams } from '@useoptic/optic-domain';
import * as OpticEngineNative from '@useoptic/optic-engine-native';
import * as OpticEngineWasm from '@useoptic/optic-engine-wasm';
import { isEnvTrue } from '@useoptic/cli-shared';
import {
  InMemoryDiffRepository,
  IOpticCommandContext,
} from '@useoptic/spectacle/build/in-memory';
import { getSpecEventsFrom } from '@useoptic/cli-config/build/helpers/read-specification-json';
import {
  ILearnedBodies,
  IValueAffordanceSerializationWithCounterGroupedByDiffHash,
} from '@useoptic/cli-shared/build/diffs/initial-types';
import { InteractionDiffWorkerRust } from '@useoptic/cli-shared/build/diffs/interaction-diff-worker-rust';
import { IPathMapping, readApiConfig } from '@useoptic/cli-config';
import { IgnoreFileHelper } from '@useoptic/cli-config/build/helpers/ignore-file-interface';
import Chokidar from 'chokidar';

import { CapturesHelpers } from '../routers/spec-router';

////////////////////////////////////////////////////////////////////////////////
export interface LocalCliSpecState {}

////////////////////////////////////////////////////////////////////////////////
export interface LocalCliSpecRepositoryDependencies {
  specDirPath: string;
  specStorePath: string;
  notifications: EventEmitter;
}

export class LocalCliSpecRepository implements IOpticSpecReadWriteRepository {
  changes: AsyncGenerator<number>;
  notifications: EventEmitter;

  constructor(private dependencies: LocalCliSpecRepositoryDependencies) {
    this.notifications = dependencies.notifications;

    this.changes = this.watchSpec();
  }

  private async *watchSpec(): AsyncGenerator<number> {
    const watcher = Chokidar.watch(this.dependencies.specStorePath, {
      persistent: true,
      awaitWriteFinish: true,
    });

    const changes = new AT.Subject<number>();

    let generation = 0;
    watcher.on('change', () => {
      changes.onNext(generation);
      generation += 1;
    });

    watcher.on('error', (err) => {
      changes.onError(err);
    });

    for await (let generation of changes.iterator) {
      yield generation;
    }
  }

  async applyCommands(
    commands: any[],
    batchCommitId: string,
    commitMessage: string,
    commandContext: IOpticCommandContext
  ): Promise<void> {
    const commandsStream = AT.from<Streams.Commands.Command>(commands);
    const output = OpticEngineNative.commit(commandsStream, {
      specDirPath: this.dependencies.specDirPath,
      commitMessage: commitMessage,
      clientSessionId: commandContext.clientSessionId || 'unknown-session',
      clientId: commandContext.clientId,
      appendToRoot: !isEnvTrue(process.env.OPTIC_SPLIT_SPEC_EVENTS),
    });
    for await (const chunk of output) {
    }
  }

  async listEvents(): Promise<any[]> {
    if (isEnvTrue(process.env.OPTIC_ASSEMBLED_SPEC_EVENTS)) {
      const events = OpticEngineNative.readSpec({
        specDirPath: this.dependencies.specDirPath,
      });
      debugger;
      throw new Error(
        'unimplemented. need to streaming parse the events Readable stream'
      );
    } else {
      const events = await getSpecEventsFrom(this.dependencies.specStorePath);
      return events;
    }
  }

  async resetToCommit(batchCommitId: string): Promise<void> {
<<<<<<< HEAD
=======
    const tempOutputFile = path.join(
      this.dependencies.specDirPath,
      `optic-temp-spec-file-${uuidv4()}.json`
    );
    const tempFileDeletion = path.join(
      this.dependencies.specDirPath,
      `optic-temp-spec-to-delete-${uuidv4()}.json`
    );
>>>>>>> 66347335
    const specJsFile = path.join(
      this.dependencies.specDirPath,
      'specification.json'
    );
    const pipeline = util.promisify(stream.pipeline);

    const rawEventStream = OpticEngineNative.readSpec({
      specDirPath: this.dependencies.specDirPath,
    });

    const specEvents = Streams.SpecEvents.fromJSONStream()(rawEventStream);
    const filteredEvents = Streams.SpecEvents.takeBatchesUntil(batchCommitId)(
      specEvents
    );

<<<<<<< HEAD
    return pipeline(
      AT.intoJSONArray(filteredEvents),
      fs.createWriteStream(specJsFile)
    );
=======
    await pipeline(
      AT.intoJSONArray(filteredEvents),
      fs.createWriteStream(specJsFile)
    );

    await fs.rename(specJsFile, tempFileDeletion);
    await fs.rename(tempOutputFile, specJsFile);
    await fs.remove(tempFileDeletion);
>>>>>>> 66347335
  }
}

////////////////////////////////////////////////////////////////////////////////

interface LocalCliCapturesServiceDependencies {
  diffRepository: IOpticDiffRepository;
  opticEngine: IOpticEngine;
  specRepository: IOpticSpecRepository;
  configRepository: IOpticConfigRepository;
  capturesHelpers: CapturesHelpers;
}

////////////////////////////////////////////////////////////////////////////////

export class LocalCliCapturesService implements IOpticCapturesService {
  constructor(private dependencies: LocalCliCapturesServiceDependencies) {}

  async startDiff(diffId: string, captureId: string): Promise<StartDiffResult> {
    const notifications = new EventEmitter();
    const diff = new LocalCliDiff({
      notifications,
    });
    const captureBaseDirectory = this.dependencies.capturesHelpers.baseDirectory();
    const events = await this.dependencies.specRepository.listEvents();
    const ignoreRules = await this.dependencies.configRepository.listIgnoreRules();
    await diff.start({
      diffId,
      captureId,
      captureBaseDirectory,
      events,
      ignoreRules: ignoreRules,
    });
    const diffService = new LocalCliDiffService({ diff });
    await this.dependencies.diffRepository.add(diffId, diffService);

    const onComplete = new Promise<IOpticDiffService>((resolve, reject) => {
      notifications.once('complete', () => resolve(diffService));
    });

    return {
      onComplete,
    };
  }

  loadInteraction(captureId: string, pointer: string): Promise<any> {
    return Promise.reject(new Error('I should never be called'));
  }

  async listCaptures(): Promise<ICapture[]> {
    return Promise.reject(new Error('I should never be called'));
  }
}

interface LocalCliDiffDependencies {
  notifications: EventEmitter;
}

class LocalCliDiff {
  private diffing?: Promise<any[]>;

  constructor(private dependencies: LocalCliDiffDependencies) {}

  async start(config: {
    diffId: string;
    captureBaseDirectory: string;
    captureId: string;
    events: any[];
    ignoreRules: any[];
  }) {
    const worker = await new InteractionDiffWorkerRust(config).run();

    //@TODO: should this be writing output to the file system?
    // Consume stream instantly for now, resulting in a Promise that resolves once exhausted
    this.diffing = AsyncTools.toArray(worker.results);
    this.diffing.then(() => {
      this.dependencies.notifications.emit('complete');
    });
  }

  async getNormalizedDiffs() {
    // Q: Why not consume diff stream straight up? A: we don't have a way to fork streams yet
    // allowing only a single consumer, and we need multiple (results themselves + urls)!
    const diffResults = AsyncTools.from(await this.diffing!);

    const normalizedDiffs = Streams.DiffResults.normalize(diffResults);
    const lastUniqueResults = Streams.DiffResults.lastUnique(normalizedDiffs);

    return AsyncTools.toArray(lastUniqueResults);
  }

  async getUnrecognizedUrls() {
    // Q: Why not consume diff stream straight up? A: we don't have a way to fork streams yet
    // allowing only a single consumer, and we need multiple (results themselves + urls)!
    const diffResults = AsyncTools.from(await this.diffing!);

    const undocumentedUrls = Streams.UndocumentedUrls.fromDiffResults(
      diffResults
    );
    const lastUnique = Streams.UndocumentedUrls.lastUnique(undocumentedUrls);

    return AsyncTools.toArray(lastUnique);
  }
}

interface LocalCLiDiffServiceDependencies {
  diff: LocalCliDiff;
}

export class LocalCliDiffService implements IOpticDiffService {
  constructor(private dependencies: LocalCLiDiffServiceDependencies) {}

  learnShapeDiffAffordances(): Promise<IValueAffordanceSerializationWithCounterGroupedByDiffHash> {
    return Promise.reject('implement me');
  }

  learnUndocumentedBodies(
    pathId: string,
    method: string
  ): Promise<ILearnedBodies> {
    return Promise.reject('implement me');
  }

  async listDiffs(): Promise<IListDiffsResponse> {
    const diffs = (await this.dependencies.diff.getNormalizedDiffs()).map(
      ([diff, tags, fingerprint]) => {
        return [diff, tags, fingerprint];
      }
    );

    return { diffs };
  }

  async listUnrecognizedUrls(): Promise<IListUnrecognizedUrlsResponse> {
    const urls = (await this.dependencies.diff.getUnrecognizedUrls()).map(
      ({ fingerprint, ...rest }) => {
        return rest;
      }
    );
    return { urls };
  }
}

////////////////////////////////////////////////////////////////////////////////

interface ILocalCliConfigRepositoryDependencies {
  opticYmlPath: string;
  ignoreFilePath: string;
}

export class LocalCliConfigRepository implements IOpticConfigRepository {
  ignoreFileHelper: IgnoreFileHelper;

  constructor(private dependencies: ILocalCliConfigRepositoryDependencies) {
    this.ignoreFileHelper = new IgnoreFileHelper(
      dependencies.ignoreFilePath,
      dependencies.opticYmlPath
    );
  }

  async addIgnoreRule(rule: string): Promise<void> {
    return await this.ignoreFileHelper.appendRule(rule);
  }
  async listIgnoreRules(): Promise<string[]> {
    const rules = await this.ignoreFileHelper.getCurrentIgnoreRules();
    return rules.allRules;
  }

  async getApiName(): Promise<string> {
    const apiConfig = await readApiConfig(this.dependencies.opticYmlPath);
    return Promise.resolve(apiConfig.name);
  }
}

////////////////////////////////////////////////////////////////////////////////

export class LocalCliOpticContextBuilder {
  static async fromDirectory(
    paths: IPathMapping,
    capturesHelpers: CapturesHelpers
  ): Promise<IOpticContext> {
    const notifications = new EventEmitter();
    const specRepository = new LocalCliSpecRepository({
      specStorePath: paths.specStorePath,
      specDirPath: paths.specDirPath,
      notifications,
    });
    const configRepository = new LocalCliConfigRepository({
      opticYmlPath: paths.configPath,
      ignoreFilePath: paths.opticIgnorePath,
    });
    const diffRepository = new InMemoryDiffRepository();

    const capturesService = new LocalCliCapturesService({
      opticEngine: OpticEngineWasm,
      configRepository,
      specRepository,
      diffRepository,
      capturesHelpers,
    });

    return {
      opticEngine: OpticEngineWasm,
      capturesService,
      specRepository,
      configRepository,
      diffRepository,
    };
  }
}

////////////////////////////////////////////////////////////////////////////////
////////////////////////////////////////////////////////////////////////////////<|MERGE_RESOLUTION|>--- conflicted
+++ resolved
@@ -3,10 +3,7 @@
 import path from 'path';
 import stream from 'stream';
 import util from 'util';
-<<<<<<< HEAD
-=======
 import { v4 as uuidv4 } from 'uuid';
->>>>>>> 66347335
 
 import {
   ICapture,
@@ -119,8 +116,6 @@
   }
 
   async resetToCommit(batchCommitId: string): Promise<void> {
-<<<<<<< HEAD
-=======
     const tempOutputFile = path.join(
       this.dependencies.specDirPath,
       `optic-temp-spec-file-${uuidv4()}.json`
@@ -129,7 +124,6 @@
       this.dependencies.specDirPath,
       `optic-temp-spec-to-delete-${uuidv4()}.json`
     );
->>>>>>> 66347335
     const specJsFile = path.join(
       this.dependencies.specDirPath,
       'specification.json'
@@ -145,12 +139,6 @@
       specEvents
     );
 
-<<<<<<< HEAD
-    return pipeline(
-      AT.intoJSONArray(filteredEvents),
-      fs.createWriteStream(specJsFile)
-    );
-=======
     await pipeline(
       AT.intoJSONArray(filteredEvents),
       fs.createWriteStream(specJsFile)
@@ -159,7 +147,6 @@
     await fs.rename(specJsFile, tempFileDeletion);
     await fs.rename(tempOutputFile, specJsFile);
     await fs.remove(tempFileDeletion);
->>>>>>> 66347335
   }
 }
 
