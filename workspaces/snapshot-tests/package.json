--- conflicted
+++ resolved
@@ -1,6 +1,6 @@
 {
   "name": "@useoptic/snapshot-tests",
-  "version": "8.6.2",
+  "version": "8.6.0-beta.18",
   "scripts": {
     "ws:build": "yarn run tsc -b --verbose",
     "ws:clean": "rm -rf build/*",
@@ -12,19 +12,11 @@
     "directory": "workspaces/snapshot-tests"
   },
   "dependencies": {
-<<<<<<< HEAD
-    "@useoptic/domain": "10.0.48",
-    "@useoptic/domain-types": "10.0.48",
-    "@useoptic/domain-utilities": "10.0.48",
-    "@useoptic/client-utilities": "8.6.0-beta.18",
-    "@useoptic/cli-shared": "8.6.0-beta.18",
-=======
     "@useoptic/domain": "10.0.18",
     "@useoptic/domain-types": "10.0.18",
     "@useoptic/domain-utilities": "10.0.18",
     "@useoptic/client-utilities": "8.6.2",
     "@useoptic/cli-shared": "8.6.2",
->>>>>>> b8d2226b
     "dataloader": "^2.0.0",
     "eventsource": "^1.0.7",
     "fs-extra": "^9.0.0"
