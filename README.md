<<<<<<< HEAD
=======
# Optic 

![GitHub Repo stars](https://img.shields.io/github/stars/opticdev/optic?style=social) ![GitHub contributors](https://img.shields.io/github/contributors-anon/opticdev/optic?style=social) ![npm](https://img.shields.io/npm/dm/@useoptic/openapi-io?style=social) ![license](https://img.shields.io/github/license/opticdev/optic?style=social)
>>>>>>> d2df6282

# Optic

Optic helps you ship a better API by making OpenAPI easy to use. Prevent breaking changes, publish accurate documentation and improve your the design of your API.

**Install**
```bash
npm install -g @useoptic/optic
```

<<<<<<< HEAD
 
![GitHub Repo stars](https://img.shields.io/github/stars/opticdev/optic?style=social) ![GitHub contributors](https://img.shields.io/github/contributors-anon/opticdev/optic?style=social) ![npm](https://img.shields.io/npm/dm/@useoptic/openapi-io?style=social) ![license](https://img.shields.io/github/license/opticdev/optic?style=social)
---

### Prevent breaking changes using `optic diff`
=======
## Prevent breaking changes using `optic diff`
Optic can detect breaking changes between any two versions of an OpenAPI specification. Reference the versions using Git tags and branch names:

**Compares the HEAD to the `main` branch**
```
optic diff openapi.yml --base main --check
```
**Compares two branches by name**
```
optic diff feature/example:openapi.yml develop:main --check
```

<img src="https://github.com/opticdev/optic/assets/5900338/fd6cdd7f-c147-467b-9517-84232baa898f" width="500" />

## Prevent breaking changes using `optic diff`
>>>>>>> d2df6282
Optic can detect breaking changes between any two versions of an OpenAPI specification. Reference the versions using Git tags and branch names:

**Compares the HEAD to the `main` branch**
```
optic diff openapi.yml --base main --check
```
**Compares two branches by name**
```
optic diff feature/example:openapi.yml develop:main --check
```

<img src="https://github.com/opticdev/optic/assets/5900338/fd6cdd7f-c147-467b-9517-84232baa898f" width="500" />





### License
Optic is MIT Licensed 

### Telemetry
Optic collects telemetry which is used to help understand how to improve the product. For example, this usage data helps to debug issues and to prioritize features and improvements based on usage. The usage of our telemetry data falls under our [privacy policy](https://www.useoptic.com/privacy-policy). While this information does help us build a great product, we understand that not everyone wants to share their usage data. If you would like to disable telemetry you can add an environment variable that will opt out of sending usage data:

`OPTIC_TELEMETRY_LEVEL=off` - disables telemetry (both usage, and error reporting)
`OPTIC_TELEMETRY_LEVEL=error` - disables telemetry (only usage data is sent)<|MERGE_RESOLUTION|>--- conflicted
+++ resolved
@@ -1,10 +1,3 @@
-<<<<<<< HEAD
-=======
-# Optic 
-
-![GitHub Repo stars](https://img.shields.io/github/stars/opticdev/optic?style=social) ![GitHub contributors](https://img.shields.io/github/contributors-anon/opticdev/optic?style=social) ![npm](https://img.shields.io/npm/dm/@useoptic/openapi-io?style=social) ![license](https://img.shields.io/github/license/opticdev/optic?style=social)
->>>>>>> d2df6282
-
 # Optic
 
 Optic helps you ship a better API by making OpenAPI easy to use. Prevent breaking changes, publish accurate documentation and improve your the design of your API.
@@ -13,15 +6,14 @@
 ```bash
 npm install -g @useoptic/optic
 ```
-
-<<<<<<< HEAD
  
 ![GitHub Repo stars](https://img.shields.io/github/stars/opticdev/optic?style=social) ![GitHub contributors](https://img.shields.io/github/contributors-anon/opticdev/optic?style=social) ![npm](https://img.shields.io/npm/dm/@useoptic/openapi-io?style=social) ![license](https://img.shields.io/github/license/opticdev/optic?style=social)
 ---
 
+## Start locally
+
 ### Prevent breaking changes using `optic diff`
-=======
-## Prevent breaking changes using `optic diff`
+
 Optic can detect breaking changes between any two versions of an OpenAPI specification. Reference the versions using Git tags and branch names:
 
 **Compares the HEAD to the `main` branch**
@@ -35,24 +27,78 @@
 
 <img src="https://github.com/opticdev/optic/assets/5900338/fd6cdd7f-c147-467b-9517-84232baa898f" width="500" />
 
-## Prevent breaking changes using `optic diff`
->>>>>>> d2df6282
-Optic can detect breaking changes between any two versions of an OpenAPI specification. Reference the versions using Git tags and branch names:
+## Test the accuracy of your documentation using `optic verify`
+It can be difficult to keep an OpenAPI in-sync with your implementation. Optic tests if your OpenAPI is accurate by capturing traffic from your tests and comparing it to the spec.
 
-**Compares the HEAD to the `main` branch**
+Think of it like Snapshot testing, but for your API's behavior, with OpenAPI as the snapshot. 
+
 ```
-optic diff openapi.yml --base main --check
+optic capture openapi.yml https://localhost:8080 --command "npm test"
+optic verify openapi.yml
 ```
-**Compares two branches by name**
-```
-optic diff feature/example:openapi.yml develop:main --check
+
+<img src="https://github.com/opticdev/optic/assets/5900338/fd6cdd7f-c147-467b-9517-84232baa898f" width="500" />
+
+When Optic detects a diff, you can correct it manually, or run `optic update` to have Optic figures out exactly which lines of OpenAPI need to be updated and make the changes for you.
+
+<img src="https://github.com/opticdev/optic/assets/5900338/fd6cdd7f-c147-467b-9517-84232baa898f" width="500" />
+
+## Improve your API design with `optic lint` & `optic diff`
+Optic is the first API linter built with the API lifecycle in-mind. When testing your API design, it always considers two versions of your API, for example: the version on the `develop` vs the `latest` release tag. This lets Optic check for all kinds of things [Spectral (and other liners) misses](https://www.useoptic.com/comparisons/spectral) like breaking changes and proper use of your API versioning scheme.
+
+Because Optic understands API change, it can apply your latest API standards to new API endpoints, and a looser set of standards to legacy endpoints that can’t change. [Teams like Snyk use Optic and this approach to govern all their APIs](https://snyk.io/blog/snyk-api-development-shift-left/). With Optic, developers only get actionable feedback from the tool and they don’t have to turn rules off to get CI to pass.
+
+Create an `optic.yml` file in your repo and configure some of our built-in rules like using this template as a starting point:
+```yaml
+ruleset:
+  # Prevent breaking changes
+  - breaking-changes:
+      # Pick an extension for your work-in-progress operations.
+      # Breaking changes wil lbe allowed here
+      exclude_operations_with_extension: x-draft
+  # Run any existing spectral ruleset
+  - spectral:
+      # These rules will ony run on things you add to your API
+      # Ie new properties, operations, responses, etc.
+      added:
+        # URLs are supported
+        - https://www.apistyleguides.dev/api/url-style-guides/3ba0b4a
+        # Local files work too.
+      # - ./local-file.js
+      # These rules will ony run on everything in the spec (normal spectral)
+      always:
+        - https://www.apistyleguides.dev/api/url-style-guides/3ba0b4a
+  # Enforce consistent cases in your API
+  - naming:
+      # This will apply the rule to only new names (existing ones will be exempted)
+      # Change to always if you want to fail on legacy names
+      # Change to addedOrChanged if you want it to run on added or changed parts of the spec
+      required_on: added
+      # Different names for different parts of the spec
+      # options = "snake_case" "camelCase" "Capital-Param-Case" "param-case" "PascalCase"
+      requestHeaders: Capital-Param-Case
+      responseHeaders: param-case
+      properties: Capital-Param-Case
+      pathComponents:  param-case
+      queryParameters: snake_case
+  # Require your OpenAPI has examples, and that those examples match the schema
+  - examples:
+      # Turn on/off the parts of the spec that need examples
+      require_request_examples: true
+      require_response_examples: true
+      require_parameter_examples: true
+      # (optional) allow certain operations do not need examples
+      exclude_operations_with_extension: x-legacy-api
+
 ```
 
 <img src="https://github.com/opticdev/optic/assets/5900338/fd6cdd7f-c147-467b-9517-84232baa898f" width="500" />
 
 
+---
 
-
+## [Read our full documentation here](https://www.useoptic.com/docs)
+## [Need help? Book office hours](https://calendly.com/optic-onboarding/optic-office-hours)
 
 ### License
 Optic is MIT Licensed 
