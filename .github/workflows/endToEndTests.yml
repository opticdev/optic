name: Test end to end

on:
  pull_request:
    branches:
      - develop
      - release
  push:
    branches:
      - develop
      - release

jobs:

  local-cli-e2e:
    strategy:
      fail-fast: false
      matrix:
        os: [ macos-latest, ubuntu-latest ]
    runs-on: ${{ matrix.os }}
    steps:
<<<<<<< HEAD
      - uses: actions/setup-node@56899e050abffc08c2b3b61f3ec6a79a9dc3223d # https://github.com/actions/setup-node/releases/tag/v1.4.4
        with:
          node-version: 12

      - name: 'Set CARGO_HOME and RUSTUP_HOME'
        run: |
          echo "RUSTUP_HOME=$HOME/.rustup" >> $GITHUB_ENV
          echo "CARGO_HOME=$HOME/.cargo" >> $GITHUB_ENV

      - name: 'Checkout source'
        uses: actions/checkout@28c7f3d2b5162b5ddd3dfd9a45aa55eaf396478b # https://github.com/actions/checkout/commits/v2
      - name: restore cached node_modules
        id: workspace-node-modules
        uses: actions/cache@d1255ad9362389eac595a9ae406b8e8cb3331f16 # v2.1.2
        with:
          path: |
            node_modules/
          key: workspace-node-modules-${{ hashFiles('yarn.lock') }}-v1
      - name: 'Install test dependencies'
        run: |
          set -x
          set -v
          source sourceme.sh
          optic_build_for_release

      - name: 'restore cached cargo registry'
        uses: actions/cache@d1255ad9362389eac595a9ae406b8e8cb3331f16 # https://github.com/actions/cache/commits/v2
        with:
          path: |
            ${{ env.CARGO_HOME }}/registry
            ${{ env.CARGO_HOME }}/git
            target
          key: '${{ runner.os }}-cargo-${{ hashFiles(''**/Cargo.lock'') }}-v4'
      - name: 'Rust toolchain'
        uses: actions-rs/toolchain@b2417cde72dcf67f306c0ae8e0828a81bf0b189f # https://github.com/actions-rs/toolchain/commits/v1
        with:
          toolchain: stable
          profile: minimal
          override: true
      - name: 'Build'
        uses: actions-rs/cargo@844f36862e911db73fe0815f00a4a2602c279505 # https://github.com/actions-rs/cargo/commits/v1
        with:
          command: build
          args: --workspace --all-features
      - name: 'Test'
        uses: actions-rs/cargo@844f36862e911db73fe0815f00a4a2602c279505 # https://github.com/actions-rs/cargo/commits/v1
        with:
          command: test
      - name: 'Flush Cargo cache to disk on macOS'
        if: runner.os == 'macOS'
        run: sudo /usr/sbin/purge


      #      - name: 'Install local-cli'
      #        shell: bash
      #        run: |
      #          OPTIC_VERSION=$(node -e "console.log(require('./workspaces/local-cli/package.json').version)")
      #          echo "OPTIC_VERSION=$OPTIC_VERSION" >> $GITHUB_ENV
      #          npm install -g "@useoptic/cli@$OPTIC_VERSION"
      - name: 'run scenario'
        run: |
          source sourceme.sh
          optic_ci_e2e

#  test-end-to-end:
#    runs-on: ubuntu-latest
#    steps:
#    - uses: actions/setup-node@44c9c187283081e4e88b54b0efad9e9d468165a4 # https://github.com/actions/setup-node/commits/v1
#      with:
#        node-version: 12
#    - run: echo "::add-path::$(yarn global bin)"
#    - name: Check out Optic Repo
#      uses: actions/checkout@28c7f3d2b5162b5ddd3dfd9a45aa55eaf396478b # https://github.com/actions/checkout/commits/v2
#      with:
#        path: ./optic-repo
#    - name: Release Optic Locally
#      run: |
#        source sourceme.sh && optic_local_registry_start
#        source sourceme.sh && optic_build_and_publish_locally
#      working-directory: ./optic-repo
#    - uses: actions/checkout@28c7f3d2b5162b5ddd3dfd9a45aa55eaf396478b # https://github.com/actions/checkout/commits/v2
#      with:
#        repository: opticdev/optic-end-end-tests
#        token: ${{ secrets.END_TO_END_ACCESS_KEY }}
#        path: ./tests
#    - run: npm install
#      working-directory: ./tests
#    - run: npm test
#      working-directory: ./tests
#      env:
#        DEBUG: "*,-babel*" # Helps with tracing errors
=======
    - uses: actions/setup-node@56899e050abffc08c2b3b61f3ec6a79a9dc3223d # v1.4.4
      with:
        node-version: 12
    - run: echo "::add-path::$(yarn global bin)"
    - name: Check out Optic Repo
      uses: actions/checkout@a81bbbf8298c0fa03ea29cdc473d45769f953675 # v2.3.3
      with:
        path: ./optic-repo
    - name: Release Optic Locally
      run: |
        source sourceme.sh && optic_local_registry_start
        source sourceme.sh && optic_build_and_publish_locally
      working-directory: ./optic-repo
    - uses: actions/checkout@a81bbbf8298c0fa03ea29cdc473d45769f953675 # v2.3.3
      with:
        repository: opticdev/optic-end-end-tests
        token: ${{ secrets.END_TO_END_ACCESS_KEY }}
        path: ./tests
    - run: npm install
      working-directory: ./tests
    - run: npm test
      working-directory: ./tests
      env:
        DEBUG: "*,-babel*" # Helps with tracing errors
>>>>>>> 90061806
<|MERGE_RESOLUTION|>--- conflicted
+++ resolved
@@ -19,7 +19,6 @@
         os: [ macos-latest, ubuntu-latest ]
     runs-on: ${{ matrix.os }}
     steps:
-<<<<<<< HEAD
       - uses: actions/setup-node@56899e050abffc08c2b3b61f3ec6a79a9dc3223d # https://github.com/actions/setup-node/releases/tag/v1.4.4
         with:
           node-version: 12
@@ -110,30 +109,4 @@
 #    - run: npm test
 #      working-directory: ./tests
 #      env:
-#        DEBUG: "*,-babel*" # Helps with tracing errors
-=======
-    - uses: actions/setup-node@56899e050abffc08c2b3b61f3ec6a79a9dc3223d # v1.4.4
-      with:
-        node-version: 12
-    - run: echo "::add-path::$(yarn global bin)"
-    - name: Check out Optic Repo
-      uses: actions/checkout@a81bbbf8298c0fa03ea29cdc473d45769f953675 # v2.3.3
-      with:
-        path: ./optic-repo
-    - name: Release Optic Locally
-      run: |
-        source sourceme.sh && optic_local_registry_start
-        source sourceme.sh && optic_build_and_publish_locally
-      working-directory: ./optic-repo
-    - uses: actions/checkout@a81bbbf8298c0fa03ea29cdc473d45769f953675 # v2.3.3
-      with:
-        repository: opticdev/optic-end-end-tests
-        token: ${{ secrets.END_TO_END_ACCESS_KEY }}
-        path: ./tests
-    - run: npm install
-      working-directory: ./tests
-    - run: npm test
-      working-directory: ./tests
-      env:
-        DEBUG: "*,-babel*" # Helps with tracing errors
->>>>>>> 90061806
+#        DEBUG: "*,-babel*" # Helps with tracing errors