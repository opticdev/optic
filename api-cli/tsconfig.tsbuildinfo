{
  "program": {
    "fileInfos": {
      "/users/aidancunniffe/developer/seamless/seamless/api-cli/node_modules/typescript/lib/lib.es5.d.ts": {
        "version": "1f753cee573dea40df8a9dc873fef5566957b19ad513874f6643d8dfb14842d0",
        "signature": "1f753cee573dea40df8a9dc873fef5566957b19ad513874f6643d8dfb14842d0"
      },
      "/users/aidancunniffe/developer/seamless/seamless/api-cli/node_modules/typescript/lib/lib.es2015.d.ts": {
        "version": "7994d44005046d1413ea31d046577cdda33b8b2470f30281fd9c8b3c99fe2d96",
        "signature": "7994d44005046d1413ea31d046577cdda33b8b2470f30281fd9c8b3c99fe2d96"
      },
      "/users/aidancunniffe/developer/seamless/seamless/api-cli/node_modules/typescript/lib/lib.es2016.d.ts": {
        "version": "5f217838d25704474d9ef93774f04164889169ca31475fe423a9de6758f058d1",
        "signature": "5f217838d25704474d9ef93774f04164889169ca31475fe423a9de6758f058d1"
      },
      "/users/aidancunniffe/developer/seamless/seamless/api-cli/node_modules/typescript/lib/lib.es2017.d.ts": {
        "version": "459097c7bdd88fc5731367e56591e4f465f2c9de81a35427a7bd473165c34743",
        "signature": "459097c7bdd88fc5731367e56591e4f465f2c9de81a35427a7bd473165c34743"
      },
      "/users/aidancunniffe/developer/seamless/seamless/api-cli/node_modules/typescript/lib/lib.es2018.d.ts": {
        "version": "2edd3ddf436ef8e12df876dcae4ecd6a8748577944c477bf4b20d5596e0c9843",
        "signature": "2edd3ddf436ef8e12df876dcae4ecd6a8748577944c477bf4b20d5596e0c9843"
      },
      "/users/aidancunniffe/developer/seamless/seamless/api-cli/node_modules/typescript/lib/lib.dom.d.ts": {
        "version": "973df4e41aea3780ce77073777d37dd5896f684124f4c42409f3a832133837a4",
        "signature": "973df4e41aea3780ce77073777d37dd5896f684124f4c42409f3a832133837a4"
      },
      "/users/aidancunniffe/developer/seamless/seamless/api-cli/node_modules/typescript/lib/lib.dom.iterable.d.ts": {
        "version": "eb843da29336c7d5840bb439b24cf68a4a1652fd01c6e4e66ec74d8b136e944a",
        "signature": "eb843da29336c7d5840bb439b24cf68a4a1652fd01c6e4e66ec74d8b136e944a"
      },
      "/users/aidancunniffe/developer/seamless/seamless/api-cli/node_modules/typescript/lib/lib.webworker.importscripts.d.ts": {
        "version": "fe4e59403e34c7ff747abe4ff6abbc7718229556d7c1a5b93473fb53156c913b",
        "signature": "fe4e59403e34c7ff747abe4ff6abbc7718229556d7c1a5b93473fb53156c913b"
      },
      "/users/aidancunniffe/developer/seamless/seamless/api-cli/node_modules/typescript/lib/lib.scripthost.d.ts": {
        "version": "b9faa17292f17d2ad75e34fac77dd63a6403af1dba02d39cd0cbb9ffdf3de8b9",
        "signature": "b9faa17292f17d2ad75e34fac77dd63a6403af1dba02d39cd0cbb9ffdf3de8b9"
      },
      "/users/aidancunniffe/developer/seamless/seamless/api-cli/node_modules/typescript/lib/lib.es2015.core.d.ts": {
        "version": "2a0390a665763bcc90f0670e43c587928d8fefe2a94a11209c1e22cba7b09f52",
        "signature": "2a0390a665763bcc90f0670e43c587928d8fefe2a94a11209c1e22cba7b09f52"
      },
      "/users/aidancunniffe/developer/seamless/seamless/api-cli/node_modules/typescript/lib/lib.es2015.collection.d.ts": {
        "version": "dd94d8ef48c562389eb58af8df3a3a34d11367f7c818192aa5f16470d469e3f0",
        "signature": "dd94d8ef48c562389eb58af8df3a3a34d11367f7c818192aa5f16470d469e3f0"
      },
      "/users/aidancunniffe/developer/seamless/seamless/api-cli/node_modules/typescript/lib/lib.es2015.generator.d.ts": {
        "version": "828413486bdcaa342558e8e4570b1b287b776cb61b4b70b0214bd10c5d9a94c3",
        "signature": "828413486bdcaa342558e8e4570b1b287b776cb61b4b70b0214bd10c5d9a94c3"
      },
      "/users/aidancunniffe/developer/seamless/seamless/api-cli/node_modules/typescript/lib/lib.es2015.iterable.d.ts": {
        "version": "6c9f73334f8bf47aea685ca5b46a8f7e992a223e96fbceb030f26a4d2324ba21",
        "signature": "6c9f73334f8bf47aea685ca5b46a8f7e992a223e96fbceb030f26a4d2324ba21"
      },
      "/users/aidancunniffe/developer/seamless/seamless/api-cli/node_modules/typescript/lib/lib.es2015.promise.d.ts": {
        "version": "e6b8ff2798f8ebd7a1c7afd8671f2cb67ee1901c422f5964d74b0b34c6574ea2",
        "signature": "e6b8ff2798f8ebd7a1c7afd8671f2cb67ee1901c422f5964d74b0b34c6574ea2"
      },
      "/users/aidancunniffe/developer/seamless/seamless/api-cli/node_modules/typescript/lib/lib.es2015.proxy.d.ts": {
        "version": "5e72f949a89717db444e3bd9433468890068bb21a5638d8ab15a1359e05e54fe",
        "signature": "5e72f949a89717db444e3bd9433468890068bb21a5638d8ab15a1359e05e54fe"
      },
      "/users/aidancunniffe/developer/seamless/seamless/api-cli/node_modules/typescript/lib/lib.es2015.reflect.d.ts": {
        "version": "f5b242136ae9bfb1cc99a5971cccc44e99947ae6b5ef6fd8aa54b5ade553b976",
        "signature": "f5b242136ae9bfb1cc99a5971cccc44e99947ae6b5ef6fd8aa54b5ade553b976"
      },
      "/users/aidancunniffe/developer/seamless/seamless/api-cli/node_modules/typescript/lib/lib.es2015.symbol.d.ts": {
        "version": "9ae2860252d6b5f16e2026d8a2c2069db7b2a3295e98b6031d01337b96437230",
        "signature": "9ae2860252d6b5f16e2026d8a2c2069db7b2a3295e98b6031d01337b96437230"
      },
      "/users/aidancunniffe/developer/seamless/seamless/api-cli/node_modules/typescript/lib/lib.es2015.symbol.wellknown.d.ts": {
        "version": "3e0a459888f32b42138d5a39f706ff2d55d500ab1031e0988b5568b0f67c2303",
        "signature": "3e0a459888f32b42138d5a39f706ff2d55d500ab1031e0988b5568b0f67c2303"
      },
      "/users/aidancunniffe/developer/seamless/seamless/api-cli/node_modules/typescript/lib/lib.es2016.array.include.d.ts": {
        "version": "3f96f1e570aedbd97bf818c246727151e873125d0512e4ae904330286c721bc0",
        "signature": "3f96f1e570aedbd97bf818c246727151e873125d0512e4ae904330286c721bc0"
      },
      "/users/aidancunniffe/developer/seamless/seamless/api-cli/node_modules/typescript/lib/lib.es2017.object.d.ts": {
        "version": "ff8ad203e83338289b0f5defc1a5b5c253fb7d251b464db497383f915a0df3f4",
        "signature": "ff8ad203e83338289b0f5defc1a5b5c253fb7d251b464db497383f915a0df3f4"
      },
      "/users/aidancunniffe/developer/seamless/seamless/api-cli/node_modules/typescript/lib/lib.es2017.sharedmemory.d.ts": {
        "version": "b8667586a618c5cf64523d4e500ae39e781428abfb28f3de441fc66b56144b6f",
        "signature": "b8667586a618c5cf64523d4e500ae39e781428abfb28f3de441fc66b56144b6f"
      },
      "/users/aidancunniffe/developer/seamless/seamless/api-cli/node_modules/typescript/lib/lib.es2017.string.d.ts": {
        "version": "21df2e0059f14dcb4c3a0e125859f6b6ff01332ee24b0065a741d121250bc71c",
        "signature": "21df2e0059f14dcb4c3a0e125859f6b6ff01332ee24b0065a741d121250bc71c"
      },
      "/users/aidancunniffe/developer/seamless/seamless/api-cli/node_modules/typescript/lib/lib.es2017.intl.d.ts": {
        "version": "c1759cb171c7619af0d2234f2f8fb2a871ee88e956e2ed91bb61778e41f272c6",
        "signature": "c1759cb171c7619af0d2234f2f8fb2a871ee88e956e2ed91bb61778e41f272c6"
      },
      "/users/aidancunniffe/developer/seamless/seamless/api-cli/node_modules/typescript/lib/lib.es2017.typedarrays.d.ts": {
        "version": "28569d59e07d4378cb3d54979c4c60f9f06305c9bb6999ffe6cab758957adc46",
        "signature": "28569d59e07d4378cb3d54979c4c60f9f06305c9bb6999ffe6cab758957adc46"
      },
      "/users/aidancunniffe/developer/seamless/seamless/api-cli/node_modules/typescript/lib/lib.es2018.asynciterable.d.ts": {
        "version": "42102aaeb1bfec213be1e9777466a6d551eeba8567fed18c0cdbca8c35e3c6e4",
        "signature": "42102aaeb1bfec213be1e9777466a6d551eeba8567fed18c0cdbca8c35e3c6e4"
      },
      "/users/aidancunniffe/developer/seamless/seamless/api-cli/node_modules/typescript/lib/lib.es2018.intl.d.ts": {
        "version": "1b820b57379c726f94af50cd60053674af53ff9d079c1563cc70071e8b757dd0",
        "signature": "1b820b57379c726f94af50cd60053674af53ff9d079c1563cc70071e8b757dd0"
      },
      "/users/aidancunniffe/developer/seamless/seamless/api-cli/node_modules/typescript/lib/lib.es2018.promise.d.ts": {
        "version": "efe049114bad1035b0aa9a4a0359f50ab776e3897c411521e51d3013079cbd62",
        "signature": "efe049114bad1035b0aa9a4a0359f50ab776e3897c411521e51d3013079cbd62"
      },
      "/users/aidancunniffe/developer/seamless/seamless/api-cli/node_modules/typescript/lib/lib.es2018.regexp.d.ts": {
        "version": "e7780d04cd4120ee554c665829db2bbdd6b947cbaa3c150b7d9ea74df3beb2e8",
        "signature": "e7780d04cd4120ee554c665829db2bbdd6b947cbaa3c150b7d9ea74df3beb2e8"
      },
      "/users/aidancunniffe/developer/seamless/seamless/api-cli/node_modules/typescript/lib/lib.esnext.intl.d.ts": {
        "version": "f6e0c89daaf72eac38dfb1d5ef0972183f7f26a68da15bfe5bcb7cfccf0c7db8",
        "signature": "f6e0c89daaf72eac38dfb1d5ef0972183f7f26a68da15bfe5bcb7cfccf0c7db8"
      },
      "/users/aidancunniffe/developer/seamless/seamless/api-cli/node_modules/typescript/lib/lib.esnext.bigint.d.ts": {
        "version": "63b66918290d794f73832a6d0325be5026236674fe8c0cb0b68d162000d7bbe8",
        "signature": "63b66918290d794f73832a6d0325be5026236674fe8c0cb0b68d162000d7bbe8"
      },
      "/users/aidancunniffe/developer/seamless/seamless/api-cli/node_modules/typescript/lib/lib.es2017.full.d.ts": {
        "version": "873c09f1c309389742d98b7b67419a8e0a5fa6f10ce59fd5149ecd31a2818594",
        "signature": "873c09f1c309389742d98b7b67419a8e0a5fa6f10ce59fd5149ecd31a2818594"
      },
      "/users/aidancunniffe/developer/seamless/seamless/api-cli/node_modules/tslib/tslib.d.ts": {
        "version": "4984b48a97160eac5282ffeae690315420a626de83ccf6045c36d934c5c957c0",
        "signature": "4984b48a97160eac5282ffeae690315420a626de83ccf6045c36d934c5c957c0"
      },
      "/users/aidancunniffe/developer/seamless/seamless/api-cli/node_modules/locate-path/index.d.ts": {
        "version": "82bf3772616ba306ba63c84550e2c45072f829abdb4392a54defe39a4e587b26",
        "signature": "82bf3772616ba306ba63c84550e2c45072f829abdb4392a54defe39a4e587b26"
      },
      "/users/aidancunniffe/developer/seamless/seamless/api-cli/node_modules/find-up/index.d.ts": {
        "version": "0b3126e16e55540a97ecf1bf3bafa53aa97159ef09ed14acc871d7d84fedcbf9",
        "signature": "0b3126e16e55540a97ecf1bf3bafa53aa97159ef09ed14acc871d7d84fedcbf9"
      },
      "/users/aidancunniffe/developer/seamless/seamless/api-cli/node_modules/@types/node/globals.d.ts": {
        "version": "6062bf0c69f8a4bb7f5bb817634899e94fbe74822e59187584a50277215d6dfc",
        "signature": "6062bf0c69f8a4bb7f5bb817634899e94fbe74822e59187584a50277215d6dfc"
      },
      "/users/aidancunniffe/developer/seamless/seamless/api-cli/node_modules/@types/node/assert.d.ts": {
        "version": "e37e4814461321ef67cbb2f4c9def6be18ff85670e6c665131b320e052905b75",
        "signature": "e37e4814461321ef67cbb2f4c9def6be18ff85670e6c665131b320e052905b75"
      },
      "/users/aidancunniffe/developer/seamless/seamless/api-cli/node_modules/@types/node/async_hooks.d.ts": {
        "version": "138476cfdccbb9e2c7e06602bc216af843a56c4f3469a79106bc660ba94bd66a",
        "signature": "138476cfdccbb9e2c7e06602bc216af843a56c4f3469a79106bc660ba94bd66a"
      },
      "/users/aidancunniffe/developer/seamless/seamless/api-cli/node_modules/@types/node/buffer.d.ts": {
        "version": "fe892fea1e75a442fffb4a604d7eeb451e858787a9f2f01c4e83bf12a3b5048d",
        "signature": "fe892fea1e75a442fffb4a604d7eeb451e858787a9f2f01c4e83bf12a3b5048d"
      },
      "/users/aidancunniffe/developer/seamless/seamless/api-cli/node_modules/@types/events/index.d.ts": {
        "version": "400db42c3a46984118bff14260d60cec580057dc1ab4c2d7310beb643e4f5935",
        "signature": "400db42c3a46984118bff14260d60cec580057dc1ab4c2d7310beb643e4f5935"
      },
      "/users/aidancunniffe/developer/seamless/seamless/api-cli/node_modules/@types/node/child_process.d.ts": {
        "version": "13084b2c9d246289892aceb7ecc3fe9666a9cf6d8e59cae17f76649f4e0773e8",
        "signature": "13084b2c9d246289892aceb7ecc3fe9666a9cf6d8e59cae17f76649f4e0773e8"
      },
      "/users/aidancunniffe/developer/seamless/seamless/api-cli/node_modules/@types/node/cluster.d.ts": {
        "version": "d2704553f735d9b9cf31a26cbf4dd085e89b0ec3eec33d684b2517555370b665",
        "signature": "d2704553f735d9b9cf31a26cbf4dd085e89b0ec3eec33d684b2517555370b665"
      },
      "/users/aidancunniffe/developer/seamless/seamless/api-cli/node_modules/@types/node/console.d.ts": {
        "version": "525c8fc510d9632d2a0a9de2d41c3ac1cdd79ff44d3b45c6d81cacabb683528d",
        "signature": "525c8fc510d9632d2a0a9de2d41c3ac1cdd79ff44d3b45c6d81cacabb683528d"
      },
      "/users/aidancunniffe/developer/seamless/seamless/api-cli/node_modules/@types/node/constants.d.ts": {
        "version": "b952021e804dcd9cb5e5552e1ec8bf9f479b61e20da5641e2a542fe77db9a598",
        "signature": "b952021e804dcd9cb5e5552e1ec8bf9f479b61e20da5641e2a542fe77db9a598"
      },
      "/users/aidancunniffe/developer/seamless/seamless/api-cli/node_modules/@types/node/crypto.d.ts": {
        "version": "1ceaa2057744c0173e45c1d8347ba5b0ab8cbae8c969e2f7e46734e062104a76",
        "signature": "1ceaa2057744c0173e45c1d8347ba5b0ab8cbae8c969e2f7e46734e062104a76"
      },
      "/users/aidancunniffe/developer/seamless/seamless/api-cli/node_modules/@types/node/dgram.d.ts": {
        "version": "3d1cb0eaae19fa89fe381bba6d5a149d1bf34efc0134220879f57e2061732a6d",
        "signature": "3d1cb0eaae19fa89fe381bba6d5a149d1bf34efc0134220879f57e2061732a6d"
      },
      "/users/aidancunniffe/developer/seamless/seamless/api-cli/node_modules/@types/node/dns.d.ts": {
        "version": "05e732266b5a36789fd9eb846b1f45fec1b6e318b740e3f20fc22fd95f9ebf31",
        "signature": "05e732266b5a36789fd9eb846b1f45fec1b6e318b740e3f20fc22fd95f9ebf31"
      },
      "/users/aidancunniffe/developer/seamless/seamless/api-cli/node_modules/@types/node/domain.d.ts": {
        "version": "ae3487bdb9b50c1d8bbeb6b55c8b2b9aa79bbc46d7afbc3483169ad8750c4304",
        "signature": "ae3487bdb9b50c1d8bbeb6b55c8b2b9aa79bbc46d7afbc3483169ad8750c4304"
      },
      "/users/aidancunniffe/developer/seamless/seamless/api-cli/node_modules/@types/node/events.d.ts": {
        "version": "4a419878f025046ff6748d073123b0451849f83b7dbca907037a53e3eaa9bbbb",
        "signature": "4a419878f025046ff6748d073123b0451849f83b7dbca907037a53e3eaa9bbbb"
      },
      "/users/aidancunniffe/developer/seamless/seamless/api-cli/node_modules/@types/node/fs.d.ts": {
        "version": "6fb7f35ccf86d2bd2e1b5b1a6f481206f095a78f62218c62776614af5b8c14a1",
        "signature": "6fb7f35ccf86d2bd2e1b5b1a6f481206f095a78f62218c62776614af5b8c14a1"
      },
      "/users/aidancunniffe/developer/seamless/seamless/api-cli/node_modules/@types/node/http.d.ts": {
        "version": "896c59370c35abd48415751b78ce927eda463a20f1a3921bf3dc4962504ec06e",
        "signature": "896c59370c35abd48415751b78ce927eda463a20f1a3921bf3dc4962504ec06e"
      },
      "/users/aidancunniffe/developer/seamless/seamless/api-cli/node_modules/@types/node/http2.d.ts": {
        "version": "e36a3ca6d86f19ff207dabc61d27088c464f2dc3ffb64b0daf17dc33b85191e6",
        "signature": "e36a3ca6d86f19ff207dabc61d27088c464f2dc3ffb64b0daf17dc33b85191e6"
      },
      "/users/aidancunniffe/developer/seamless/seamless/api-cli/node_modules/@types/node/https.d.ts": {
        "version": "152af7c23ec219f632afa2d861abc65993f56cd39a4f3a4018515dbc05950a74",
        "signature": "152af7c23ec219f632afa2d861abc65993f56cd39a4f3a4018515dbc05950a74"
      },
      "/users/aidancunniffe/developer/seamless/seamless/api-cli/node_modules/@types/node/inspector.d.ts": {
        "version": "3a0bdc4c5b6f84a1abb5356d7a7fa1f96ac6c5b5646eec3ef2b33c1ed095e155",
        "signature": "3a0bdc4c5b6f84a1abb5356d7a7fa1f96ac6c5b5646eec3ef2b33c1ed095e155"
      },
      "/users/aidancunniffe/developer/seamless/seamless/api-cli/node_modules/@types/node/module.d.ts": {
        "version": "03394bf8deb8781b490ae9266a843fbdf00647947d79e25fcbf1d89a9e9c8a66",
        "signature": "03394bf8deb8781b490ae9266a843fbdf00647947d79e25fcbf1d89a9e9c8a66"
      },
      "/users/aidancunniffe/developer/seamless/seamless/api-cli/node_modules/@types/node/net.d.ts": {
        "version": "56a15cc211894d79aa44cbb46c276bfd3f10458a61bff2dec99114db8a7e71e3",
        "signature": "56a15cc211894d79aa44cbb46c276bfd3f10458a61bff2dec99114db8a7e71e3"
      },
      "/users/aidancunniffe/developer/seamless/seamless/api-cli/node_modules/@types/node/os.d.ts": {
        "version": "0ab49f803fa1d0f26682096e87ae239be05fee89ac538d30c59ab5a15bd38e6a",
        "signature": "0ab49f803fa1d0f26682096e87ae239be05fee89ac538d30c59ab5a15bd38e6a"
      },
      "/users/aidancunniffe/developer/seamless/seamless/api-cli/node_modules/@types/node/path.d.ts": {
        "version": "61c84c3b0eb6e60196d15ae5e21793a1d4241c547f0bdd0529ffae838d1a073c",
        "signature": "61c84c3b0eb6e60196d15ae5e21793a1d4241c547f0bdd0529ffae838d1a073c"
      },
      "/users/aidancunniffe/developer/seamless/seamless/api-cli/node_modules/@types/node/perf_hooks.d.ts": {
        "version": "981192e57b0e159c977f1d8e8b8576e9d6b4e013b902e9c0d4b178cb47e2dc86",
        "signature": "981192e57b0e159c977f1d8e8b8576e9d6b4e013b902e9c0d4b178cb47e2dc86"
      },
      "/users/aidancunniffe/developer/seamless/seamless/api-cli/node_modules/@types/node/process.d.ts": {
        "version": "3a8848a9c307429b861402cc69bc472ffe0c05b86474fc158723169161e16389",
        "signature": "3a8848a9c307429b861402cc69bc472ffe0c05b86474fc158723169161e16389"
      },
      "/users/aidancunniffe/developer/seamless/seamless/api-cli/node_modules/@types/node/punycode.d.ts": {
        "version": "eeb0d1ad28e70773ac57ae9fe939c3bad6af2525a463c28f9ec31b5953de6735",
        "signature": "eeb0d1ad28e70773ac57ae9fe939c3bad6af2525a463c28f9ec31b5953de6735"
      },
      "/users/aidancunniffe/developer/seamless/seamless/api-cli/node_modules/@types/node/querystring.d.ts": {
        "version": "8969e0b4d22ca77ad011c8fc4a25ec5d515bdfae4ecbd22608ed0d5c38829c1e",
        "signature": "8969e0b4d22ca77ad011c8fc4a25ec5d515bdfae4ecbd22608ed0d5c38829c1e"
      },
      "/users/aidancunniffe/developer/seamless/seamless/api-cli/node_modules/@types/node/readline.d.ts": {
        "version": "544728a999d35afc7b9e6d7420fb10046c16fcc5cb54fef21d2f5de78bf98830",
        "signature": "544728a999d35afc7b9e6d7420fb10046c16fcc5cb54fef21d2f5de78bf98830"
      },
      "/users/aidancunniffe/developer/seamless/seamless/api-cli/node_modules/@types/node/repl.d.ts": {
        "version": "d0b0b533dc34ff7ffd019665fdc2b2aeae717bc1347e17a5bdc4d6572b5c109a",
        "signature": "d0b0b533dc34ff7ffd019665fdc2b2aeae717bc1347e17a5bdc4d6572b5c109a"
      },
      "/users/aidancunniffe/developer/seamless/seamless/api-cli/node_modules/@types/node/stream.d.ts": {
        "version": "c07900741b39a32e2167f08aadcdea84b077727f828f27ceebf534715ea66d97",
        "signature": "c07900741b39a32e2167f08aadcdea84b077727f828f27ceebf534715ea66d97"
      },
      "/users/aidancunniffe/developer/seamless/seamless/api-cli/node_modules/@types/node/string_decoder.d.ts": {
        "version": "17e157df6125098a1a34eb4d201ee4ac03bbe97e471ab5627bb2c40fce555948",
        "signature": "17e157df6125098a1a34eb4d201ee4ac03bbe97e471ab5627bb2c40fce555948"
      },
      "/users/aidancunniffe/developer/seamless/seamless/api-cli/node_modules/@types/node/timers.d.ts": {
        "version": "b40652bf8ce4a18133b31349086523b219724dca8df3448c1a0742528e7ad5b9",
        "signature": "b40652bf8ce4a18133b31349086523b219724dca8df3448c1a0742528e7ad5b9"
      },
      "/users/aidancunniffe/developer/seamless/seamless/api-cli/node_modules/@types/node/tls.d.ts": {
        "version": "68f639766f4b9d5c832bbca1203955969a8686137a4a197285dd64519cc26e58",
        "signature": "68f639766f4b9d5c832bbca1203955969a8686137a4a197285dd64519cc26e58"
      },
      "/users/aidancunniffe/developer/seamless/seamless/api-cli/node_modules/@types/node/trace_events.d.ts": {
        "version": "978aecd2e6bc2ac094e9a35eda98ff8586713857b3655e7c98ca5ed8f7d50662",
        "signature": "978aecd2e6bc2ac094e9a35eda98ff8586713857b3655e7c98ca5ed8f7d50662"
      },
      "/users/aidancunniffe/developer/seamless/seamless/api-cli/node_modules/@types/node/tty.d.ts": {
        "version": "49acf7313a000c386e140c9e898ddb5e1f508b9ac883c5c1481e7df685f2698e",
        "signature": "49acf7313a000c386e140c9e898ddb5e1f508b9ac883c5c1481e7df685f2698e"
      },
      "/users/aidancunniffe/developer/seamless/seamless/api-cli/node_modules/@types/node/url.d.ts": {
        "version": "431151f55411c3f27cf539b987a7d1de453188ed58e54bc946183d280d3444a2",
        "signature": "431151f55411c3f27cf539b987a7d1de453188ed58e54bc946183d280d3444a2"
      },
      "/users/aidancunniffe/developer/seamless/seamless/api-cli/node_modules/@types/node/util.d.ts": {
        "version": "766b7f1a0e67ed1106ae02583408d9e3a820201c4539f9bed8be8e4f07ee6e92",
        "signature": "766b7f1a0e67ed1106ae02583408d9e3a820201c4539f9bed8be8e4f07ee6e92"
      },
      "/users/aidancunniffe/developer/seamless/seamless/api-cli/node_modules/@types/node/v8.d.ts": {
        "version": "e880a08fbb0d9ee2f733f9183f4d1bdb75bc9e0e64060a8a1fc30540791fcded",
        "signature": "e880a08fbb0d9ee2f733f9183f4d1bdb75bc9e0e64060a8a1fc30540791fcded"
      },
      "/users/aidancunniffe/developer/seamless/seamless/api-cli/node_modules/@types/node/vm.d.ts": {
        "version": "f98df5ec124f441b465332271d0b083aeec815cd3c92d9249b9739e6318477a9",
        "signature": "f98df5ec124f441b465332271d0b083aeec815cd3c92d9249b9739e6318477a9"
      },
      "/users/aidancunniffe/developer/seamless/seamless/api-cli/node_modules/@types/node/worker_threads.d.ts": {
        "version": "e761c833140e3ab6f9deab37fe034154f3eb15547dce61395d9b0b1f130f3fa3",
        "signature": "e761c833140e3ab6f9deab37fe034154f3eb15547dce61395d9b0b1f130f3fa3"
      },
      "/users/aidancunniffe/developer/seamless/seamless/api-cli/node_modules/@types/node/zlib.d.ts": {
        "version": "58257a0147702ab415ed18164557a0feb9c5d1351792ea293a876e6b7ed0c559",
        "signature": "58257a0147702ab415ed18164557a0feb9c5d1351792ea293a876e6b7ed0c559"
      },
      "/users/aidancunniffe/developer/seamless/seamless/api-cli/node_modules/@types/node/base.d.ts": {
        "version": "6622f76993bdfeaacb947ba7c4cf26f2e5c5194194d02d792c3cba4174cd8fce",
        "signature": "6622f76993bdfeaacb947ba7c4cf26f2e5c5194194d02d792c3cba4174cd8fce"
      },
      "/users/aidancunniffe/developer/seamless/seamless/api-cli/node_modules/@types/node/ts3.2/util.d.ts": {
        "version": "4f54f0a9dd3b644c99ec32b32f8804d5978bc854799b228ae9c467bf3c84c64c",
        "signature": "4f54f0a9dd3b644c99ec32b32f8804d5978bc854799b228ae9c467bf3c84c64c"
      },
      "/users/aidancunniffe/developer/seamless/seamless/api-cli/node_modules/@types/node/ts3.2/globals.d.ts": {
        "version": "ce6b191c382ee19f23678b8c364484627bcf424e8f408357a2f5530fb8d52a45",
        "signature": "ce6b191c382ee19f23678b8c364484627bcf424e8f408357a2f5530fb8d52a45"
      },
      "/users/aidancunniffe/developer/seamless/seamless/api-cli/node_modules/@types/node/ts3.2/index.d.ts": {
        "version": "765fc34423b93c2ab763670d8d11d99e5f47387c13c161d6f1640dd6d91b7d1c",
        "signature": "765fc34423b93c2ab763670d8d11d99e5f47387c13c161d6f1640dd6d91b7d1c"
      },
      "/users/aidancunniffe/developer/seamless/seamless/api-cli/node_modules/@types/fs-extra/index.d.ts": {
        "version": "aca36e2d27783f4bad7fc1786a532ff76024f0fc8575df48bcd9a5eb452fe7e7",
        "signature": "aca36e2d27783f4bad7fc1786a532ff76024f0fc8575df48bcd9a5eb452fe7e7"
      },
      "/users/aidancunniffe/developer/seamless/seamless/api-cli/src/paths.ts": {
<<<<<<< HEAD
        "version": "aae3f1c9e72d0febf61636e643776c3b8c11cf42ded37d9d017ddbc9082e0252",
        "signature": "e06ddaa1b045e7de4cb06f5442ca3e1ca6a076958674816e36ec7311488dbfb3"
=======
        "version": "89a4e945b22c8c08ce0345ac4b73fad5e8ee63c143d651a135db5bcdf75f4215",
        "signature": "42f3aa706aed637d085c1cd9200389c3a7ba0205d60721614debda425a94476d"
>>>>>>> d7d43689
      },
      "/users/aidancunniffe/developer/seamless/seamless/api-cli/src/persistutils.ts": {
        "version": "37f2bc527b1c727ebd3258a321f11d997e340fe220a654995102cdedc082a24c",
        "signature": "25363b39cb1e78c9d76e1ba49b50b5d8dd1fe22b61000f3d0e226dbbd74df5a8"
      },
      "/users/aidancunniffe/developer/seamless/seamless/api-cli/node_modules/@oclif/parser/lib/args.d.ts": {
        "version": "b8fac2a2a066d140f34e5e0c698440f1f8c8a94eea2c95d156ce821ed53336e2",
        "signature": "b8fac2a2a066d140f34e5e0c698440f1f8c8a94eea2c95d156ce821ed53336e2"
      },
      "/users/aidancunniffe/developer/seamless/seamless/api-cli/node_modules/@oclif/parser/lib/alphabet.d.ts": {
        "version": "2f79c688ac24759632fe8dda94c822d169cbe2a11f37fe6de1588d653af051ca",
        "signature": "2f79c688ac24759632fe8dda94c822d169cbe2a11f37fe6de1588d653af051ca"
      },
      "/users/aidancunniffe/developer/seamless/seamless/api-cli/node_modules/@oclif/parser/lib/flags.d.ts": {
        "version": "a4f3f52371398d6a6e42e32f0bae5279ebd9c40a1c27d5e687d559f936290629",
        "signature": "a4f3f52371398d6a6e42e32f0bae5279ebd9c40a1c27d5e687d559f936290629"
      },
      "/users/aidancunniffe/developer/seamless/seamless/api-cli/node_modules/@oclif/parser/lib/metadata.d.ts": {
        "version": "ebdcf50c5fdb4f68caf05066fb3bd839436a3c39c3154d65dd81a8855382b5e5",
        "signature": "ebdcf50c5fdb4f68caf05066fb3bd839436a3c39c3154d65dd81a8855382b5e5"
      },
      "/users/aidancunniffe/developer/seamless/seamless/api-cli/node_modules/@oclif/parser/lib/parse.d.ts": {
        "version": "ee66d834ddc05efda67651fd52023eef1c8b471e20ec2baee05043f1f62ef635",
        "signature": "ee66d834ddc05efda67651fd52023eef1c8b471e20ec2baee05043f1f62ef635"
      },
      "/users/aidancunniffe/developer/seamless/seamless/api-cli/node_modules/@oclif/parser/lib/help.d.ts": {
        "version": "34e73f0523e9afb52074fcec0844a6334d48bdb2977f944b3e6648da99755bba",
        "signature": "34e73f0523e9afb52074fcec0844a6334d48bdb2977f944b3e6648da99755bba"
      },
      "/users/aidancunniffe/developer/seamless/seamless/api-cli/node_modules/@oclif/parser/lib/index.d.ts": {
        "version": "0096b80854aa269e2d6cb47d7d264cf376ee27f902f71406fb09faa0288432bb",
        "signature": "0096b80854aa269e2d6cb47d7d264cf376ee27f902f71406fb09faa0288432bb"
      },
      "/users/aidancunniffe/developer/seamless/seamless/api-cli/node_modules/@oclif/config/lib/command.d.ts": {
        "version": "e959961027053278d3c8bde65a01f7726697229ea3cb798b0d15ffdec888ec02",
        "signature": "e959961027053278d3c8bde65a01f7726697229ea3cb798b0d15ffdec888ec02"
      },
      "/users/aidancunniffe/developer/seamless/seamless/api-cli/node_modules/@oclif/config/lib/hooks.d.ts": {
        "version": "b05352898b844a87fd8ef31b0420dfa584b2c058e39677bd51e0d942af1afe60",
        "signature": "b05352898b844a87fd8ef31b0420dfa584b2c058e39677bd51e0d942af1afe60"
      },
      "/users/aidancunniffe/developer/seamless/seamless/api-cli/node_modules/@oclif/config/lib/pjson.d.ts": {
        "version": "1e1fa6121eed38a97f548077cd06a16afba9a62e9cc7945d69c0c867449abdbd",
        "signature": "1e1fa6121eed38a97f548077cd06a16afba9a62e9cc7945d69c0c867449abdbd"
      },
      "/users/aidancunniffe/developer/seamless/seamless/api-cli/node_modules/@oclif/config/lib/manifest.d.ts": {
        "version": "4108bca6ec2cc28598948e80fca629bb096ca3371091ee3bbca6f87c8a8ff3e1",
        "signature": "4108bca6ec2cc28598948e80fca629bb096ca3371091ee3bbca6f87c8a8ff3e1"
      },
      "/users/aidancunniffe/developer/seamless/seamless/api-cli/node_modules/@oclif/config/lib/topic.d.ts": {
        "version": "bd80422c68e0575fee07883efc93fdbf32da39f76ab8479d56eba05e7fac8363",
        "signature": "bd80422c68e0575fee07883efc93fdbf32da39f76ab8479d56eba05e7fac8363"
      },
      "/users/aidancunniffe/developer/seamless/seamless/api-cli/node_modules/@oclif/config/lib/plugin.d.ts": {
        "version": "a32bf18b0d7717fbd6217fe18835f32924cd58ac978bdcb88f3fb9577ff6bb05",
        "signature": "a32bf18b0d7717fbd6217fe18835f32924cd58ac978bdcb88f3fb9577ff6bb05"
      },
      "/users/aidancunniffe/developer/seamless/seamless/api-cli/node_modules/@oclif/config/lib/config.d.ts": {
        "version": "6a30fa9391f874f455bdf5e6216b3fe46112f6cb7063af7c675e5def6c11909d",
        "signature": "6a30fa9391f874f455bdf5e6216b3fe46112f6cb7063af7c675e5def6c11909d"
      },
      "/users/aidancunniffe/developer/seamless/seamless/api-cli/node_modules/@oclif/config/lib/index.d.ts": {
        "version": "03d343b7b13b8809088b45ab0f6f442adc2b49e2a77ab375d205d018f0d56785",
        "signature": "03d343b7b13b8809088b45ab0f6f442adc2b49e2a77ab375d205d018f0d56785"
      },
      "/users/aidancunniffe/developer/seamless/seamless/api-cli/node_modules/@oclif/command/lib/flags.d.ts": {
        "version": "40909c1f04fe302b13e8d70fe790ae09cc33aca77962819319ab6651a7b0697f",
        "signature": "40909c1f04fe302b13e8d70fe790ae09cc33aca77962819319ab6651a7b0697f"
      },
      "/users/aidancunniffe/developer/seamless/seamless/api-cli/node_modules/@oclif/command/lib/command.d.ts": {
        "version": "5f8e8d891075ea91098fe14dad95d7d85e9f5853134d6bc12d5a7ecdb9ab6316",
        "signature": "5f8e8d891075ea91098fe14dad95d7d85e9f5853134d6bc12d5a7ecdb9ab6316"
      },
      "/users/aidancunniffe/developer/seamless/seamless/api-cli/node_modules/@oclif/command/lib/main.d.ts": {
        "version": "fc1f16ae8cc4ba5bd55869f317a0c2ec0775f47b61b7d61c691bd9b5fc602208",
        "signature": "fc1f16ae8cc4ba5bd55869f317a0c2ec0775f47b61b7d61c691bd9b5fc602208"
      },
      "/users/aidancunniffe/developer/seamless/seamless/api-cli/node_modules/@oclif/command/lib/index.d.ts": {
        "version": "778d7164f3612aad776e12987f46889f3fe3541e5d9aed5f673daed728b643d5",
        "signature": "778d7164f3612aad776e12987f46889f3fe3541e5d9aed5f673daed728b643d5"
      },
      "/users/aidancunniffe/developer/seamless/seamless/api-cli/src/index.ts": {
        "version": "37b0cf2713d8c6a145ad7c76ceb1985af28a0261b72b93a575d5a5dd85701261",
        "signature": "04b2123e996b5c865eec449a1c670c10cee24d12b9f1a97979c0dbbceecc3384"
      },
<<<<<<< HEAD
=======
      "/users/aidancunniffe/developer/seamless/seamless/api-cli/src/typescript-overrides.d.ts": {
        "version": "d7e76c6a8aa77d42cc309a2e70efc24a7b0bc02922347f4d3d7ada3102047bc9",
        "signature": "d7e76c6a8aa77d42cc309a2e70efc24a7b0bc02922347f4d3d7ada3102047bc9"
      },
>>>>>>> d7d43689
      "/users/aidancunniffe/developer/seamless/seamless/api-cli/node_modules/clipboardy/index.d.ts": {
        "version": "b48640c615edeac46a37fa4c3f9427539c7b0c9c9dced07d374dcec44fc4ffb7",
        "signature": "b48640c615edeac46a37fa4c3f9427539c7b0c9c9dced07d374dcec44fc4ffb7"
      },
      "/users/aidancunniffe/developer/seamless/seamless/api-cli/node_modules/@oclif/errors/lib/handle.d.ts": {
        "version": "207218b7704a71e718a25a35101afb2206581fd07c878c34540038639ad2759e",
        "signature": "207218b7704a71e718a25a35101afb2206581fd07c878c34540038639ad2759e"
      },
      "/users/aidancunniffe/developer/seamless/seamless/api-cli/node_modules/@oclif/errors/lib/errors/cli.d.ts": {
        "version": "ce944b8fd9225950f1d3921b04e5a1746dd90d963de872b1401fcee52cc437a9",
        "signature": "ce944b8fd9225950f1d3921b04e5a1746dd90d963de872b1401fcee52cc437a9"
      },
      "/users/aidancunniffe/developer/seamless/seamless/api-cli/node_modules/@oclif/errors/lib/errors/exit.d.ts": {
        "version": "2ec1aa91f5a7e5c87e32a3ab3bea3f3bc2c78700502a27139974479d272788d6",
        "signature": "2ec1aa91f5a7e5c87e32a3ab3bea3f3bc2c78700502a27139974479d272788d6"
      },
      "/users/aidancunniffe/developer/seamless/seamless/api-cli/node_modules/@oclif/errors/lib/logger.d.ts": {
        "version": "1b9f1ba55985edc074f18ddfe23c6c93d8463ff30651482e8783e56ca0df0653",
        "signature": "1b9f1ba55985edc074f18ddfe23c6c93d8463ff30651482e8783e56ca0df0653"
      },
      "/users/aidancunniffe/developer/seamless/seamless/api-cli/node_modules/@oclif/errors/lib/config.d.ts": {
        "version": "e12f2c48252d0ae261db2be28206e4f1cc282fa5459a0f991a09f86bb766543f",
        "signature": "e12f2c48252d0ae261db2be28206e4f1cc282fa5459a0f991a09f86bb766543f"
      },
      "/users/aidancunniffe/developer/seamless/seamless/api-cli/node_modules/@oclif/errors/lib/index.d.ts": {
        "version": "ba093d7f1d0b2d57e2fc3059949eb8f65cfd6b08e1a9642917a6aa752029c7d7",
        "signature": "ba093d7f1d0b2d57e2fc3059949eb8f65cfd6b08e1a9642917a6aa752029c7d7"
      },
      "/users/aidancunniffe/developer/seamless/seamless/api-cli/node_modules/cli-ux/lib/action/base.d.ts": {
        "version": "a9ba23c7b641dea92c5d98353488e23860b9782e6aaf96a87a0144b2bcf13450",
        "signature": "a9ba23c7b641dea92c5d98353488e23860b9782e6aaf96a87a0144b2bcf13450"
      },
      "/users/aidancunniffe/developer/seamless/seamless/api-cli/node_modules/cli-ux/lib/config.d.ts": {
        "version": "a1e9782e97415229412198fc4bde18586184fda2ff104ede5288b3870436a28c",
        "signature": "a1e9782e97415229412198fc4bde18586184fda2ff104ede5288b3870436a28c"
      },
      "/users/aidancunniffe/developer/seamless/seamless/api-cli/node_modules/cli-ux/lib/exit.d.ts": {
        "version": "168840936351f71eba6047f128bd450e7f1d724ef92d66d1514f98907061e2e9",
        "signature": "168840936351f71eba6047f128bd450e7f1d724ef92d66d1514f98907061e2e9"
      },
      "/users/aidancunniffe/developer/seamless/seamless/api-cli/node_modules/cli-ux/lib/prompt.d.ts": {
        "version": "e3d2b40728279d9695a6af01d145bd3953cd34e77be3ec76784d6c7690f0502c",
        "signature": "e3d2b40728279d9695a6af01d145bd3953cd34e77be3ec76784d6c7690f0502c"
      },
      "/users/aidancunniffe/developer/seamless/seamless/api-cli/node_modules/cli-ux/lib/styled/table.d.ts": {
        "version": "98bf75a1d6c19b9e82e802649d25355ade5a732cbaa87dd5bf6c3823914c5d39",
        "signature": "98bf75a1d6c19b9e82e802649d25355ade5a732cbaa87dd5bf6c3823914c5d39"
      },
      "/users/aidancunniffe/developer/seamless/seamless/api-cli/node_modules/cli-ux/lib/styled/header.d.ts": {
        "version": "de8ede1a3263a477c17a9702db5eb4bf65c64f0a5cfc2843db886fa9f3bd8e76",
        "signature": "de8ede1a3263a477c17a9702db5eb4bf65c64f0a5cfc2843db886fa9f3bd8e76"
      },
      "/users/aidancunniffe/developer/seamless/seamless/api-cli/node_modules/cli-ux/lib/styled/json.d.ts": {
        "version": "172c8da34d1fb46bcc97ec7e5829a8e1a71ec444757fcb3b5b90c004b9b45741",
        "signature": "172c8da34d1fb46bcc97ec7e5829a8e1a71ec444757fcb3b5b90c004b9b45741"
      },
      "/users/aidancunniffe/developer/seamless/seamless/api-cli/node_modules/cli-ux/lib/styled/tree.d.ts": {
        "version": "54fd36881589b2edf82f3cd1b4b6f057b791385136a0fcafe7dfb5eed633c658",
        "signature": "54fd36881589b2edf82f3cd1b4b6f057b791385136a0fcafe7dfb5eed633c658"
      },
      "/users/aidancunniffe/developer/seamless/seamless/api-cli/node_modules/cli-ux/lib/open.d.ts": {
        "version": "b53125286827258e0c254c9dd31c5b6f77ecb1494e5b3ea65b3258fa43035107",
        "signature": "b53125286827258e0c254c9dd31c5b6f77ecb1494e5b3ea65b3258fa43035107"
      },
      "/users/aidancunniffe/developer/seamless/seamless/api-cli/node_modules/cli-ux/lib/index.d.ts": {
        "version": "a9ab29787c2be8f1b576badc3bcc8f5e5284e0926bb5a9c677bafd10f3312766",
        "signature": "a9ab29787c2be8f1b576badc3bcc8f5e5284e0926bb5a9c677bafd10f3312766"
      },
      "/users/aidancunniffe/developer/seamless/seamless/api-cli/node_modules/@types/node-fetch/externals.d.ts": {
        "version": "972f1e91dab93b182624a17eeed02f683b8cb3fefbda7b689cc84570029d5f73",
        "signature": "972f1e91dab93b182624a17eeed02f683b8cb3fefbda7b689cc84570029d5f73"
      },
      "/users/aidancunniffe/developer/seamless/seamless/api-cli/node_modules/@types/node-fetch/index.d.ts": {
        "version": "e3abff769dbf45ac355febb5cfdd28977a1c5cd18a1ffcdfefda7e74697d66d1",
        "signature": "e3abff769dbf45ac355febb5cfdd28977a1c5cd18a1ffcdfefda7e74697d66d1"
      },
      "/users/aidancunniffe/developer/seamless/seamless/api-cli/node_modules/@types/js-yaml/index.d.ts": {
        "version": "a42b7d08df859d5d5774a43c161a70656b7e58c0593f249f5d403a393e0b91c6",
        "signature": "a42b7d08df859d5d5774a43c161a70656b7e58c0593f249f5d403a393e0b91c6"
      },
      "/users/aidancunniffe/developer/seamless/seamless/api-cli/node_modules/mixpanel/lib/mixpanel-node.d.ts": {
        "version": "b8723144a7e66f497b9688ea95e68c1528449f7778a8ea3a95bfc4a13a4186df",
        "signature": "b8723144a7e66f497b9688ea95e68c1528449f7778a8ea3a95bfc4a13a4186df"
      },
      "/users/aidancunniffe/developer/seamless/seamless/api-cli/node_modules/keytar/keytar.d.ts": {
        "version": "200597c641d9f83945ba1110413d7a3df84f4598a240adc1f535d057295c7921",
        "signature": "200597c641d9f83945ba1110413d7a3df84f4598a240adc1f535d057295c7921"
      },
      "/users/aidancunniffe/developer/seamless/seamless/api-cli/src/lib/credentials.ts": {
        "version": "8be222d6c29b5b1e9758c8abe79d5f1329ddc41ace2e064ba7c7fdbe0ad75be5",
        "signature": "afc9dc928baba96ceee22c2dcd1eb219ac7e15ae59c72d51215c80eec44c69ec"
      },
      "/users/aidancunniffe/developer/seamless/seamless/api-cli/src/lib/analytics.ts": {
<<<<<<< HEAD
        "version": "17d2749416f46f96018054b1096de4ecb33c4a9c55cb14f3f58d8d483c31ba21",
=======
        "version": "298c6f7f4ca8817c1e670ed90f7775728374d9f7f3541b6e1d8d4016e430a64a",
>>>>>>> d7d43689
        "signature": "009fae1840390caea93142821517ff31319298ede41751cc4b8aa610154264e6"
      },
      "/users/aidancunniffe/developer/seamless/seamless/api-cli/src/commands/generate.ts": {
        "version": "57ce3b29ef721e96d81dd75871ce72b7731ab3487d76eb3ed5b0b95b424968c7",
        "signature": "baaae087f8cfe3e4931124e96436fb5da3103d39f4583ab40467b050a8538bed"
      },
      "/users/aidancunniffe/developer/seamless/seamless/api-cli/node_modules/colors/index.d.ts": {
        "version": "a17e831d16c27cbe4d6f0bb238c1ded0d4a26c282009e431c68733be0b792f4f",
        "signature": "a17e831d16c27cbe4d6f0bb238c1ded0d4a26c282009e431c68733be0b792f4f"
      },
      "/users/aidancunniffe/developer/seamless/seamless/api-cli/src/commands/init.ts": {
<<<<<<< HEAD
        "version": "d97d6ac3650679e9cf7ddc81a28b4284cec1baa10d66d3ca07edd0d4d2401c6d",
        "signature": "28015ec41590be5f7327bfae4822ff5873e6cc9073841193629af5fcc1b98d8d"
=======
        "version": "40262c18ae03f6401d96ebf2cfd83b21f2fbd6aa086bcb4e25bec5d36955cfbf",
        "signature": "60b722877bc91ae26222f2f8eed828b41c6c2e14972109379dac8636053090f3"
>>>>>>> d7d43689
      },
      "/users/aidancunniffe/developer/seamless/seamless/api-cli/node_modules/@types/range-parser/index.d.ts": {
        "version": "4e88b833be14c7f384e0dcd57bb30acd799e8e34d212635d693e41a75a71164b",
        "signature": "4e88b833be14c7f384e0dcd57bb30acd799e8e34d212635d693e41a75a71164b"
      },
      "/users/aidancunniffe/developer/seamless/seamless/api-cli/node_modules/@types/express-serve-static-core/index.d.ts": {
        "version": "d73f61d755e6f17b9dc315cbd8e6522a47c2153a07b67fd8295ef48b40ad6344",
        "signature": "d73f61d755e6f17b9dc315cbd8e6522a47c2153a07b67fd8295ef48b40ad6344"
      },
      "/users/aidancunniffe/developer/seamless/seamless/api-cli/node_modules/@types/mime/index.d.ts": {
        "version": "be27a64e821a3e5af838650e4aa25805c60f057d0c37a9762c378d19d364b3e6",
        "signature": "be27a64e821a3e5af838650e4aa25805c60f057d0c37a9762c378d19d364b3e6"
      },
      "/users/aidancunniffe/developer/seamless/seamless/api-cli/node_modules/@types/serve-static/index.d.ts": {
        "version": "cdbae5083ef8f786069519405ca1f1e2ce72b9efebdf5e1931584fba747f3bc0",
        "signature": "cdbae5083ef8f786069519405ca1f1e2ce72b9efebdf5e1931584fba747f3bc0"
      },
      "/users/aidancunniffe/developer/seamless/seamless/api-cli/node_modules/@types/connect/index.d.ts": {
        "version": "c3be42b83b5f57ae2f65280fa395f6d31f61304ac1a29b7b406b6a0e71da8c82",
        "signature": "c3be42b83b5f57ae2f65280fa395f6d31f61304ac1a29b7b406b6a0e71da8c82"
      },
      "/users/aidancunniffe/developer/seamless/seamless/api-cli/node_modules/@types/body-parser/index.d.ts": {
        "version": "599abfa56230d73afc30a3bde749c2efd90acb58301b446835d5e235b35e2768",
        "signature": "599abfa56230d73afc30a3bde749c2efd90acb58301b446835d5e235b35e2768"
      },
      "/users/aidancunniffe/developer/seamless/seamless/api-cli/node_modules/@types/express/index.d.ts": {
        "version": "1f92cdebe2b1e0e6309ccdb6e8700cfd2d3e7131c7842f91b38ed1e4ff2a7090",
        "signature": "1f92cdebe2b1e0e6309ccdb6e8700cfd2d3e7131c7842f91b38ed1e4ff2a7090"
      },
      "/users/aidancunniffe/developer/seamless/seamless/api-cli/node_modules/open/index.d.ts": {
        "version": "1d5adf522de176e09dcabab58740bce14bb99356fb6474f621a152461a5e4703",
        "signature": "1d5adf522de176e09dcabab58740bce14bb99356fb6474f621a152461a5e4703"
      },
      "/users/aidancunniffe/developer/seamless/seamless/api-cli/node_modules/colors/index.d.ts": {
        "version": "a17e831d16c27cbe4d6f0bb238c1ded0d4a26c282009e431c68733be0b792f4f",
        "signature": "a17e831d16c27cbe4d6f0bb238c1ded0d4a26c282009e431c68733be0b792f4f"
      },
      "/users/aidancunniffe/developer/seamless/seamless/api-cli/src/commands/login.ts": {
        "version": "f67347b4a76272067c1a5bbc88e6b7f91b6ac8599d1e27f218ce6b74d611c90c",
        "signature": "d5e62cab36073478f83e6d6366aabc1fb57dd0fd04ff4fedd9062ceb953a5b85"
      },
      "/users/aidancunniffe/developer/seamless/seamless/api-cli/node_modules/open/index.d.ts": {
        "version": "1d5adf522de176e09dcabab58740bce14bb99356fb6474f621a152461a5e4703",
        "signature": "1d5adf522de176e09dcabab58740bce14bb99356fb6474f621a152461a5e4703"
      },
      "/users/aidancunniffe/developer/seamless/seamless/api-cli/src/commands/login.ts": {
        "version": "6bea12f4be74617e8921405fb7cd6943908a95cdc2f9abb118fe0d23f4293c23",
        "signature": "751a14ee7856d28831490414e15d3de3bd49216e8c4f44112d2509c0383d4042"
      },
      "/users/aidancunniffe/developer/seamless/seamless/api-cli/node_modules/type-fest/source/package-json.d.ts": {
        "version": "194c880a791931344ff527830c3bf7fd37ad5c39ee8682c875e40bb0b8b39ada",
        "signature": "194c880a791931344ff527830c3bf7fd37ad5c39ee8682c875e40bb0b8b39ada"
      },
      "/users/aidancunniffe/developer/seamless/seamless/api-cli/node_modules/type-fest/index.d.ts": {
        "version": "9f11ccb462f5c529e8ee32b25fe93c395f6957a57687f07d8ff0236711ece6a7",
        "signature": "9f11ccb462f5c529e8ee32b25fe93c395f6957a57687f07d8ff0236711ece6a7"
      },
      "/users/aidancunniffe/developer/seamless/seamless/api-cli/node_modules/get-port/index.d.ts": {
        "version": "05fc6a9e65c64422efcb0dfc6a10fec5b2885afe158c9e1eda40a31a0ee799ac",
        "signature": "05fc6a9e65c64422efcb0dfc6a10fec5b2885afe158c9e1eda40a31a0ee799ac"
      },
<<<<<<< HEAD
      "/users/aidancunniffe/developer/seamless/seamless/api-cli/src/commands/spec.ts": {
        "version": "7ea2221c5218ec9d30628524af58d6a94f726bc46713690446d10f4e147917e2",
        "signature": "f0baf555aa975d459b609b47e1cf8f7bd860ace318255450e38a72f19b519059"
      },
=======
>>>>>>> d7d43689
      "/users/aidancunniffe/developer/seamless/seamless/api-cli/node_modules/@types/cookie-parser/index.d.ts": {
        "version": "8d77ed4e39114c32edc2e35b683b6f54a6b3292ecdf392e4bfc5f726734955d8",
        "signature": "8d77ed4e39114c32edc2e35b683b6f54a6b3292ecdf392e4bfc5f726734955d8"
      },
      "/users/aidancunniffe/developer/seamless/seamless/api-cli/src/lib/common.ts": {
        "version": "5d585d0692a9736ef9bfcee3260ded1775b22bb2c4337a88ed96c8b863da1c33",
        "signature": "f77bbb2c40f4584309482e32ebae570559df503d5b1881c632b74552925ab294"
      },
      "/users/aidancunniffe/developer/seamless/seamless/api-cli/node_modules/@types/debug/index.d.ts": {
        "version": "3cf5f191d75bbe7c92f921e5ae12004ac672266e2be2ece69f40b1d6b1b678f9",
        "signature": "3cf5f191d75bbe7c92f921e5ae12004ac672266e2be2ece69f40b1d6b1b678f9"
      },
      "/users/aidancunniffe/developer/seamless/seamless/api-cli/node_modules/@types/express-http-proxy/index.d.ts": {
        "version": "1ec725c03fdc8f75644a2750800ebb481440eb2bce63d8309e608bf5b41a726f",
        "signature": "1ec725c03fdc8f75644a2750800ebb481440eb2bce63d8309e608bf5b41a726f"
      },
      "/users/aidancunniffe/developer/seamless/seamless/api-cli/src/lib/proxy-server.ts": {
        "version": "e860b407304558322f21fd261fd9ccce867727622d36cae4cb343c859c161099",
        "signature": "12ef76a2a9b3421d58d5011ee561dd11978fbdb8c4764e44831602ccea45391b"
      },
      "/users/aidancunniffe/developer/seamless/seamless/api-cli/src/lib/proxy-capture-session.ts": {
        "version": "ce348f3c4cf010f3c300b1435684fb6d3d93fd30a41c23e9f7ca32aa0dcb9b3b",
        "signature": "d9aebc3f53e10fe4d4952d84569165eaedcf2bb22d9830eca07fc89c79c79716"
      },
      "/users/aidancunniffe/developer/seamless/seamless/api-cli/node_modules/tree-kill/index.d.ts": {
        "version": "8323e3f5b91261ed250bd7c6b7aba2aa10f8e1c2ef348297c1f7752a403abebd",
        "signature": "8323e3f5b91261ed250bd7c6b7aba2aa10f8e1c2ef348297c1f7752a403abebd"
      },
      "/users/aidancunniffe/developer/seamless/seamless/api-cli/src/lib/command-session.ts": {
        "version": "6f2a3f5f239780b75494b32b483412ac627aa2edb0d002228477321f01a9b74e",
        "signature": "a07ac5407b236f3f7e7aa48129835cdd30e09c6ef8f473bca50337334ed14391"
      },
      "/users/aidancunniffe/developer/seamless/seamless/api-cli/src/commands/start.ts": {
<<<<<<< HEAD
        "version": "4ed395e08f07819e4d74ad761c96d91d15fd0fb9e4a97ebc3799d7191842d49c",
        "signature": "db7a006580c3d2b7ba5f6221d7a838c3f9dd6b23a100648b966776027c15a599"
=======
        "version": "cf7e009731e2773e4326536abc26c695980e7778e8013c8007c1046a0c92b919",
        "signature": "41ac1709fd5bd22c5fb0c011e89301ce7fab4c9926a4f865bd0be7137d65368a"
      },
      "/users/aidancunniffe/developer/seamless/seamless/api-cli/src/commands/spec.ts": {
        "version": "5473dde8a724b441e0a554d2975b4cd0ef7fa4ea9bdb93ce096a3ab8c0ec29eb",
        "signature": "4e05f3d39146203c2ccc1cdbe24656b811252dddd69272a936c466646aa5d203"
>>>>>>> d7d43689
      },
      "/users/aidancunniffe/developer/seamless/seamless/api-cli/node_modules/@types/archy/index.d.ts": {
        "version": "e625c82243c9406552768e9e3cff3f74745945bbef7e65d60c8904f6f544cf57",
        "signature": "e625c82243c9406552768e9e3cff3f74745945bbef7e65d60c8904f6f544cf57"
      },
      "/users/aidancunniffe/developer/seamless/seamless/api-cli/node_modules/@types/chai/index.d.ts": {
        "version": "b26b3829d52ebdc82a2b9f4fa8051890dc953003382b4411fe4ec6f05351dcf4",
        "signature": "b26b3829d52ebdc82a2b9f4fa8051890dc953003382b4411fe4ec6f05351dcf4"
      },
      "/users/aidancunniffe/developer/seamless/seamless/api-cli/node_modules/@types/minimatch/index.d.ts": {
        "version": "1d1e6bd176eee5970968423d7e215bfd66828b6db8d54d17afec05a831322633",
        "signature": "1d1e6bd176eee5970968423d7e215bfd66828b6db8d54d17afec05a831322633"
      },
      "/users/aidancunniffe/developer/seamless/seamless/api-cli/node_modules/@types/glob/index.d.ts": {
        "version": "d852d6282c8dc8156d26d6bda83ab4bde51fee05ba2fe0ecdc165ddda009d3ee",
        "signature": "d852d6282c8dc8156d26d6bda83ab4bde51fee05ba2fe0ecdc165ddda009d3ee"
      },
      "/users/aidancunniffe/developer/seamless/seamless/api-cli/node_modules/@types/har-format/index.d.ts": {
        "version": "3e3144d1b1eab267eab7041cfae2d258636944e96d8a0567f44b574b252ab1f1",
        "signature": "3e3144d1b1eab267eab7041cfae2d258636944e96d8a0567f44b574b252ab1f1"
      },
      "/users/aidancunniffe/developer/seamless/seamless/api-cli/node_modules/@types/joi/index.d.ts": {
        "version": "789cac4ce6f86af267d2e94dcb55f628fe071672cc1c28439d55923dc783dc4c",
        "signature": "789cac4ce6f86af267d2e94dcb55f628fe071672cc1c28439d55923dc783dc4c"
      },
      "/users/aidancunniffe/developer/seamless/seamless/api-cli/node_modules/@types/lodash/ts3.1/common/common.d.ts": {
        "version": "4025cf62742c5bb3d383c8a62342481622c87e3397ea5e7b7baab18b9efd5798",
        "signature": "4025cf62742c5bb3d383c8a62342481622c87e3397ea5e7b7baab18b9efd5798"
      },
      "/users/aidancunniffe/developer/seamless/seamless/api-cli/node_modules/@types/lodash/ts3.1/common/array.d.ts": {
        "version": "80bcf7af2e82d675144a547960b4fbc72d145af19a961fed3573323703d7d2ec",
        "signature": "80bcf7af2e82d675144a547960b4fbc72d145af19a961fed3573323703d7d2ec"
      },
      "/users/aidancunniffe/developer/seamless/seamless/api-cli/node_modules/@types/lodash/ts3.1/common/collection.d.ts": {
        "version": "0c75b204aed9cf6ff1c7b4bed87a3ece0d9d6fc857a6350c0c95ed0c38c814e8",
        "signature": "0c75b204aed9cf6ff1c7b4bed87a3ece0d9d6fc857a6350c0c95ed0c38c814e8"
      },
      "/users/aidancunniffe/developer/seamless/seamless/api-cli/node_modules/@types/lodash/ts3.1/common/date.d.ts": {
        "version": "187119ff4f9553676a884e296089e131e8cc01691c546273b1d0089c3533ce42",
        "signature": "187119ff4f9553676a884e296089e131e8cc01691c546273b1d0089c3533ce42"
      },
      "/users/aidancunniffe/developer/seamless/seamless/api-cli/node_modules/@types/lodash/ts3.1/common/function.d.ts": {
        "version": "45bf6da7cede8211b7d0579deabfa227490dfe8b932a56a962599efc48356e68",
        "signature": "45bf6da7cede8211b7d0579deabfa227490dfe8b932a56a962599efc48356e68"
      },
      "/users/aidancunniffe/developer/seamless/seamless/api-cli/node_modules/@types/lodash/ts3.1/common/lang.d.ts": {
        "version": "c2d47e5668f89ed8768d306919c42bb88d50d4029d68f58343141360895cfcc0",
        "signature": "c2d47e5668f89ed8768d306919c42bb88d50d4029d68f58343141360895cfcc0"
      },
      "/users/aidancunniffe/developer/seamless/seamless/api-cli/node_modules/@types/lodash/ts3.1/common/math.d.ts": {
        "version": "65648639567d214f62c1b21d200c852807e68bdb08311f95ab6f526ef5b98995",
        "signature": "65648639567d214f62c1b21d200c852807e68bdb08311f95ab6f526ef5b98995"
      },
      "/users/aidancunniffe/developer/seamless/seamless/api-cli/node_modules/@types/lodash/ts3.1/common/number.d.ts": {
        "version": "00baffbe8a2f2e4875367479489b5d43b5fc1429ecb4a4cc98cfc3009095f52a",
        "signature": "00baffbe8a2f2e4875367479489b5d43b5fc1429ecb4a4cc98cfc3009095f52a"
      },
      "/users/aidancunniffe/developer/seamless/seamless/api-cli/node_modules/@types/lodash/ts3.1/common/object.d.ts": {
        "version": "a46a28781991cd761431784ea72cb7772f4a9155a7ee78f0b040088e856ed9a2",
        "signature": "a46a28781991cd761431784ea72cb7772f4a9155a7ee78f0b040088e856ed9a2"
      },
      "/users/aidancunniffe/developer/seamless/seamless/api-cli/node_modules/@types/lodash/ts3.1/common/seq.d.ts": {
        "version": "3c92b6dfd43cc1c2485d9eba5ff0b74a19bb8725b692773ef1d66dac48cda4bd",
        "signature": "3c92b6dfd43cc1c2485d9eba5ff0b74a19bb8725b692773ef1d66dac48cda4bd"
      },
      "/users/aidancunniffe/developer/seamless/seamless/api-cli/node_modules/@types/lodash/ts3.1/common/string.d.ts": {
        "version": "e34f3f6159b1e23de9bb5521382795aaa5aaed6f53b4702e70a2ec45bc76ddb5",
        "signature": "e34f3f6159b1e23de9bb5521382795aaa5aaed6f53b4702e70a2ec45bc76ddb5"
      },
      "/users/aidancunniffe/developer/seamless/seamless/api-cli/node_modules/@types/lodash/ts3.1/common/util.d.ts": {
        "version": "c84107ce3522799b7a821463b1743ef230669093b2746afd1e817fcbb5885e67",
        "signature": "c84107ce3522799b7a821463b1743ef230669093b2746afd1e817fcbb5885e67"
      },
      "/users/aidancunniffe/developer/seamless/seamless/api-cli/node_modules/@types/lodash/ts3.1/index.d.ts": {
        "version": "bbf144d4354e2aaa6439f32761f3ee798cc68d1600adab6e2a596f25269f106d",
        "signature": "bbf144d4354e2aaa6439f32761f3ee798cc68d1600adab6e2a596f25269f106d"
      },
      "/users/aidancunniffe/developer/seamless/seamless/api-cli/node_modules/@types/mocha/index.d.ts": {
        "version": "c4c03cf65951d980ba618ae9601d10438730803fc9c8a1f7b34af8739981e205",
        "signature": "c4c03cf65951d980ba618ae9601d10438730803fc9c8a1f7b34af8739981e205"
      },
      "/users/aidancunniffe/developer/seamless/seamless/api-cli/node_modules/@types/nock/index.d.ts": {
        "version": "53f4a595b3b84fbd7ce6a47370c9ca7533c12ee4e3e4c754eb904d14d32eaabe",
        "signature": "53f4a595b3b84fbd7ce6a47370c9ca7533c12ee4e3e4c754eb904d14d32eaabe"
      },
      "/users/aidancunniffe/developer/seamless/seamless/api-cli/node_modules/@types/prop-types/index.d.ts": {
        "version": "5e632216dfe01f2ff76f1c312c28632fde75364c24d659b732f2ee59e9ccf1b2",
        "signature": "5e632216dfe01f2ff76f1c312c28632fde75364c24d659b732f2ee59e9ccf1b2"
      },
      "/users/aidancunniffe/developer/seamless/seamless/api-cli/node_modules/@types/react/global.d.ts": {
        "version": "2bbdfc5ed049f38787376bb01b7bcfe5299eac853c76c16a3e21ab0279078314",
        "signature": "2bbdfc5ed049f38787376bb01b7bcfe5299eac853c76c16a3e21ab0279078314"
      },
      "/users/aidancunniffe/developer/seamless/seamless/api-cli/node_modules/csstype/index.d.ts": {
        "version": "599c67cf56a35a8a7bee5bcd877dece4cb71553efb763ebf1050c6987acfaefc",
        "signature": "599c67cf56a35a8a7bee5bcd877dece4cb71553efb763ebf1050c6987acfaefc"
      },
      "/users/aidancunniffe/developer/seamless/seamless/api-cli/node_modules/@types/react/index.d.ts": {
        "version": "c491e7f2d9261f84d648ef1096d577e4317ac3dff5df49acc055cd9196de3a88",
        "signature": "c491e7f2d9261f84d648ef1096d577e4317ac3dff5df49acc055cd9196de3a88"
      },
      "/users/aidancunniffe/developer/seamless/seamless/api-cli/node_modules/@types/sinon/ts3.1/index.d.ts": {
        "version": "9e3da7edaee190a056237f7ec5104b021f3423df51daa00cd255200b0f3ac4d5",
        "signature": "9e3da7edaee190a056237f7ec5104b021f3423df51daa00cd255200b0f3ac4d5"
      }
    },
    "options": {
      "declaration": true,
      "importHelpers": true,
      "resolveJsonModule": true,
      "module": 1,
      "outDir": "/Users/aidancunniffe/Developer/seamless/seamless/api-cli/lib",
      "rootDir": "/Users/aidancunniffe/Developer/seamless/seamless/api-cli/src",
      "strict": true,
      "target": 4,
      "composite": true,
      "configFilePath": "/Users/aidancunniffe/Developer/seamless/seamless/api-cli/tsconfig.json"
    },
    "referencedMap": {
      "/users/aidancunniffe/developer/seamless/seamless/api-cli/node_modules/typescript/lib/lib.es5.d.ts": [
        "/users/aidancunniffe/developer/seamless/seamless/api-cli/node_modules/@types/node/util.d.ts",
        "/users/aidancunniffe/developer/seamless/seamless/api-cli/node_modules/@types/node/ts3.2/util.d.ts"
      ],
      "/users/aidancunniffe/developer/seamless/seamless/api-cli/node_modules/typescript/lib/lib.es2015.d.ts": [
        "/users/aidancunniffe/developer/seamless/seamless/api-cli/node_modules/@types/node/util.d.ts",
        "/users/aidancunniffe/developer/seamless/seamless/api-cli/node_modules/@types/node/ts3.2/util.d.ts"
      ],
      "/users/aidancunniffe/developer/seamless/seamless/api-cli/node_modules/typescript/lib/lib.es2016.d.ts": [
        "/users/aidancunniffe/developer/seamless/seamless/api-cli/node_modules/@types/node/util.d.ts",
        "/users/aidancunniffe/developer/seamless/seamless/api-cli/node_modules/@types/node/ts3.2/util.d.ts"
      ],
      "/users/aidancunniffe/developer/seamless/seamless/api-cli/node_modules/typescript/lib/lib.es2017.d.ts": [
        "/users/aidancunniffe/developer/seamless/seamless/api-cli/node_modules/@types/node/util.d.ts",
        "/users/aidancunniffe/developer/seamless/seamless/api-cli/node_modules/@types/node/ts3.2/util.d.ts"
      ],
      "/users/aidancunniffe/developer/seamless/seamless/api-cli/node_modules/typescript/lib/lib.es2018.d.ts": [
        "/users/aidancunniffe/developer/seamless/seamless/api-cli/node_modules/@types/node/util.d.ts",
        "/users/aidancunniffe/developer/seamless/seamless/api-cli/node_modules/@types/node/ts3.2/util.d.ts"
      ],
      "/users/aidancunniffe/developer/seamless/seamless/api-cli/node_modules/typescript/lib/lib.dom.d.ts": [
        "/users/aidancunniffe/developer/seamless/seamless/api-cli/node_modules/@types/node/util.d.ts",
        "/users/aidancunniffe/developer/seamless/seamless/api-cli/node_modules/@types/node/ts3.2/util.d.ts"
      ],
      "/users/aidancunniffe/developer/seamless/seamless/api-cli/node_modules/typescript/lib/lib.dom.iterable.d.ts": [
        "/users/aidancunniffe/developer/seamless/seamless/api-cli/node_modules/@types/node/util.d.ts",
        "/users/aidancunniffe/developer/seamless/seamless/api-cli/node_modules/@types/node/ts3.2/util.d.ts"
      ],
      "/users/aidancunniffe/developer/seamless/seamless/api-cli/node_modules/typescript/lib/lib.webworker.importscripts.d.ts": [
        "/users/aidancunniffe/developer/seamless/seamless/api-cli/node_modules/@types/node/util.d.ts",
        "/users/aidancunniffe/developer/seamless/seamless/api-cli/node_modules/@types/node/ts3.2/util.d.ts"
      ],
      "/users/aidancunniffe/developer/seamless/seamless/api-cli/node_modules/typescript/lib/lib.scripthost.d.ts": [
        "/users/aidancunniffe/developer/seamless/seamless/api-cli/node_modules/@types/node/util.d.ts",
        "/users/aidancunniffe/developer/seamless/seamless/api-cli/node_modules/@types/node/ts3.2/util.d.ts"
      ],
      "/users/aidancunniffe/developer/seamless/seamless/api-cli/node_modules/typescript/lib/lib.es2015.core.d.ts": [
        "/users/aidancunniffe/developer/seamless/seamless/api-cli/node_modules/@types/node/util.d.ts",
        "/users/aidancunniffe/developer/seamless/seamless/api-cli/node_modules/@types/node/ts3.2/util.d.ts"
      ],
      "/users/aidancunniffe/developer/seamless/seamless/api-cli/node_modules/typescript/lib/lib.es2015.collection.d.ts": [
        "/users/aidancunniffe/developer/seamless/seamless/api-cli/node_modules/@types/node/util.d.ts",
        "/users/aidancunniffe/developer/seamless/seamless/api-cli/node_modules/@types/node/ts3.2/util.d.ts"
      ],
      "/users/aidancunniffe/developer/seamless/seamless/api-cli/node_modules/typescript/lib/lib.es2015.generator.d.ts": [
        "/users/aidancunniffe/developer/seamless/seamless/api-cli/node_modules/@types/node/util.d.ts",
        "/users/aidancunniffe/developer/seamless/seamless/api-cli/node_modules/@types/node/ts3.2/util.d.ts"
      ],
      "/users/aidancunniffe/developer/seamless/seamless/api-cli/node_modules/typescript/lib/lib.es2015.iterable.d.ts": [
        "/users/aidancunniffe/developer/seamless/seamless/api-cli/node_modules/@types/node/util.d.ts",
        "/users/aidancunniffe/developer/seamless/seamless/api-cli/node_modules/@types/node/ts3.2/util.d.ts"
      ],
      "/users/aidancunniffe/developer/seamless/seamless/api-cli/node_modules/typescript/lib/lib.es2015.promise.d.ts": [
        "/users/aidancunniffe/developer/seamless/seamless/api-cli/node_modules/@types/node/util.d.ts",
        "/users/aidancunniffe/developer/seamless/seamless/api-cli/node_modules/@types/node/ts3.2/util.d.ts"
      ],
      "/users/aidancunniffe/developer/seamless/seamless/api-cli/node_modules/typescript/lib/lib.es2015.proxy.d.ts": [
        "/users/aidancunniffe/developer/seamless/seamless/api-cli/node_modules/@types/node/util.d.ts",
        "/users/aidancunniffe/developer/seamless/seamless/api-cli/node_modules/@types/node/ts3.2/util.d.ts"
      ],
      "/users/aidancunniffe/developer/seamless/seamless/api-cli/node_modules/typescript/lib/lib.es2015.reflect.d.ts": [
        "/users/aidancunniffe/developer/seamless/seamless/api-cli/node_modules/@types/node/util.d.ts",
        "/users/aidancunniffe/developer/seamless/seamless/api-cli/node_modules/@types/node/ts3.2/util.d.ts"
      ],
      "/users/aidancunniffe/developer/seamless/seamless/api-cli/node_modules/typescript/lib/lib.es2015.symbol.d.ts": [
        "/users/aidancunniffe/developer/seamless/seamless/api-cli/node_modules/@types/node/util.d.ts",
        "/users/aidancunniffe/developer/seamless/seamless/api-cli/node_modules/@types/node/ts3.2/util.d.ts"
      ],
      "/users/aidancunniffe/developer/seamless/seamless/api-cli/node_modules/typescript/lib/lib.es2015.symbol.wellknown.d.ts": [
        "/users/aidancunniffe/developer/seamless/seamless/api-cli/node_modules/@types/node/util.d.ts",
        "/users/aidancunniffe/developer/seamless/seamless/api-cli/node_modules/@types/node/ts3.2/util.d.ts"
      ],
      "/users/aidancunniffe/developer/seamless/seamless/api-cli/node_modules/typescript/lib/lib.es2016.array.include.d.ts": [
        "/users/aidancunniffe/developer/seamless/seamless/api-cli/node_modules/@types/node/util.d.ts",
        "/users/aidancunniffe/developer/seamless/seamless/api-cli/node_modules/@types/node/ts3.2/util.d.ts"
      ],
      "/users/aidancunniffe/developer/seamless/seamless/api-cli/node_modules/typescript/lib/lib.es2017.object.d.ts": [
        "/users/aidancunniffe/developer/seamless/seamless/api-cli/node_modules/@types/node/util.d.ts",
        "/users/aidancunniffe/developer/seamless/seamless/api-cli/node_modules/@types/node/ts3.2/util.d.ts"
      ],
      "/users/aidancunniffe/developer/seamless/seamless/api-cli/node_modules/typescript/lib/lib.es2017.sharedmemory.d.ts": [
        "/users/aidancunniffe/developer/seamless/seamless/api-cli/node_modules/@types/node/util.d.ts",
        "/users/aidancunniffe/developer/seamless/seamless/api-cli/node_modules/@types/node/ts3.2/util.d.ts"
      ],
      "/users/aidancunniffe/developer/seamless/seamless/api-cli/node_modules/typescript/lib/lib.es2017.string.d.ts": [
        "/users/aidancunniffe/developer/seamless/seamless/api-cli/node_modules/@types/node/util.d.ts",
        "/users/aidancunniffe/developer/seamless/seamless/api-cli/node_modules/@types/node/ts3.2/util.d.ts"
      ],
      "/users/aidancunniffe/developer/seamless/seamless/api-cli/node_modules/typescript/lib/lib.es2017.intl.d.ts": [
        "/users/aidancunniffe/developer/seamless/seamless/api-cli/node_modules/@types/node/util.d.ts",
        "/users/aidancunniffe/developer/seamless/seamless/api-cli/node_modules/@types/node/ts3.2/util.d.ts"
      ],
      "/users/aidancunniffe/developer/seamless/seamless/api-cli/node_modules/typescript/lib/lib.es2017.typedarrays.d.ts": [
        "/users/aidancunniffe/developer/seamless/seamless/api-cli/node_modules/@types/node/util.d.ts",
        "/users/aidancunniffe/developer/seamless/seamless/api-cli/node_modules/@types/node/ts3.2/util.d.ts"
      ],
      "/users/aidancunniffe/developer/seamless/seamless/api-cli/node_modules/typescript/lib/lib.es2018.asynciterable.d.ts": [
        "/users/aidancunniffe/developer/seamless/seamless/api-cli/node_modules/@types/node/util.d.ts",
        "/users/aidancunniffe/developer/seamless/seamless/api-cli/node_modules/@types/node/ts3.2/util.d.ts"
      ],
      "/users/aidancunniffe/developer/seamless/seamless/api-cli/node_modules/typescript/lib/lib.es2018.intl.d.ts": [
        "/users/aidancunniffe/developer/seamless/seamless/api-cli/node_modules/@types/node/util.d.ts",
        "/users/aidancunniffe/developer/seamless/seamless/api-cli/node_modules/@types/node/ts3.2/util.d.ts"
      ],
      "/users/aidancunniffe/developer/seamless/seamless/api-cli/node_modules/typescript/lib/lib.es2018.promise.d.ts": [
        "/users/aidancunniffe/developer/seamless/seamless/api-cli/node_modules/@types/node/util.d.ts",
        "/users/aidancunniffe/developer/seamless/seamless/api-cli/node_modules/@types/node/ts3.2/util.d.ts"
      ],
      "/users/aidancunniffe/developer/seamless/seamless/api-cli/node_modules/typescript/lib/lib.es2018.regexp.d.ts": [
        "/users/aidancunniffe/developer/seamless/seamless/api-cli/node_modules/@types/node/util.d.ts",
        "/users/aidancunniffe/developer/seamless/seamless/api-cli/node_modules/@types/node/ts3.2/util.d.ts"
      ],
      "/users/aidancunniffe/developer/seamless/seamless/api-cli/node_modules/typescript/lib/lib.esnext.intl.d.ts": [
        "/users/aidancunniffe/developer/seamless/seamless/api-cli/node_modules/@types/node/util.d.ts",
        "/users/aidancunniffe/developer/seamless/seamless/api-cli/node_modules/@types/node/ts3.2/util.d.ts"
      ],
      "/users/aidancunniffe/developer/seamless/seamless/api-cli/node_modules/typescript/lib/lib.esnext.bigint.d.ts": [
        "/users/aidancunniffe/developer/seamless/seamless/api-cli/node_modules/@types/node/util.d.ts",
        "/users/aidancunniffe/developer/seamless/seamless/api-cli/node_modules/@types/node/ts3.2/util.d.ts"
      ],
      "/users/aidancunniffe/developer/seamless/seamless/api-cli/node_modules/typescript/lib/lib.es2017.full.d.ts": [
        "/users/aidancunniffe/developer/seamless/seamless/api-cli/node_modules/@types/node/util.d.ts",
        "/users/aidancunniffe/developer/seamless/seamless/api-cli/node_modules/@types/node/ts3.2/util.d.ts"
      ],
      "/users/aidancunniffe/developer/seamless/seamless/api-cli/node_modules/tslib/tslib.d.ts": [
        "/users/aidancunniffe/developer/seamless/seamless/api-cli/node_modules/@types/node/util.d.ts",
        "/users/aidancunniffe/developer/seamless/seamless/api-cli/node_modules/@types/node/ts3.2/util.d.ts"
      ],
      "/users/aidancunniffe/developer/seamless/seamless/api-cli/node_modules/locate-path/index.d.ts": [
<<<<<<< HEAD
        "/users/aidancunniffe/developer/seamless/seamless/api-cli/node_modules/@types/node/util.d.ts",
        "/users/aidancunniffe/developer/seamless/seamless/api-cli/node_modules/@types/node/ts3.2/util.d.ts"
      ],
      "/users/aidancunniffe/developer/seamless/seamless/api-cli/node_modules/find-up/index.d.ts": [
        "/users/aidancunniffe/developer/seamless/seamless/api-cli/node_modules/locate-path/index.d.ts",
        "/users/aidancunniffe/developer/seamless/seamless/api-cli/node_modules/@types/node/util.d.ts",
        "/users/aidancunniffe/developer/seamless/seamless/api-cli/node_modules/@types/node/ts3.2/util.d.ts"
      ],
      "/users/aidancunniffe/developer/seamless/seamless/api-cli/node_modules/@types/node/globals.d.ts": [
        "/users/aidancunniffe/developer/seamless/seamless/api-cli/node_modules/@types/node/util.d.ts",
        "/users/aidancunniffe/developer/seamless/seamless/api-cli/node_modules/@types/node/ts3.2/util.d.ts"
      ],
=======
        "/users/aidancunniffe/developer/seamless/seamless/api-cli/node_modules/@types/node/util.d.ts",
        "/users/aidancunniffe/developer/seamless/seamless/api-cli/node_modules/@types/node/ts3.2/util.d.ts"
      ],
      "/users/aidancunniffe/developer/seamless/seamless/api-cli/node_modules/find-up/index.d.ts": [
        "/users/aidancunniffe/developer/seamless/seamless/api-cli/node_modules/locate-path/index.d.ts",
        "/users/aidancunniffe/developer/seamless/seamless/api-cli/node_modules/@types/node/util.d.ts",
        "/users/aidancunniffe/developer/seamless/seamless/api-cli/node_modules/@types/node/ts3.2/util.d.ts"
      ],
      "/users/aidancunniffe/developer/seamless/seamless/api-cli/node_modules/@types/node/globals.d.ts": [
        "/users/aidancunniffe/developer/seamless/seamless/api-cli/node_modules/@types/node/util.d.ts",
        "/users/aidancunniffe/developer/seamless/seamless/api-cli/node_modules/@types/node/ts3.2/util.d.ts"
      ],
>>>>>>> d7d43689
      "/users/aidancunniffe/developer/seamless/seamless/api-cli/node_modules/@types/node/assert.d.ts": [
        "/users/aidancunniffe/developer/seamless/seamless/api-cli/node_modules/@types/node/util.d.ts",
        "/users/aidancunniffe/developer/seamless/seamless/api-cli/node_modules/@types/node/ts3.2/util.d.ts"
      ],
      "/users/aidancunniffe/developer/seamless/seamless/api-cli/node_modules/@types/node/async_hooks.d.ts": [
        "/users/aidancunniffe/developer/seamless/seamless/api-cli/node_modules/@types/node/util.d.ts",
        "/users/aidancunniffe/developer/seamless/seamless/api-cli/node_modules/@types/node/ts3.2/util.d.ts"
      ],
      "/users/aidancunniffe/developer/seamless/seamless/api-cli/node_modules/@types/node/buffer.d.ts": [
        "/users/aidancunniffe/developer/seamless/seamless/api-cli/node_modules/@types/node/util.d.ts",
        "/users/aidancunniffe/developer/seamless/seamless/api-cli/node_modules/@types/node/ts3.2/util.d.ts"
      ],
      "/users/aidancunniffe/developer/seamless/seamless/api-cli/node_modules/@types/events/index.d.ts": [
        "/users/aidancunniffe/developer/seamless/seamless/api-cli/node_modules/@types/node/util.d.ts",
        "/users/aidancunniffe/developer/seamless/seamless/api-cli/node_modules/@types/node/ts3.2/util.d.ts"
      ],
      "/users/aidancunniffe/developer/seamless/seamless/api-cli/node_modules/@types/node/child_process.d.ts": [
        "/users/aidancunniffe/developer/seamless/seamless/api-cli/node_modules/@types/node/events.d.ts",
        "/users/aidancunniffe/developer/seamless/seamless/api-cli/node_modules/@types/node/stream.d.ts",
        "/users/aidancunniffe/developer/seamless/seamless/api-cli/node_modules/@types/node/net.d.ts",
        "/users/aidancunniffe/developer/seamless/seamless/api-cli/node_modules/@types/node/util.d.ts",
        "/users/aidancunniffe/developer/seamless/seamless/api-cli/node_modules/@types/node/ts3.2/util.d.ts"
      ],
      "/users/aidancunniffe/developer/seamless/seamless/api-cli/node_modules/@types/node/cluster.d.ts": [
        "/users/aidancunniffe/developer/seamless/seamless/api-cli/node_modules/@types/node/child_process.d.ts",
        "/users/aidancunniffe/developer/seamless/seamless/api-cli/node_modules/@types/node/events.d.ts",
        "/users/aidancunniffe/developer/seamless/seamless/api-cli/node_modules/@types/node/net.d.ts",
        "/users/aidancunniffe/developer/seamless/seamless/api-cli/node_modules/@types/node/util.d.ts",
        "/users/aidancunniffe/developer/seamless/seamless/api-cli/node_modules/@types/node/ts3.2/util.d.ts"
      ],
      "/users/aidancunniffe/developer/seamless/seamless/api-cli/node_modules/@types/node/console.d.ts": [
        "/users/aidancunniffe/developer/seamless/seamless/api-cli/node_modules/@types/node/util.d.ts",
        "/users/aidancunniffe/developer/seamless/seamless/api-cli/node_modules/@types/node/ts3.2/util.d.ts"
      ],
      "/users/aidancunniffe/developer/seamless/seamless/api-cli/node_modules/@types/node/constants.d.ts": [
        "/users/aidancunniffe/developer/seamless/seamless/api-cli/node_modules/@types/node/util.d.ts",
        "/users/aidancunniffe/developer/seamless/seamless/api-cli/node_modules/@types/node/ts3.2/util.d.ts"
      ],
      "/users/aidancunniffe/developer/seamless/seamless/api-cli/node_modules/@types/node/crypto.d.ts": [
        "/users/aidancunniffe/developer/seamless/seamless/api-cli/node_modules/@types/node/stream.d.ts",
        "/users/aidancunniffe/developer/seamless/seamless/api-cli/node_modules/@types/node/util.d.ts",
        "/users/aidancunniffe/developer/seamless/seamless/api-cli/node_modules/@types/node/ts3.2/util.d.ts"
      ],
      "/users/aidancunniffe/developer/seamless/seamless/api-cli/node_modules/@types/node/dgram.d.ts": [
        "/users/aidancunniffe/developer/seamless/seamless/api-cli/node_modules/@types/node/net.d.ts",
        "/users/aidancunniffe/developer/seamless/seamless/api-cli/node_modules/@types/node/dns.d.ts",
        "/users/aidancunniffe/developer/seamless/seamless/api-cli/node_modules/@types/node/events.d.ts",
        "/users/aidancunniffe/developer/seamless/seamless/api-cli/node_modules/@types/node/util.d.ts",
        "/users/aidancunniffe/developer/seamless/seamless/api-cli/node_modules/@types/node/ts3.2/util.d.ts"
      ],
      "/users/aidancunniffe/developer/seamless/seamless/api-cli/node_modules/@types/node/dns.d.ts": [
        "/users/aidancunniffe/developer/seamless/seamless/api-cli/node_modules/@types/node/util.d.ts",
        "/users/aidancunniffe/developer/seamless/seamless/api-cli/node_modules/@types/node/ts3.2/util.d.ts"
      ],
      "/users/aidancunniffe/developer/seamless/seamless/api-cli/node_modules/@types/node/domain.d.ts": [
        "/users/aidancunniffe/developer/seamless/seamless/api-cli/node_modules/@types/node/events.d.ts",
        "/users/aidancunniffe/developer/seamless/seamless/api-cli/node_modules/@types/node/util.d.ts",
        "/users/aidancunniffe/developer/seamless/seamless/api-cli/node_modules/@types/node/ts3.2/util.d.ts"
      ],
      "/users/aidancunniffe/developer/seamless/seamless/api-cli/node_modules/@types/node/events.d.ts": [
        "/users/aidancunniffe/developer/seamless/seamless/api-cli/node_modules/@types/node/util.d.ts",
        "/users/aidancunniffe/developer/seamless/seamless/api-cli/node_modules/@types/node/ts3.2/util.d.ts"
      ],
      "/users/aidancunniffe/developer/seamless/seamless/api-cli/node_modules/@types/node/fs.d.ts": [
        "/users/aidancunniffe/developer/seamless/seamless/api-cli/node_modules/@types/node/stream.d.ts",
        "/users/aidancunniffe/developer/seamless/seamless/api-cli/node_modules/@types/node/events.d.ts",
        "/users/aidancunniffe/developer/seamless/seamless/api-cli/node_modules/@types/node/url.d.ts",
        "/users/aidancunniffe/developer/seamless/seamless/api-cli/node_modules/@types/node/util.d.ts",
        "/users/aidancunniffe/developer/seamless/seamless/api-cli/node_modules/@types/node/ts3.2/util.d.ts"
      ],
      "/users/aidancunniffe/developer/seamless/seamless/api-cli/node_modules/@types/node/http.d.ts": [
        "/users/aidancunniffe/developer/seamless/seamless/api-cli/node_modules/@types/node/events.d.ts",
        "/users/aidancunniffe/developer/seamless/seamless/api-cli/node_modules/@types/node/net.d.ts",
        "/users/aidancunniffe/developer/seamless/seamless/api-cli/node_modules/@types/node/stream.d.ts",
        "/users/aidancunniffe/developer/seamless/seamless/api-cli/node_modules/@types/node/url.d.ts",
        "/users/aidancunniffe/developer/seamless/seamless/api-cli/node_modules/@types/node/util.d.ts",
        "/users/aidancunniffe/developer/seamless/seamless/api-cli/node_modules/@types/node/ts3.2/util.d.ts"
      ],
      "/users/aidancunniffe/developer/seamless/seamless/api-cli/node_modules/@types/node/http2.d.ts": [
        "/users/aidancunniffe/developer/seamless/seamless/api-cli/node_modules/@types/node/events.d.ts",
        "/users/aidancunniffe/developer/seamless/seamless/api-cli/node_modules/@types/node/fs.d.ts",
        "/users/aidancunniffe/developer/seamless/seamless/api-cli/node_modules/@types/node/net.d.ts",
        "/users/aidancunniffe/developer/seamless/seamless/api-cli/node_modules/@types/node/stream.d.ts",
        "/users/aidancunniffe/developer/seamless/seamless/api-cli/node_modules/@types/node/tls.d.ts",
        "/users/aidancunniffe/developer/seamless/seamless/api-cli/node_modules/@types/node/url.d.ts",
        "/users/aidancunniffe/developer/seamless/seamless/api-cli/node_modules/@types/node/http.d.ts",
        "/users/aidancunniffe/developer/seamless/seamless/api-cli/node_modules/@types/node/util.d.ts",
        "/users/aidancunniffe/developer/seamless/seamless/api-cli/node_modules/@types/node/ts3.2/util.d.ts"
      ],
      "/users/aidancunniffe/developer/seamless/seamless/api-cli/node_modules/@types/node/https.d.ts": [
        "/users/aidancunniffe/developer/seamless/seamless/api-cli/node_modules/@types/node/tls.d.ts",
        "/users/aidancunniffe/developer/seamless/seamless/api-cli/node_modules/@types/node/events.d.ts",
        "/users/aidancunniffe/developer/seamless/seamless/api-cli/node_modules/@types/node/http.d.ts",
        "/users/aidancunniffe/developer/seamless/seamless/api-cli/node_modules/@types/node/url.d.ts",
        "/users/aidancunniffe/developer/seamless/seamless/api-cli/node_modules/@types/node/util.d.ts",
        "/users/aidancunniffe/developer/seamless/seamless/api-cli/node_modules/@types/node/ts3.2/util.d.ts"
      ],
      "/users/aidancunniffe/developer/seamless/seamless/api-cli/node_modules/@types/node/inspector.d.ts": [
        "/users/aidancunniffe/developer/seamless/seamless/api-cli/node_modules/@types/node/events.d.ts",
        "/users/aidancunniffe/developer/seamless/seamless/api-cli/node_modules/@types/node/util.d.ts",
        "/users/aidancunniffe/developer/seamless/seamless/api-cli/node_modules/@types/node/ts3.2/util.d.ts"
      ],
      "/users/aidancunniffe/developer/seamless/seamless/api-cli/node_modules/@types/node/module.d.ts": [
        "/users/aidancunniffe/developer/seamless/seamless/api-cli/node_modules/@types/node/util.d.ts",
        "/users/aidancunniffe/developer/seamless/seamless/api-cli/node_modules/@types/node/ts3.2/util.d.ts"
      ],
      "/users/aidancunniffe/developer/seamless/seamless/api-cli/node_modules/@types/node/net.d.ts": [
        "/users/aidancunniffe/developer/seamless/seamless/api-cli/node_modules/@types/node/stream.d.ts",
        "/users/aidancunniffe/developer/seamless/seamless/api-cli/node_modules/@types/node/events.d.ts",
        "/users/aidancunniffe/developer/seamless/seamless/api-cli/node_modules/@types/node/dns.d.ts",
        "/users/aidancunniffe/developer/seamless/seamless/api-cli/node_modules/@types/node/util.d.ts",
        "/users/aidancunniffe/developer/seamless/seamless/api-cli/node_modules/@types/node/ts3.2/util.d.ts"
      ],
      "/users/aidancunniffe/developer/seamless/seamless/api-cli/node_modules/@types/node/os.d.ts": [
        "/users/aidancunniffe/developer/seamless/seamless/api-cli/node_modules/@types/node/util.d.ts",
        "/users/aidancunniffe/developer/seamless/seamless/api-cli/node_modules/@types/node/ts3.2/util.d.ts"
      ],
      "/users/aidancunniffe/developer/seamless/seamless/api-cli/node_modules/@types/node/path.d.ts": [
        "/users/aidancunniffe/developer/seamless/seamless/api-cli/node_modules/@types/node/util.d.ts",
        "/users/aidancunniffe/developer/seamless/seamless/api-cli/node_modules/@types/node/ts3.2/util.d.ts"
      ],
      "/users/aidancunniffe/developer/seamless/seamless/api-cli/node_modules/@types/node/perf_hooks.d.ts": [
        "/users/aidancunniffe/developer/seamless/seamless/api-cli/node_modules/@types/node/async_hooks.d.ts",
        "/users/aidancunniffe/developer/seamless/seamless/api-cli/node_modules/@types/node/util.d.ts",
        "/users/aidancunniffe/developer/seamless/seamless/api-cli/node_modules/@types/node/ts3.2/util.d.ts"
      ],
      "/users/aidancunniffe/developer/seamless/seamless/api-cli/node_modules/@types/node/process.d.ts": [
        "/users/aidancunniffe/developer/seamless/seamless/api-cli/node_modules/@types/node/util.d.ts",
        "/users/aidancunniffe/developer/seamless/seamless/api-cli/node_modules/@types/node/ts3.2/util.d.ts"
      ],
      "/users/aidancunniffe/developer/seamless/seamless/api-cli/node_modules/@types/node/punycode.d.ts": [
        "/users/aidancunniffe/developer/seamless/seamless/api-cli/node_modules/@types/node/util.d.ts",
        "/users/aidancunniffe/developer/seamless/seamless/api-cli/node_modules/@types/node/ts3.2/util.d.ts"
      ],
      "/users/aidancunniffe/developer/seamless/seamless/api-cli/node_modules/@types/node/querystring.d.ts": [
        "/users/aidancunniffe/developer/seamless/seamless/api-cli/node_modules/@types/node/util.d.ts",
        "/users/aidancunniffe/developer/seamless/seamless/api-cli/node_modules/@types/node/ts3.2/util.d.ts"
      ],
      "/users/aidancunniffe/developer/seamless/seamless/api-cli/node_modules/@types/node/readline.d.ts": [
        "/users/aidancunniffe/developer/seamless/seamless/api-cli/node_modules/@types/node/events.d.ts",
        "/users/aidancunniffe/developer/seamless/seamless/api-cli/node_modules/@types/node/stream.d.ts",
        "/users/aidancunniffe/developer/seamless/seamless/api-cli/node_modules/@types/node/util.d.ts",
        "/users/aidancunniffe/developer/seamless/seamless/api-cli/node_modules/@types/node/ts3.2/util.d.ts"
      ],
      "/users/aidancunniffe/developer/seamless/seamless/api-cli/node_modules/@types/node/repl.d.ts": [
        "/users/aidancunniffe/developer/seamless/seamless/api-cli/node_modules/@types/node/readline.d.ts",
        "/users/aidancunniffe/developer/seamless/seamless/api-cli/node_modules/@types/node/vm.d.ts",
        "/users/aidancunniffe/developer/seamless/seamless/api-cli/node_modules/@types/node/util.d.ts",
        "/users/aidancunniffe/developer/seamless/seamless/api-cli/node_modules/@types/node/ts3.2/util.d.ts"
      ],
      "/users/aidancunniffe/developer/seamless/seamless/api-cli/node_modules/@types/node/stream.d.ts": [
        "/users/aidancunniffe/developer/seamless/seamless/api-cli/node_modules/@types/node/events.d.ts",
        "/users/aidancunniffe/developer/seamless/seamless/api-cli/node_modules/@types/node/util.d.ts",
        "/users/aidancunniffe/developer/seamless/seamless/api-cli/node_modules/@types/node/ts3.2/util.d.ts"
      ],
      "/users/aidancunniffe/developer/seamless/seamless/api-cli/node_modules/@types/node/string_decoder.d.ts": [
        "/users/aidancunniffe/developer/seamless/seamless/api-cli/node_modules/@types/node/util.d.ts",
        "/users/aidancunniffe/developer/seamless/seamless/api-cli/node_modules/@types/node/ts3.2/util.d.ts"
      ],
      "/users/aidancunniffe/developer/seamless/seamless/api-cli/node_modules/@types/node/timers.d.ts": [
        "/users/aidancunniffe/developer/seamless/seamless/api-cli/node_modules/@types/node/util.d.ts",
        "/users/aidancunniffe/developer/seamless/seamless/api-cli/node_modules/@types/node/ts3.2/util.d.ts"
      ],
      "/users/aidancunniffe/developer/seamless/seamless/api-cli/node_modules/@types/node/tls.d.ts": [
        "/users/aidancunniffe/developer/seamless/seamless/api-cli/node_modules/@types/node/crypto.d.ts",
        "/users/aidancunniffe/developer/seamless/seamless/api-cli/node_modules/@types/node/dns.d.ts",
        "/users/aidancunniffe/developer/seamless/seamless/api-cli/node_modules/@types/node/net.d.ts",
        "/users/aidancunniffe/developer/seamless/seamless/api-cli/node_modules/@types/node/stream.d.ts",
        "/users/aidancunniffe/developer/seamless/seamless/api-cli/node_modules/@types/node/util.d.ts",
        "/users/aidancunniffe/developer/seamless/seamless/api-cli/node_modules/@types/node/ts3.2/util.d.ts"
      ],
      "/users/aidancunniffe/developer/seamless/seamless/api-cli/node_modules/@types/node/trace_events.d.ts": [
        "/users/aidancunniffe/developer/seamless/seamless/api-cli/node_modules/@types/node/util.d.ts",
        "/users/aidancunniffe/developer/seamless/seamless/api-cli/node_modules/@types/node/ts3.2/util.d.ts"
      ],
      "/users/aidancunniffe/developer/seamless/seamless/api-cli/node_modules/@types/node/tty.d.ts": [
        "/users/aidancunniffe/developer/seamless/seamless/api-cli/node_modules/@types/node/net.d.ts",
        "/users/aidancunniffe/developer/seamless/seamless/api-cli/node_modules/@types/node/util.d.ts",
        "/users/aidancunniffe/developer/seamless/seamless/api-cli/node_modules/@types/node/ts3.2/util.d.ts"
      ],
      "/users/aidancunniffe/developer/seamless/seamless/api-cli/node_modules/@types/node/url.d.ts": [
        "/users/aidancunniffe/developer/seamless/seamless/api-cli/node_modules/@types/node/querystring.d.ts",
        "/users/aidancunniffe/developer/seamless/seamless/api-cli/node_modules/@types/node/util.d.ts",
        "/users/aidancunniffe/developer/seamless/seamless/api-cli/node_modules/@types/node/ts3.2/util.d.ts"
      ],
      "/users/aidancunniffe/developer/seamless/seamless/api-cli/node_modules/@types/node/util.d.ts": [
        "/users/aidancunniffe/developer/seamless/seamless/api-cli/node_modules/@types/node/ts3.2/util.d.ts"
      ],
      "/users/aidancunniffe/developer/seamless/seamless/api-cli/node_modules/@types/node/v8.d.ts": [
        "/users/aidancunniffe/developer/seamless/seamless/api-cli/node_modules/@types/node/util.d.ts",
        "/users/aidancunniffe/developer/seamless/seamless/api-cli/node_modules/@types/node/ts3.2/util.d.ts"
      ],
      "/users/aidancunniffe/developer/seamless/seamless/api-cli/node_modules/@types/node/vm.d.ts": [
        "/users/aidancunniffe/developer/seamless/seamless/api-cli/node_modules/@types/node/util.d.ts",
        "/users/aidancunniffe/developer/seamless/seamless/api-cli/node_modules/@types/node/ts3.2/util.d.ts"
      ],
      "/users/aidancunniffe/developer/seamless/seamless/api-cli/node_modules/@types/node/worker_threads.d.ts": [
        "/users/aidancunniffe/developer/seamless/seamless/api-cli/node_modules/@types/node/events.d.ts",
        "/users/aidancunniffe/developer/seamless/seamless/api-cli/node_modules/@types/node/stream.d.ts",
        "/users/aidancunniffe/developer/seamless/seamless/api-cli/node_modules/@types/node/util.d.ts",
        "/users/aidancunniffe/developer/seamless/seamless/api-cli/node_modules/@types/node/ts3.2/util.d.ts"
      ],
      "/users/aidancunniffe/developer/seamless/seamless/api-cli/node_modules/@types/node/zlib.d.ts": [
        "/users/aidancunniffe/developer/seamless/seamless/api-cli/node_modules/@types/node/stream.d.ts",
        "/users/aidancunniffe/developer/seamless/seamless/api-cli/node_modules/@types/node/util.d.ts",
        "/users/aidancunniffe/developer/seamless/seamless/api-cli/node_modules/@types/node/ts3.2/util.d.ts"
      ],
      "/users/aidancunniffe/developer/seamless/seamless/api-cli/node_modules/@types/node/base.d.ts": [
        "/users/aidancunniffe/developer/seamless/seamless/api-cli/node_modules/@types/node/globals.d.ts",
        "/users/aidancunniffe/developer/seamless/seamless/api-cli/node_modules/@types/node/assert.d.ts",
        "/users/aidancunniffe/developer/seamless/seamless/api-cli/node_modules/@types/node/async_hooks.d.ts",
        "/users/aidancunniffe/developer/seamless/seamless/api-cli/node_modules/@types/node/buffer.d.ts",
        "/users/aidancunniffe/developer/seamless/seamless/api-cli/node_modules/@types/node/child_process.d.ts",
        "/users/aidancunniffe/developer/seamless/seamless/api-cli/node_modules/@types/node/cluster.d.ts",
        "/users/aidancunniffe/developer/seamless/seamless/api-cli/node_modules/@types/node/console.d.ts",
        "/users/aidancunniffe/developer/seamless/seamless/api-cli/node_modules/@types/node/constants.d.ts",
        "/users/aidancunniffe/developer/seamless/seamless/api-cli/node_modules/@types/node/crypto.d.ts",
        "/users/aidancunniffe/developer/seamless/seamless/api-cli/node_modules/@types/node/dgram.d.ts",
        "/users/aidancunniffe/developer/seamless/seamless/api-cli/node_modules/@types/node/dns.d.ts",
        "/users/aidancunniffe/developer/seamless/seamless/api-cli/node_modules/@types/node/domain.d.ts",
        "/users/aidancunniffe/developer/seamless/seamless/api-cli/node_modules/@types/node/events.d.ts",
        "/users/aidancunniffe/developer/seamless/seamless/api-cli/node_modules/@types/node/fs.d.ts",
        "/users/aidancunniffe/developer/seamless/seamless/api-cli/node_modules/@types/node/http.d.ts",
        "/users/aidancunniffe/developer/seamless/seamless/api-cli/node_modules/@types/node/http2.d.ts",
        "/users/aidancunniffe/developer/seamless/seamless/api-cli/node_modules/@types/node/https.d.ts",
        "/users/aidancunniffe/developer/seamless/seamless/api-cli/node_modules/@types/node/inspector.d.ts",
        "/users/aidancunniffe/developer/seamless/seamless/api-cli/node_modules/@types/node/module.d.ts",
        "/users/aidancunniffe/developer/seamless/seamless/api-cli/node_modules/@types/node/net.d.ts",
        "/users/aidancunniffe/developer/seamless/seamless/api-cli/node_modules/@types/node/os.d.ts",
        "/users/aidancunniffe/developer/seamless/seamless/api-cli/node_modules/@types/node/path.d.ts",
        "/users/aidancunniffe/developer/seamless/seamless/api-cli/node_modules/@types/node/perf_hooks.d.ts",
        "/users/aidancunniffe/developer/seamless/seamless/api-cli/node_modules/@types/node/process.d.ts",
        "/users/aidancunniffe/developer/seamless/seamless/api-cli/node_modules/@types/node/punycode.d.ts",
        "/users/aidancunniffe/developer/seamless/seamless/api-cli/node_modules/@types/node/querystring.d.ts",
        "/users/aidancunniffe/developer/seamless/seamless/api-cli/node_modules/@types/node/readline.d.ts",
        "/users/aidancunniffe/developer/seamless/seamless/api-cli/node_modules/@types/node/repl.d.ts",
        "/users/aidancunniffe/developer/seamless/seamless/api-cli/node_modules/@types/node/stream.d.ts",
        "/users/aidancunniffe/developer/seamless/seamless/api-cli/node_modules/@types/node/string_decoder.d.ts",
        "/users/aidancunniffe/developer/seamless/seamless/api-cli/node_modules/@types/node/timers.d.ts",
        "/users/aidancunniffe/developer/seamless/seamless/api-cli/node_modules/@types/node/tls.d.ts",
        "/users/aidancunniffe/developer/seamless/seamless/api-cli/node_modules/@types/node/trace_events.d.ts",
        "/users/aidancunniffe/developer/seamless/seamless/api-cli/node_modules/@types/node/tty.d.ts",
        "/users/aidancunniffe/developer/seamless/seamless/api-cli/node_modules/@types/node/url.d.ts",
        "/users/aidancunniffe/developer/seamless/seamless/api-cli/node_modules/@types/node/util.d.ts",
        "/users/aidancunniffe/developer/seamless/seamless/api-cli/node_modules/@types/node/v8.d.ts",
        "/users/aidancunniffe/developer/seamless/seamless/api-cli/node_modules/@types/node/vm.d.ts",
        "/users/aidancunniffe/developer/seamless/seamless/api-cli/node_modules/@types/node/worker_threads.d.ts",
        "/users/aidancunniffe/developer/seamless/seamless/api-cli/node_modules/@types/node/zlib.d.ts",
        "/users/aidancunniffe/developer/seamless/seamless/api-cli/node_modules/@types/node/ts3.2/util.d.ts"
      ],
      "/users/aidancunniffe/developer/seamless/seamless/api-cli/node_modules/@types/node/ts3.2/util.d.ts": [
        "/users/aidancunniffe/developer/seamless/seamless/api-cli/node_modules/@types/node/util.d.ts"
      ],
      "/users/aidancunniffe/developer/seamless/seamless/api-cli/node_modules/@types/node/ts3.2/globals.d.ts": [
        "/users/aidancunniffe/developer/seamless/seamless/api-cli/node_modules/@types/node/globals.d.ts",
        "/users/aidancunniffe/developer/seamless/seamless/api-cli/node_modules/@types/node/util.d.ts",
        "/users/aidancunniffe/developer/seamless/seamless/api-cli/node_modules/@types/node/ts3.2/util.d.ts"
      ],
      "/users/aidancunniffe/developer/seamless/seamless/api-cli/node_modules/@types/node/ts3.2/index.d.ts": [
        "/users/aidancunniffe/developer/seamless/seamless/api-cli/node_modules/@types/node/base.d.ts",
        "/users/aidancunniffe/developer/seamless/seamless/api-cli/node_modules/@types/node/ts3.2/util.d.ts",
        "/users/aidancunniffe/developer/seamless/seamless/api-cli/node_modules/@types/node/ts3.2/globals.d.ts",
        "/users/aidancunniffe/developer/seamless/seamless/api-cli/node_modules/@types/node/util.d.ts"
      ],
      "/users/aidancunniffe/developer/seamless/seamless/api-cli/node_modules/@types/fs-extra/index.d.ts": [
        "/users/aidancunniffe/developer/seamless/seamless/api-cli/node_modules/@types/node/fs.d.ts",
        "/users/aidancunniffe/developer/seamless/seamless/api-cli/node_modules/@types/node/ts3.2/index.d.ts",
        "/users/aidancunniffe/developer/seamless/seamless/api-cli/node_modules/@types/node/util.d.ts",
        "/users/aidancunniffe/developer/seamless/seamless/api-cli/node_modules/@types/node/ts3.2/util.d.ts"
      ],
      "/users/aidancunniffe/developer/seamless/seamless/api-cli/src/paths.ts": [
        "/users/aidancunniffe/developer/seamless/seamless/api-cli/node_modules/@types/node/path.d.ts",
        "/users/aidancunniffe/developer/seamless/seamless/api-cli/node_modules/find-up/index.d.ts",
        "/users/aidancunniffe/developer/seamless/seamless/api-cli/node_modules/@types/fs-extra/index.d.ts",
        "/users/aidancunniffe/developer/seamless/seamless/api-cli/node_modules/@types/node/util.d.ts",
        "/users/aidancunniffe/developer/seamless/seamless/api-cli/node_modules/@types/node/ts3.2/util.d.ts"
      ],
      "/users/aidancunniffe/developer/seamless/seamless/api-cli/src/persistutils.ts": [
        "/users/aidancunniffe/developer/seamless/seamless/api-cli/node_modules/@types/node/util.d.ts",
        "/users/aidancunniffe/developer/seamless/seamless/api-cli/node_modules/@types/node/ts3.2/util.d.ts"
      ],
      "/users/aidancunniffe/developer/seamless/seamless/api-cli/node_modules/@oclif/parser/lib/args.d.ts": [
        "/users/aidancunniffe/developer/seamless/seamless/api-cli/node_modules/@types/node/util.d.ts",
        "/users/aidancunniffe/developer/seamless/seamless/api-cli/node_modules/@types/node/ts3.2/util.d.ts"
      ],
      "/users/aidancunniffe/developer/seamless/seamless/api-cli/node_modules/@oclif/parser/lib/alphabet.d.ts": [
        "/users/aidancunniffe/developer/seamless/seamless/api-cli/node_modules/@types/node/util.d.ts",
        "/users/aidancunniffe/developer/seamless/seamless/api-cli/node_modules/@types/node/ts3.2/util.d.ts"
      ],
      "/users/aidancunniffe/developer/seamless/seamless/api-cli/node_modules/@oclif/parser/lib/flags.d.ts": [
        "/users/aidancunniffe/developer/seamless/seamless/api-cli/node_modules/@oclif/parser/lib/alphabet.d.ts",
        "/users/aidancunniffe/developer/seamless/seamless/api-cli/node_modules/@types/node/util.d.ts",
        "/users/aidancunniffe/developer/seamless/seamless/api-cli/node_modules/@types/node/ts3.2/util.d.ts"
      ],
      "/users/aidancunniffe/developer/seamless/seamless/api-cli/node_modules/@oclif/parser/lib/metadata.d.ts": [
        "/users/aidancunniffe/developer/seamless/seamless/api-cli/node_modules/@types/node/util.d.ts",
        "/users/aidancunniffe/developer/seamless/seamless/api-cli/node_modules/@types/node/ts3.2/util.d.ts"
      ],
      "/users/aidancunniffe/developer/seamless/seamless/api-cli/node_modules/@oclif/parser/lib/parse.d.ts": [
        "/users/aidancunniffe/developer/seamless/seamless/api-cli/node_modules/@oclif/parser/lib/args.d.ts",
        "/users/aidancunniffe/developer/seamless/seamless/api-cli/node_modules/@oclif/parser/lib/flags.d.ts",
        "/users/aidancunniffe/developer/seamless/seamless/api-cli/node_modules/@oclif/parser/lib/metadata.d.ts",
        "/users/aidancunniffe/developer/seamless/seamless/api-cli/node_modules/@types/node/util.d.ts",
        "/users/aidancunniffe/developer/seamless/seamless/api-cli/node_modules/@types/node/ts3.2/util.d.ts"
      ],
      "/users/aidancunniffe/developer/seamless/seamless/api-cli/node_modules/@oclif/parser/lib/help.d.ts": [
        "/users/aidancunniffe/developer/seamless/seamless/api-cli/node_modules/@oclif/parser/lib/flags.d.ts",
        "/users/aidancunniffe/developer/seamless/seamless/api-cli/node_modules/@types/node/util.d.ts",
        "/users/aidancunniffe/developer/seamless/seamless/api-cli/node_modules/@types/node/ts3.2/util.d.ts"
      ],
      "/users/aidancunniffe/developer/seamless/seamless/api-cli/node_modules/@oclif/parser/lib/index.d.ts": [
        "/users/aidancunniffe/developer/seamless/seamless/api-cli/node_modules/@oclif/parser/lib/args.d.ts",
        "/users/aidancunniffe/developer/seamless/seamless/api-cli/node_modules/@oclif/parser/lib/flags.d.ts",
        "/users/aidancunniffe/developer/seamless/seamless/api-cli/node_modules/@oclif/parser/lib/parse.d.ts",
        "/users/aidancunniffe/developer/seamless/seamless/api-cli/node_modules/@oclif/parser/lib/help.d.ts",
        "/users/aidancunniffe/developer/seamless/seamless/api-cli/node_modules/@types/node/util.d.ts",
        "/users/aidancunniffe/developer/seamless/seamless/api-cli/node_modules/@types/node/ts3.2/util.d.ts"
      ],
      "/users/aidancunniffe/developer/seamless/seamless/api-cli/node_modules/@oclif/config/lib/command.d.ts": [
        "/users/aidancunniffe/developer/seamless/seamless/api-cli/node_modules/@oclif/parser/lib/index.d.ts",
        "/users/aidancunniffe/developer/seamless/seamless/api-cli/node_modules/@oclif/config/lib/index.d.ts",
        "/users/aidancunniffe/developer/seamless/seamless/api-cli/node_modules/@types/node/util.d.ts",
        "/users/aidancunniffe/developer/seamless/seamless/api-cli/node_modules/@types/node/ts3.2/util.d.ts"
      ],
      "/users/aidancunniffe/developer/seamless/seamless/api-cli/node_modules/@oclif/config/lib/hooks.d.ts": [
        "/users/aidancunniffe/developer/seamless/seamless/api-cli/node_modules/@oclif/config/lib/index.d.ts",
        "/users/aidancunniffe/developer/seamless/seamless/api-cli/node_modules/@types/node/util.d.ts",
        "/users/aidancunniffe/developer/seamless/seamless/api-cli/node_modules/@types/node/ts3.2/util.d.ts"
      ],
      "/users/aidancunniffe/developer/seamless/seamless/api-cli/node_modules/@oclif/config/lib/pjson.d.ts": [
        "/users/aidancunniffe/developer/seamless/seamless/api-cli/node_modules/@types/node/util.d.ts",
        "/users/aidancunniffe/developer/seamless/seamless/api-cli/node_modules/@types/node/ts3.2/util.d.ts"
      ],
      "/users/aidancunniffe/developer/seamless/seamless/api-cli/node_modules/@oclif/config/lib/manifest.d.ts": [
        "/users/aidancunniffe/developer/seamless/seamless/api-cli/node_modules/@oclif/config/lib/command.d.ts",
        "/users/aidancunniffe/developer/seamless/seamless/api-cli/node_modules/@types/node/util.d.ts",
        "/users/aidancunniffe/developer/seamless/seamless/api-cli/node_modules/@types/node/ts3.2/util.d.ts"
      ],
      "/users/aidancunniffe/developer/seamless/seamless/api-cli/node_modules/@oclif/config/lib/topic.d.ts": [
        "/users/aidancunniffe/developer/seamless/seamless/api-cli/node_modules/@types/node/util.d.ts",
        "/users/aidancunniffe/developer/seamless/seamless/api-cli/node_modules/@types/node/ts3.2/util.d.ts"
      ],
      "/users/aidancunniffe/developer/seamless/seamless/api-cli/node_modules/@oclif/config/lib/plugin.d.ts": [
        "/users/aidancunniffe/developer/seamless/seamless/api-cli/node_modules/@oclif/config/lib/command.d.ts",
        "/users/aidancunniffe/developer/seamless/seamless/api-cli/node_modules/@oclif/config/lib/manifest.d.ts",
        "/users/aidancunniffe/developer/seamless/seamless/api-cli/node_modules/@oclif/config/lib/pjson.d.ts",
        "/users/aidancunniffe/developer/seamless/seamless/api-cli/node_modules/@oclif/config/lib/topic.d.ts",
        "/users/aidancunniffe/developer/seamless/seamless/api-cli/node_modules/@types/node/util.d.ts",
        "/users/aidancunniffe/developer/seamless/seamless/api-cli/node_modules/@types/node/ts3.2/util.d.ts"
      ],
      "/users/aidancunniffe/developer/seamless/seamless/api-cli/node_modules/@oclif/config/lib/config.d.ts": [
        "/users/aidancunniffe/developer/seamless/seamless/api-cli/node_modules/@oclif/config/lib/command.d.ts",
        "/users/aidancunniffe/developer/seamless/seamless/api-cli/node_modules/@oclif/config/lib/hooks.d.ts",
        "/users/aidancunniffe/developer/seamless/seamless/api-cli/node_modules/@oclif/config/lib/pjson.d.ts",
        "/users/aidancunniffe/developer/seamless/seamless/api-cli/node_modules/@oclif/config/lib/plugin.d.ts",
        "/users/aidancunniffe/developer/seamless/seamless/api-cli/node_modules/@oclif/config/lib/topic.d.ts",
        "/users/aidancunniffe/developer/seamless/seamless/api-cli/node_modules/@types/node/util.d.ts",
        "/users/aidancunniffe/developer/seamless/seamless/api-cli/node_modules/@types/node/ts3.2/util.d.ts"
      ],
      "/users/aidancunniffe/developer/seamless/seamless/api-cli/node_modules/@oclif/config/lib/index.d.ts": [
        "/users/aidancunniffe/developer/seamless/seamless/api-cli/node_modules/@oclif/config/lib/config.d.ts",
        "/users/aidancunniffe/developer/seamless/seamless/api-cli/node_modules/@oclif/config/lib/command.d.ts",
        "/users/aidancunniffe/developer/seamless/seamless/api-cli/node_modules/@oclif/config/lib/hooks.d.ts",
        "/users/aidancunniffe/developer/seamless/seamless/api-cli/node_modules/@oclif/config/lib/manifest.d.ts",
        "/users/aidancunniffe/developer/seamless/seamless/api-cli/node_modules/@oclif/config/lib/pjson.d.ts",
        "/users/aidancunniffe/developer/seamless/seamless/api-cli/node_modules/@oclif/config/lib/plugin.d.ts",
        "/users/aidancunniffe/developer/seamless/seamless/api-cli/node_modules/@oclif/config/lib/topic.d.ts",
        "/users/aidancunniffe/developer/seamless/seamless/api-cli/node_modules/@types/node/util.d.ts",
        "/users/aidancunniffe/developer/seamless/seamless/api-cli/node_modules/@types/node/ts3.2/util.d.ts"
      ],
      "/users/aidancunniffe/developer/seamless/seamless/api-cli/node_modules/@oclif/command/lib/flags.d.ts": [
        "/users/aidancunniffe/developer/seamless/seamless/api-cli/node_modules/@oclif/config/lib/index.d.ts",
        "/users/aidancunniffe/developer/seamless/seamless/api-cli/node_modules/@oclif/parser/lib/index.d.ts",
        "/users/aidancunniffe/developer/seamless/seamless/api-cli/node_modules/@oclif/parser/lib/flags.d.ts",
        "/users/aidancunniffe/developer/seamless/seamless/api-cli/node_modules/@types/node/util.d.ts",
        "/users/aidancunniffe/developer/seamless/seamless/api-cli/node_modules/@types/node/ts3.2/util.d.ts"
      ],
      "/users/aidancunniffe/developer/seamless/seamless/api-cli/node_modules/@oclif/command/lib/command.d.ts": [
        "/users/aidancunniffe/developer/seamless/seamless/api-cli/node_modules/@oclif/config/lib/index.d.ts",
        "/users/aidancunniffe/developer/seamless/seamless/api-cli/node_modules/@oclif/parser/lib/index.d.ts",
        "/users/aidancunniffe/developer/seamless/seamless/api-cli/node_modules/@oclif/command/lib/flags.d.ts",
        "/users/aidancunniffe/developer/seamless/seamless/api-cli/node_modules/@types/node/util.d.ts",
        "/users/aidancunniffe/developer/seamless/seamless/api-cli/node_modules/@types/node/ts3.2/util.d.ts"
      ],
      "/users/aidancunniffe/developer/seamless/seamless/api-cli/node_modules/@oclif/command/lib/main.d.ts": [
        "/users/aidancunniffe/developer/seamless/seamless/api-cli/node_modules/@oclif/config/lib/index.d.ts",
        "/users/aidancunniffe/developer/seamless/seamless/api-cli/node_modules/@oclif/command/lib/index.d.ts",
        "/users/aidancunniffe/developer/seamless/seamless/api-cli/node_modules/@types/node/util.d.ts",
        "/users/aidancunniffe/developer/seamless/seamless/api-cli/node_modules/@types/node/ts3.2/util.d.ts"
      ],
      "/users/aidancunniffe/developer/seamless/seamless/api-cli/node_modules/@oclif/command/lib/index.d.ts": [
        "/users/aidancunniffe/developer/seamless/seamless/api-cli/node_modules/@oclif/command/lib/command.d.ts",
        "/users/aidancunniffe/developer/seamless/seamless/api-cli/node_modules/@oclif/command/lib/flags.d.ts",
        "/users/aidancunniffe/developer/seamless/seamless/api-cli/node_modules/@oclif/command/lib/main.d.ts",
        "/users/aidancunniffe/developer/seamless/seamless/api-cli/node_modules/@types/node/util.d.ts",
        "/users/aidancunniffe/developer/seamless/seamless/api-cli/node_modules/@types/node/ts3.2/util.d.ts"
      ],
      "/users/aidancunniffe/developer/seamless/seamless/api-cli/src/index.ts": [
        "/users/aidancunniffe/developer/seamless/seamless/api-cli/node_modules/@oclif/command/lib/index.d.ts",
        "/users/aidancunniffe/developer/seamless/seamless/api-cli/node_modules/@types/node/util.d.ts",
        "/users/aidancunniffe/developer/seamless/seamless/api-cli/node_modules/@types/node/ts3.2/util.d.ts"
      ],
      "/users/aidancunniffe/developer/seamless/seamless/api-cli/src/typescript-overrides.d.ts": [
        "/users/aidancunniffe/developer/seamless/seamless/api-cli/node_modules/@types/node/util.d.ts",
        "/users/aidancunniffe/developer/seamless/seamless/api-cli/node_modules/@types/node/ts3.2/util.d.ts"
      ],
      "/users/aidancunniffe/developer/seamless/seamless/api-cli/src/paths.ts": [
        "/users/aidancunniffe/developer/seamless/seamless/api-cli/node_modules/@types/node/path.d.ts",
        "/users/aidancunniffe/developer/seamless/seamless/api-cli/node_modules/find-up/index.d.ts",
        "/users/aidancunniffe/developer/seamless/seamless/api-cli/node_modules/@types/fs-extra/index.d.ts",
        "/users/aidancunniffe/developer/seamless/seamless/api-cli/node_modules/@types/node/util.d.ts",
        "/users/aidancunniffe/developer/seamless/seamless/api-cli/node_modules/@types/node/ts3.2/util.d.ts"
      ],
      "/users/aidancunniffe/developer/seamless/seamless/api-cli/src/persistutils.ts": [
        "/users/aidancunniffe/developer/seamless/seamless/api-cli/node_modules/@types/node/util.d.ts",
        "/users/aidancunniffe/developer/seamless/seamless/api-cli/node_modules/@types/node/ts3.2/util.d.ts"
      ],
      "/users/aidancunniffe/developer/seamless/seamless/api-cli/node_modules/@oclif/parser/lib/args.d.ts": [
        "/users/aidancunniffe/developer/seamless/seamless/api-cli/node_modules/@types/node/util.d.ts",
        "/users/aidancunniffe/developer/seamless/seamless/api-cli/node_modules/@types/node/ts3.2/util.d.ts"
      ],
      "/users/aidancunniffe/developer/seamless/seamless/api-cli/node_modules/@oclif/parser/lib/alphabet.d.ts": [
        "/users/aidancunniffe/developer/seamless/seamless/api-cli/node_modules/@types/node/util.d.ts",
        "/users/aidancunniffe/developer/seamless/seamless/api-cli/node_modules/@types/node/ts3.2/util.d.ts"
      ],
      "/users/aidancunniffe/developer/seamless/seamless/api-cli/node_modules/@oclif/parser/lib/flags.d.ts": [
        "/users/aidancunniffe/developer/seamless/seamless/api-cli/node_modules/@oclif/parser/lib/alphabet.d.ts",
        "/users/aidancunniffe/developer/seamless/seamless/api-cli/node_modules/@types/node/util.d.ts",
        "/users/aidancunniffe/developer/seamless/seamless/api-cli/node_modules/@types/node/ts3.2/util.d.ts"
      ],
      "/users/aidancunniffe/developer/seamless/seamless/api-cli/node_modules/@oclif/parser/lib/metadata.d.ts": [
        "/users/aidancunniffe/developer/seamless/seamless/api-cli/node_modules/@types/node/util.d.ts",
        "/users/aidancunniffe/developer/seamless/seamless/api-cli/node_modules/@types/node/ts3.2/util.d.ts"
      ],
      "/users/aidancunniffe/developer/seamless/seamless/api-cli/node_modules/@oclif/parser/lib/parse.d.ts": [
        "/users/aidancunniffe/developer/seamless/seamless/api-cli/node_modules/@oclif/parser/lib/args.d.ts",
        "/users/aidancunniffe/developer/seamless/seamless/api-cli/node_modules/@oclif/parser/lib/flags.d.ts",
        "/users/aidancunniffe/developer/seamless/seamless/api-cli/node_modules/@oclif/parser/lib/metadata.d.ts",
        "/users/aidancunniffe/developer/seamless/seamless/api-cli/node_modules/@types/node/util.d.ts",
        "/users/aidancunniffe/developer/seamless/seamless/api-cli/node_modules/@types/node/ts3.2/util.d.ts"
      ],
      "/users/aidancunniffe/developer/seamless/seamless/api-cli/node_modules/@oclif/parser/lib/help.d.ts": [
        "/users/aidancunniffe/developer/seamless/seamless/api-cli/node_modules/@oclif/parser/lib/flags.d.ts",
        "/users/aidancunniffe/developer/seamless/seamless/api-cli/node_modules/@types/node/util.d.ts",
        "/users/aidancunniffe/developer/seamless/seamless/api-cli/node_modules/@types/node/ts3.2/util.d.ts"
      ],
      "/users/aidancunniffe/developer/seamless/seamless/api-cli/node_modules/@oclif/parser/lib/index.d.ts": [
        "/users/aidancunniffe/developer/seamless/seamless/api-cli/node_modules/@oclif/parser/lib/args.d.ts",
        "/users/aidancunniffe/developer/seamless/seamless/api-cli/node_modules/@oclif/parser/lib/flags.d.ts",
        "/users/aidancunniffe/developer/seamless/seamless/api-cli/node_modules/@oclif/parser/lib/parse.d.ts",
        "/users/aidancunniffe/developer/seamless/seamless/api-cli/node_modules/@oclif/parser/lib/help.d.ts",
        "/users/aidancunniffe/developer/seamless/seamless/api-cli/node_modules/@types/node/util.d.ts",
        "/users/aidancunniffe/developer/seamless/seamless/api-cli/node_modules/@types/node/ts3.2/util.d.ts"
      ],
      "/users/aidancunniffe/developer/seamless/seamless/api-cli/node_modules/@oclif/config/lib/command.d.ts": [
        "/users/aidancunniffe/developer/seamless/seamless/api-cli/node_modules/@oclif/parser/lib/index.d.ts",
        "/users/aidancunniffe/developer/seamless/seamless/api-cli/node_modules/@oclif/config/lib/index.d.ts",
        "/users/aidancunniffe/developer/seamless/seamless/api-cli/node_modules/@types/node/util.d.ts",
        "/users/aidancunniffe/developer/seamless/seamless/api-cli/node_modules/@types/node/ts3.2/util.d.ts"
      ],
      "/users/aidancunniffe/developer/seamless/seamless/api-cli/node_modules/@oclif/config/lib/hooks.d.ts": [
        "/users/aidancunniffe/developer/seamless/seamless/api-cli/node_modules/@oclif/config/lib/index.d.ts",
        "/users/aidancunniffe/developer/seamless/seamless/api-cli/node_modules/@types/node/util.d.ts",
        "/users/aidancunniffe/developer/seamless/seamless/api-cli/node_modules/@types/node/ts3.2/util.d.ts"
      ],
      "/users/aidancunniffe/developer/seamless/seamless/api-cli/node_modules/@oclif/config/lib/pjson.d.ts": [
        "/users/aidancunniffe/developer/seamless/seamless/api-cli/node_modules/@types/node/util.d.ts",
        "/users/aidancunniffe/developer/seamless/seamless/api-cli/node_modules/@types/node/ts3.2/util.d.ts"
      ],
      "/users/aidancunniffe/developer/seamless/seamless/api-cli/node_modules/@oclif/config/lib/manifest.d.ts": [
        "/users/aidancunniffe/developer/seamless/seamless/api-cli/node_modules/@oclif/config/lib/command.d.ts",
        "/users/aidancunniffe/developer/seamless/seamless/api-cli/node_modules/@types/node/util.d.ts",
        "/users/aidancunniffe/developer/seamless/seamless/api-cli/node_modules/@types/node/ts3.2/util.d.ts"
      ],
      "/users/aidancunniffe/developer/seamless/seamless/api-cli/node_modules/@oclif/config/lib/topic.d.ts": [
        "/users/aidancunniffe/developer/seamless/seamless/api-cli/node_modules/@types/node/util.d.ts",
        "/users/aidancunniffe/developer/seamless/seamless/api-cli/node_modules/@types/node/ts3.2/util.d.ts"
      ],
      "/users/aidancunniffe/developer/seamless/seamless/api-cli/node_modules/@oclif/config/lib/plugin.d.ts": [
        "/users/aidancunniffe/developer/seamless/seamless/api-cli/node_modules/@oclif/config/lib/command.d.ts",
        "/users/aidancunniffe/developer/seamless/seamless/api-cli/node_modules/@oclif/config/lib/manifest.d.ts",
        "/users/aidancunniffe/developer/seamless/seamless/api-cli/node_modules/@oclif/config/lib/pjson.d.ts",
        "/users/aidancunniffe/developer/seamless/seamless/api-cli/node_modules/@oclif/config/lib/topic.d.ts",
        "/users/aidancunniffe/developer/seamless/seamless/api-cli/node_modules/@types/node/util.d.ts",
        "/users/aidancunniffe/developer/seamless/seamless/api-cli/node_modules/@types/node/ts3.2/util.d.ts"
      ],
      "/users/aidancunniffe/developer/seamless/seamless/api-cli/node_modules/@oclif/config/lib/config.d.ts": [
        "/users/aidancunniffe/developer/seamless/seamless/api-cli/node_modules/@oclif/config/lib/command.d.ts",
        "/users/aidancunniffe/developer/seamless/seamless/api-cli/node_modules/@oclif/config/lib/hooks.d.ts",
        "/users/aidancunniffe/developer/seamless/seamless/api-cli/node_modules/@oclif/config/lib/pjson.d.ts",
        "/users/aidancunniffe/developer/seamless/seamless/api-cli/node_modules/@oclif/config/lib/plugin.d.ts",
        "/users/aidancunniffe/developer/seamless/seamless/api-cli/node_modules/@oclif/config/lib/topic.d.ts",
        "/users/aidancunniffe/developer/seamless/seamless/api-cli/node_modules/@types/node/util.d.ts",
        "/users/aidancunniffe/developer/seamless/seamless/api-cli/node_modules/@types/node/ts3.2/util.d.ts"
      ],
      "/users/aidancunniffe/developer/seamless/seamless/api-cli/node_modules/@oclif/config/lib/index.d.ts": [
        "/users/aidancunniffe/developer/seamless/seamless/api-cli/node_modules/@oclif/config/lib/config.d.ts",
        "/users/aidancunniffe/developer/seamless/seamless/api-cli/node_modules/@oclif/config/lib/command.d.ts",
        "/users/aidancunniffe/developer/seamless/seamless/api-cli/node_modules/@oclif/config/lib/hooks.d.ts",
        "/users/aidancunniffe/developer/seamless/seamless/api-cli/node_modules/@oclif/config/lib/manifest.d.ts",
        "/users/aidancunniffe/developer/seamless/seamless/api-cli/node_modules/@oclif/config/lib/pjson.d.ts",
        "/users/aidancunniffe/developer/seamless/seamless/api-cli/node_modules/@oclif/config/lib/plugin.d.ts",
        "/users/aidancunniffe/developer/seamless/seamless/api-cli/node_modules/@oclif/config/lib/topic.d.ts",
        "/users/aidancunniffe/developer/seamless/seamless/api-cli/node_modules/@types/node/util.d.ts",
        "/users/aidancunniffe/developer/seamless/seamless/api-cli/node_modules/@types/node/ts3.2/util.d.ts"
      ],
      "/users/aidancunniffe/developer/seamless/seamless/api-cli/node_modules/@oclif/command/lib/flags.d.ts": [
        "/users/aidancunniffe/developer/seamless/seamless/api-cli/node_modules/@oclif/config/lib/index.d.ts",
        "/users/aidancunniffe/developer/seamless/seamless/api-cli/node_modules/@oclif/parser/lib/index.d.ts",
        "/users/aidancunniffe/developer/seamless/seamless/api-cli/node_modules/@oclif/parser/lib/flags.d.ts",
        "/users/aidancunniffe/developer/seamless/seamless/api-cli/node_modules/@types/node/util.d.ts",
        "/users/aidancunniffe/developer/seamless/seamless/api-cli/node_modules/@types/node/ts3.2/util.d.ts"
      ],
      "/users/aidancunniffe/developer/seamless/seamless/api-cli/node_modules/@oclif/command/lib/command.d.ts": [
        "/users/aidancunniffe/developer/seamless/seamless/api-cli/node_modules/@oclif/config/lib/index.d.ts",
        "/users/aidancunniffe/developer/seamless/seamless/api-cli/node_modules/@oclif/parser/lib/index.d.ts",
        "/users/aidancunniffe/developer/seamless/seamless/api-cli/node_modules/@oclif/command/lib/flags.d.ts",
        "/users/aidancunniffe/developer/seamless/seamless/api-cli/node_modules/@types/node/util.d.ts",
        "/users/aidancunniffe/developer/seamless/seamless/api-cli/node_modules/@types/node/ts3.2/util.d.ts"
      ],
      "/users/aidancunniffe/developer/seamless/seamless/api-cli/node_modules/@oclif/command/lib/main.d.ts": [
        "/users/aidancunniffe/developer/seamless/seamless/api-cli/node_modules/@oclif/config/lib/index.d.ts",
        "/users/aidancunniffe/developer/seamless/seamless/api-cli/node_modules/@oclif/command/lib/index.d.ts",
        "/users/aidancunniffe/developer/seamless/seamless/api-cli/node_modules/@types/node/util.d.ts",
        "/users/aidancunniffe/developer/seamless/seamless/api-cli/node_modules/@types/node/ts3.2/util.d.ts"
      ],
      "/users/aidancunniffe/developer/seamless/seamless/api-cli/node_modules/@oclif/command/lib/index.d.ts": [
        "/users/aidancunniffe/developer/seamless/seamless/api-cli/node_modules/@oclif/command/lib/command.d.ts",
        "/users/aidancunniffe/developer/seamless/seamless/api-cli/node_modules/@oclif/command/lib/flags.d.ts",
        "/users/aidancunniffe/developer/seamless/seamless/api-cli/node_modules/@oclif/command/lib/main.d.ts",
        "/users/aidancunniffe/developer/seamless/seamless/api-cli/node_modules/@types/node/util.d.ts",
        "/users/aidancunniffe/developer/seamless/seamless/api-cli/node_modules/@types/node/ts3.2/util.d.ts"
      ],
      "/users/aidancunniffe/developer/seamless/seamless/api-cli/src/index.ts": [
        "/users/aidancunniffe/developer/seamless/seamless/api-cli/node_modules/@oclif/command/lib/index.d.ts",
        "/users/aidancunniffe/developer/seamless/seamless/api-cli/node_modules/@types/node/util.d.ts",
        "/users/aidancunniffe/developer/seamless/seamless/api-cli/node_modules/@types/node/ts3.2/util.d.ts"
      ],
      "/users/aidancunniffe/developer/seamless/seamless/api-cli/node_modules/clipboardy/index.d.ts": [
        "/users/aidancunniffe/developer/seamless/seamless/api-cli/node_modules/@types/node/util.d.ts",
        "/users/aidancunniffe/developer/seamless/seamless/api-cli/node_modules/@types/node/ts3.2/util.d.ts"
      ],
      "/users/aidancunniffe/developer/seamless/seamless/api-cli/node_modules/@oclif/errors/lib/handle.d.ts": [
        "/users/aidancunniffe/developer/seamless/seamless/api-cli/node_modules/@types/node/util.d.ts",
        "/users/aidancunniffe/developer/seamless/seamless/api-cli/node_modules/@types/node/ts3.2/util.d.ts"
      ],
      "/users/aidancunniffe/developer/seamless/seamless/api-cli/node_modules/@oclif/errors/lib/errors/cli.d.ts": [
        "/users/aidancunniffe/developer/seamless/seamless/api-cli/node_modules/@types/node/util.d.ts",
        "/users/aidancunniffe/developer/seamless/seamless/api-cli/node_modules/@types/node/ts3.2/util.d.ts"
      ],
      "/users/aidancunniffe/developer/seamless/seamless/api-cli/node_modules/@oclif/errors/lib/errors/exit.d.ts": [
        "/users/aidancunniffe/developer/seamless/seamless/api-cli/node_modules/@oclif/errors/lib/errors/cli.d.ts",
        "/users/aidancunniffe/developer/seamless/seamless/api-cli/node_modules/@types/node/util.d.ts",
        "/users/aidancunniffe/developer/seamless/seamless/api-cli/node_modules/@types/node/ts3.2/util.d.ts"
      ],
      "/users/aidancunniffe/developer/seamless/seamless/api-cli/node_modules/@oclif/errors/lib/logger.d.ts": [
        "/users/aidancunniffe/developer/seamless/seamless/api-cli/node_modules/@types/node/util.d.ts",
        "/users/aidancunniffe/developer/seamless/seamless/api-cli/node_modules/@types/node/ts3.2/util.d.ts"
      ],
      "/users/aidancunniffe/developer/seamless/seamless/api-cli/node_modules/@oclif/errors/lib/config.d.ts": [
        "/users/aidancunniffe/developer/seamless/seamless/api-cli/node_modules/@oclif/errors/lib/logger.d.ts",
        "/users/aidancunniffe/developer/seamless/seamless/api-cli/node_modules/@types/node/util.d.ts",
        "/users/aidancunniffe/developer/seamless/seamless/api-cli/node_modules/@types/node/ts3.2/util.d.ts"
      ],
      "/users/aidancunniffe/developer/seamless/seamless/api-cli/node_modules/@oclif/errors/lib/index.d.ts": [
        "/users/aidancunniffe/developer/seamless/seamless/api-cli/node_modules/@oclif/errors/lib/handle.d.ts",
        "/users/aidancunniffe/developer/seamless/seamless/api-cli/node_modules/@oclif/errors/lib/errors/exit.d.ts",
        "/users/aidancunniffe/developer/seamless/seamless/api-cli/node_modules/@oclif/errors/lib/errors/cli.d.ts",
        "/users/aidancunniffe/developer/seamless/seamless/api-cli/node_modules/@oclif/errors/lib/logger.d.ts",
        "/users/aidancunniffe/developer/seamless/seamless/api-cli/node_modules/@oclif/errors/lib/config.d.ts",
        "/users/aidancunniffe/developer/seamless/seamless/api-cli/node_modules/@types/node/util.d.ts",
        "/users/aidancunniffe/developer/seamless/seamless/api-cli/node_modules/@types/node/ts3.2/util.d.ts"
      ],
      "/users/aidancunniffe/developer/seamless/seamless/api-cli/node_modules/cli-ux/lib/action/base.d.ts": [
        "/users/aidancunniffe/developer/seamless/seamless/api-cli/node_modules/@types/node/util.d.ts",
        "/users/aidancunniffe/developer/seamless/seamless/api-cli/node_modules/@types/node/ts3.2/util.d.ts"
      ],
      "/users/aidancunniffe/developer/seamless/seamless/api-cli/node_modules/cli-ux/lib/config.d.ts": [
        "/users/aidancunniffe/developer/seamless/seamless/api-cli/node_modules/cli-ux/lib/action/base.d.ts",
        "/users/aidancunniffe/developer/seamless/seamless/api-cli/node_modules/@types/node/util.d.ts",
        "/users/aidancunniffe/developer/seamless/seamless/api-cli/node_modules/@types/node/ts3.2/util.d.ts"
      ],
      "/users/aidancunniffe/developer/seamless/seamless/api-cli/node_modules/cli-ux/lib/exit.d.ts": [
        "/users/aidancunniffe/developer/seamless/seamless/api-cli/node_modules/@types/node/util.d.ts",
        "/users/aidancunniffe/developer/seamless/seamless/api-cli/node_modules/@types/node/ts3.2/util.d.ts"
      ],
      "/users/aidancunniffe/developer/seamless/seamless/api-cli/node_modules/cli-ux/lib/prompt.d.ts": [
        "/users/aidancunniffe/developer/seamless/seamless/api-cli/node_modules/@types/node/util.d.ts",
        "/users/aidancunniffe/developer/seamless/seamless/api-cli/node_modules/@types/node/ts3.2/util.d.ts"
      ],
      "/users/aidancunniffe/developer/seamless/seamless/api-cli/node_modules/cli-ux/lib/styled/table.d.ts": [
        "/users/aidancunniffe/developer/seamless/seamless/api-cli/node_modules/@oclif/command/lib/index.d.ts",
        "/users/aidancunniffe/developer/seamless/seamless/api-cli/node_modules/@oclif/parser/lib/flags.d.ts",
        "/users/aidancunniffe/developer/seamless/seamless/api-cli/node_modules/@types/node/util.d.ts",
        "/users/aidancunniffe/developer/seamless/seamless/api-cli/node_modules/@types/node/ts3.2/util.d.ts"
      ],
      "/users/aidancunniffe/developer/seamless/seamless/api-cli/node_modules/cli-ux/lib/styled/header.d.ts": [
        "/users/aidancunniffe/developer/seamless/seamless/api-cli/node_modules/@types/node/util.d.ts",
        "/users/aidancunniffe/developer/seamless/seamless/api-cli/node_modules/@types/node/ts3.2/util.d.ts"
      ],
      "/users/aidancunniffe/developer/seamless/seamless/api-cli/node_modules/cli-ux/lib/styled/json.d.ts": [
        "/users/aidancunniffe/developer/seamless/seamless/api-cli/node_modules/@types/node/util.d.ts",
        "/users/aidancunniffe/developer/seamless/seamless/api-cli/node_modules/@types/node/ts3.2/util.d.ts"
      ],
      "/users/aidancunniffe/developer/seamless/seamless/api-cli/node_modules/cli-ux/lib/styled/tree.d.ts": [
        "/users/aidancunniffe/developer/seamless/seamless/api-cli/node_modules/@types/node/util.d.ts",
        "/users/aidancunniffe/developer/seamless/seamless/api-cli/node_modules/@types/node/ts3.2/util.d.ts"
      ],
      "/users/aidancunniffe/developer/seamless/seamless/api-cli/node_modules/cli-ux/lib/open.d.ts": [
        "/users/aidancunniffe/developer/seamless/seamless/api-cli/node_modules/@types/node/util.d.ts",
        "/users/aidancunniffe/developer/seamless/seamless/api-cli/node_modules/@types/node/ts3.2/util.d.ts"
      ],
      "/users/aidancunniffe/developer/seamless/seamless/api-cli/node_modules/cli-ux/lib/index.d.ts": [
        "/users/aidancunniffe/developer/seamless/seamless/api-cli/node_modules/@oclif/errors/lib/index.d.ts",
        "/users/aidancunniffe/developer/seamless/seamless/api-cli/node_modules/cli-ux/lib/action/base.d.ts",
        "/users/aidancunniffe/developer/seamless/seamless/api-cli/node_modules/cli-ux/lib/config.d.ts",
        "/users/aidancunniffe/developer/seamless/seamless/api-cli/node_modules/cli-ux/lib/exit.d.ts",
        "/users/aidancunniffe/developer/seamless/seamless/api-cli/node_modules/cli-ux/lib/prompt.d.ts",
        "/users/aidancunniffe/developer/seamless/seamless/api-cli/node_modules/cli-ux/lib/styled/table.d.ts",
        "/users/aidancunniffe/developer/seamless/seamless/api-cli/node_modules/cli-ux/lib/styled/header.d.ts",
        "/users/aidancunniffe/developer/seamless/seamless/api-cli/node_modules/cli-ux/lib/styled/json.d.ts",
        "/users/aidancunniffe/developer/seamless/seamless/api-cli/node_modules/cli-ux/lib/styled/tree.d.ts",
        "/users/aidancunniffe/developer/seamless/seamless/api-cli/node_modules/cli-ux/lib/open.d.ts",
        "/users/aidancunniffe/developer/seamless/seamless/api-cli/node_modules/@types/node/util.d.ts",
        "/users/aidancunniffe/developer/seamless/seamless/api-cli/node_modules/@types/node/ts3.2/util.d.ts"
      ],
      "/users/aidancunniffe/developer/seamless/seamless/api-cli/node_modules/@types/node-fetch/externals.d.ts": [
        "/users/aidancunniffe/developer/seamless/seamless/api-cli/node_modules/@types/node/util.d.ts",
        "/users/aidancunniffe/developer/seamless/seamless/api-cli/node_modules/@types/node/ts3.2/util.d.ts"
      ],
      "/users/aidancunniffe/developer/seamless/seamless/api-cli/node_modules/@types/node-fetch/index.d.ts": [
        "/users/aidancunniffe/developer/seamless/seamless/api-cli/node_modules/@types/node/http.d.ts",
        "/users/aidancunniffe/developer/seamless/seamless/api-cli/node_modules/@types/node/url.d.ts",
        "/users/aidancunniffe/developer/seamless/seamless/api-cli/node_modules/@types/node-fetch/externals.d.ts",
        "/users/aidancunniffe/developer/seamless/seamless/api-cli/node_modules/@types/node/ts3.2/index.d.ts",
        "/users/aidancunniffe/developer/seamless/seamless/api-cli/node_modules/@types/node/util.d.ts",
        "/users/aidancunniffe/developer/seamless/seamless/api-cli/node_modules/@types/node/ts3.2/util.d.ts"
      ],
      "/users/aidancunniffe/developer/seamless/seamless/api-cli/node_modules/@types/js-yaml/index.d.ts": [
        "/users/aidancunniffe/developer/seamless/seamless/api-cli/node_modules/@types/node/util.d.ts",
        "/users/aidancunniffe/developer/seamless/seamless/api-cli/node_modules/@types/node/ts3.2/util.d.ts"
      ],
      "/users/aidancunniffe/developer/seamless/seamless/api-cli/node_modules/mixpanel/lib/mixpanel-node.d.ts": [
        "/users/aidancunniffe/developer/seamless/seamless/api-cli/node_modules/@types/node/util.d.ts",
        "/users/aidancunniffe/developer/seamless/seamless/api-cli/node_modules/@types/node/ts3.2/util.d.ts"
      ],
      "/users/aidancunniffe/developer/seamless/seamless/api-cli/node_modules/keytar/keytar.d.ts": [
        "/users/aidancunniffe/developer/seamless/seamless/api-cli/node_modules/@types/node/util.d.ts",
        "/users/aidancunniffe/developer/seamless/seamless/api-cli/node_modules/@types/node/ts3.2/util.d.ts"
      ],
      "/users/aidancunniffe/developer/seamless/seamless/api-cli/src/lib/credentials.ts": [
        "/users/aidancunniffe/developer/seamless/seamless/api-cli/node_modules/keytar/keytar.d.ts",
        "/users/aidancunniffe/developer/seamless/seamless/api-cli/node_modules/@types/node/util.d.ts",
        "/users/aidancunniffe/developer/seamless/seamless/api-cli/node_modules/@types/node/ts3.2/util.d.ts"
      ],
      "/users/aidancunniffe/developer/seamless/seamless/api-cli/src/lib/analytics.ts": [
        "/users/aidancunniffe/developer/seamless/seamless/api-cli/node_modules/mixpanel/lib/mixpanel-node.d.ts",
        "/users/aidancunniffe/developer/seamless/seamless/api-cli/src/lib/credentials.ts",
        "/users/aidancunniffe/developer/seamless/seamless/api-cli/node_modules/@types/node/util.d.ts",
        "/users/aidancunniffe/developer/seamless/seamless/api-cli/node_modules/@types/node/ts3.2/util.d.ts"
      ],
      "/users/aidancunniffe/developer/seamless/seamless/api-cli/src/commands/generate.ts": [
        "/users/aidancunniffe/developer/seamless/seamless/api-cli/node_modules/@oclif/command/lib/index.d.ts",
        "/users/aidancunniffe/developer/seamless/seamless/api-cli/node_modules/@types/fs-extra/index.d.ts",
        "/users/aidancunniffe/developer/seamless/seamless/api-cli/node_modules/clipboardy/index.d.ts",
        "/users/aidancunniffe/developer/seamless/seamless/api-cli/node_modules/@types/node/path.d.ts",
        "/users/aidancunniffe/developer/seamless/seamless/api-cli/node_modules/cli-ux/lib/index.d.ts",
        "/users/aidancunniffe/developer/seamless/seamless/api-cli/node_modules/@types/node-fetch/index.d.ts",
        "/users/aidancunniffe/developer/seamless/seamless/api-cli/src/paths.ts",
        "/users/aidancunniffe/developer/seamless/seamless/api-cli/src/persistutils.ts",
        "/users/aidancunniffe/developer/seamless/seamless/api-cli/node_modules/@types/js-yaml/index.d.ts",
        "/users/aidancunniffe/developer/seamless/seamless/api-cli/src/lib/analytics.ts",
        "/users/aidancunniffe/developer/seamless/seamless/api-cli/node_modules/@types/node/util.d.ts",
        "/users/aidancunniffe/developer/seamless/seamless/api-cli/node_modules/@types/node/ts3.2/util.d.ts"
      ],
      "/users/aidancunniffe/developer/seamless/seamless/api-cli/node_modules/colors/index.d.ts": [
        "/users/aidancunniffe/developer/seamless/seamless/api-cli/node_modules/@types/node/util.d.ts",
        "/users/aidancunniffe/developer/seamless/seamless/api-cli/node_modules/@types/node/ts3.2/util.d.ts"
      ],
      "/users/aidancunniffe/developer/seamless/seamless/api-cli/src/commands/init.ts": [
        "/users/aidancunniffe/developer/seamless/seamless/api-cli/node_modules/@oclif/command/lib/index.d.ts",
        "/users/aidancunniffe/developer/seamless/seamless/api-cli/node_modules/@types/fs-extra/index.d.ts",
        "/users/aidancunniffe/developer/seamless/seamless/api-cli/node_modules/clipboardy/index.d.ts",
        "/users/aidancunniffe/developer/seamless/seamless/api-cli/node_modules/@types/node/path.d.ts",
        "/users/aidancunniffe/developer/seamless/seamless/api-cli/node_modules/colors/index.d.ts",
        "/users/aidancunniffe/developer/seamless/seamless/api-cli/node_modules/cli-ux/lib/index.d.ts",
        "/users/aidancunniffe/developer/seamless/seamless/api-cli/node_modules/@types/node-fetch/index.d.ts",
        "/users/aidancunniffe/developer/seamless/seamless/api-cli/src/paths.ts",
        "/users/aidancunniffe/developer/seamless/seamless/api-cli/src/persistutils.ts",
        "/users/aidancunniffe/developer/seamless/seamless/api-cli/node_modules/@types/js-yaml/index.d.ts",
        "/users/aidancunniffe/developer/seamless/seamless/api-cli/src/lib/analytics.ts",
        "/users/aidancunniffe/developer/seamless/seamless/api-cli/node_modules/@types/node/util.d.ts",
        "/users/aidancunniffe/developer/seamless/seamless/api-cli/node_modules/@types/node/ts3.2/util.d.ts"
      ],
      "/users/aidancunniffe/developer/seamless/seamless/api-cli/node_modules/@types/range-parser/index.d.ts": [
        "/users/aidancunniffe/developer/seamless/seamless/api-cli/node_modules/@types/node/util.d.ts",
        "/users/aidancunniffe/developer/seamless/seamless/api-cli/node_modules/@types/node/ts3.2/util.d.ts"
      ],
      "/users/aidancunniffe/developer/seamless/seamless/api-cli/node_modules/@types/express-serve-static-core/index.d.ts": [
        "/users/aidancunniffe/developer/seamless/seamless/api-cli/node_modules/@types/node/http.d.ts",
        "/users/aidancunniffe/developer/seamless/seamless/api-cli/node_modules/@types/node/events.d.ts",
        "/users/aidancunniffe/developer/seamless/seamless/api-cli/node_modules/@types/range-parser/index.d.ts",
        "/users/aidancunniffe/developer/seamless/seamless/api-cli/node_modules/@types/node/ts3.2/index.d.ts",
        "/users/aidancunniffe/developer/seamless/seamless/api-cli/node_modules/@types/node/util.d.ts",
        "/users/aidancunniffe/developer/seamless/seamless/api-cli/node_modules/@types/node/ts3.2/util.d.ts"
      ],
      "/users/aidancunniffe/developer/seamless/seamless/api-cli/node_modules/@types/mime/index.d.ts": [
        "/users/aidancunniffe/developer/seamless/seamless/api-cli/node_modules/@types/node/util.d.ts",
        "/users/aidancunniffe/developer/seamless/seamless/api-cli/node_modules/@types/node/ts3.2/util.d.ts"
      ],
      "/users/aidancunniffe/developer/seamless/seamless/api-cli/node_modules/@types/serve-static/index.d.ts": [
        "/users/aidancunniffe/developer/seamless/seamless/api-cli/node_modules/@types/express-serve-static-core/index.d.ts",
        "/users/aidancunniffe/developer/seamless/seamless/api-cli/node_modules/@types/mime/index.d.ts",
        "/users/aidancunniffe/developer/seamless/seamless/api-cli/node_modules/@types/node/util.d.ts",
        "/users/aidancunniffe/developer/seamless/seamless/api-cli/node_modules/@types/node/ts3.2/util.d.ts"
      ],
      "/users/aidancunniffe/developer/seamless/seamless/api-cli/node_modules/@types/connect/index.d.ts": [
        "/users/aidancunniffe/developer/seamless/seamless/api-cli/node_modules/@types/node/http.d.ts",
        "/users/aidancunniffe/developer/seamless/seamless/api-cli/node_modules/@types/node/ts3.2/index.d.ts",
        "/users/aidancunniffe/developer/seamless/seamless/api-cli/node_modules/@types/node/util.d.ts",
        "/users/aidancunniffe/developer/seamless/seamless/api-cli/node_modules/@types/node/ts3.2/util.d.ts"
      ],
      "/users/aidancunniffe/developer/seamless/seamless/api-cli/node_modules/@types/body-parser/index.d.ts": [
        "/users/aidancunniffe/developer/seamless/seamless/api-cli/node_modules/@types/connect/index.d.ts",
        "/users/aidancunniffe/developer/seamless/seamless/api-cli/node_modules/@types/node/http.d.ts",
        "/users/aidancunniffe/developer/seamless/seamless/api-cli/node_modules/@types/node/ts3.2/index.d.ts",
        "/users/aidancunniffe/developer/seamless/seamless/api-cli/node_modules/@types/node/util.d.ts",
        "/users/aidancunniffe/developer/seamless/seamless/api-cli/node_modules/@types/node/ts3.2/util.d.ts"
      ],
      "/users/aidancunniffe/developer/seamless/seamless/api-cli/node_modules/@types/express/index.d.ts": [
        "/users/aidancunniffe/developer/seamless/seamless/api-cli/node_modules/@types/body-parser/index.d.ts",
        "/users/aidancunniffe/developer/seamless/seamless/api-cli/node_modules/@types/serve-static/index.d.ts",
        "/users/aidancunniffe/developer/seamless/seamless/api-cli/node_modules/@types/express-serve-static-core/index.d.ts",
        "/users/aidancunniffe/developer/seamless/seamless/api-cli/node_modules/@types/node/util.d.ts",
        "/users/aidancunniffe/developer/seamless/seamless/api-cli/node_modules/@types/node/ts3.2/util.d.ts"
      ],
      "/users/aidancunniffe/developer/seamless/seamless/api-cli/node_modules/open/index.d.ts": [
        "/users/aidancunniffe/developer/seamless/seamless/api-cli/node_modules/@types/node/child_process.d.ts",
        "/users/aidancunniffe/developer/seamless/seamless/api-cli/node_modules/@types/node/ts3.2/index.d.ts",
        "/users/aidancunniffe/developer/seamless/seamless/api-cli/node_modules/@types/node/util.d.ts",
        "/users/aidancunniffe/developer/seamless/seamless/api-cli/node_modules/@types/node/ts3.2/util.d.ts"
      ],
<<<<<<< HEAD
=======
      "/users/aidancunniffe/developer/seamless/seamless/api-cli/node_modules/colors/index.d.ts": [
        "/users/aidancunniffe/developer/seamless/seamless/api-cli/node_modules/@types/node/util.d.ts",
        "/users/aidancunniffe/developer/seamless/seamless/api-cli/node_modules/@types/node/ts3.2/util.d.ts"
      ],
>>>>>>> d7d43689
      "/users/aidancunniffe/developer/seamless/seamless/api-cli/src/commands/login.ts": [
        "/users/aidancunniffe/developer/seamless/seamless/api-cli/node_modules/@oclif/command/lib/index.d.ts",
        "/users/aidancunniffe/developer/seamless/seamless/api-cli/node_modules/@types/express/index.d.ts",
        "/users/aidancunniffe/developer/seamless/seamless/api-cli/node_modules/cli-ux/lib/index.d.ts",
        "/users/aidancunniffe/developer/seamless/seamless/api-cli/node_modules/open/index.d.ts",
        "/users/aidancunniffe/developer/seamless/seamless/api-cli/node_modules/colors/index.d.ts",
<<<<<<< HEAD
=======
        "/users/aidancunniffe/developer/seamless/seamless/api-cli/src/lib/credentials.ts",
>>>>>>> d7d43689
        "/users/aidancunniffe/developer/seamless/seamless/api-cli/node_modules/@types/node/util.d.ts",
        "/users/aidancunniffe/developer/seamless/seamless/api-cli/node_modules/@types/node/ts3.2/util.d.ts"
      ],
      "/users/aidancunniffe/developer/seamless/seamless/api-cli/node_modules/type-fest/source/package-json.d.ts": [
        "/users/aidancunniffe/developer/seamless/seamless/api-cli/node_modules/type-fest/index.d.ts",
        "/users/aidancunniffe/developer/seamless/seamless/api-cli/node_modules/@types/node/util.d.ts",
        "/users/aidancunniffe/developer/seamless/seamless/api-cli/node_modules/@types/node/ts3.2/util.d.ts"
      ],
      "/users/aidancunniffe/developer/seamless/seamless/api-cli/node_modules/type-fest/index.d.ts": [
        "/users/aidancunniffe/developer/seamless/seamless/api-cli/node_modules/type-fest/source/package-json.d.ts",
        "/users/aidancunniffe/developer/seamless/seamless/api-cli/node_modules/@types/node/util.d.ts",
        "/users/aidancunniffe/developer/seamless/seamless/api-cli/node_modules/@types/node/ts3.2/util.d.ts"
      ],
      "/users/aidancunniffe/developer/seamless/seamless/api-cli/node_modules/get-port/index.d.ts": [
        "/users/aidancunniffe/developer/seamless/seamless/api-cli/node_modules/type-fest/index.d.ts",
        "/users/aidancunniffe/developer/seamless/seamless/api-cli/node_modules/@types/node/net.d.ts",
        "/users/aidancunniffe/developer/seamless/seamless/api-cli/node_modules/@types/node/ts3.2/index.d.ts",
        "/users/aidancunniffe/developer/seamless/seamless/api-cli/node_modules/@types/node/util.d.ts",
        "/users/aidancunniffe/developer/seamless/seamless/api-cli/node_modules/@types/node/ts3.2/util.d.ts"
      ],
<<<<<<< HEAD
      "/users/aidancunniffe/developer/seamless/seamless/api-cli/src/commands/spec.ts": [
        "/users/aidancunniffe/developer/seamless/seamless/api-cli/node_modules/@oclif/command/lib/index.d.ts",
        "/users/aidancunniffe/developer/seamless/seamless/api-cli/node_modules/@types/fs-extra/index.d.ts",
        "/users/aidancunniffe/developer/seamless/seamless/api-cli/node_modules/@types/node/path.d.ts",
        "/users/aidancunniffe/developer/seamless/seamless/api-cli/src/paths.ts",
        "/users/aidancunniffe/developer/seamless/seamless/api-cli/src/persistutils.ts",
        "/users/aidancunniffe/developer/seamless/seamless/api-cli/node_modules/@types/express/index.d.ts",
        "/users/aidancunniffe/developer/seamless/seamless/api-cli/node_modules/get-port/index.d.ts",
        "/users/aidancunniffe/developer/seamless/seamless/api-cli/node_modules/@types/body-parser/index.d.ts",
        "/users/aidancunniffe/developer/seamless/seamless/api-cli/node_modules/open/index.d.ts",
        "/users/aidancunniffe/developer/seamless/seamless/api-cli/node_modules/@types/node/util.d.ts",
        "/users/aidancunniffe/developer/seamless/seamless/api-cli/node_modules/@types/node/ts3.2/util.d.ts"
      ],
=======
>>>>>>> d7d43689
      "/users/aidancunniffe/developer/seamless/seamless/api-cli/node_modules/@types/cookie-parser/index.d.ts": [
        "/users/aidancunniffe/developer/seamless/seamless/api-cli/node_modules/@types/express/index.d.ts",
        "/users/aidancunniffe/developer/seamless/seamless/api-cli/node_modules/@types/node/util.d.ts",
        "/users/aidancunniffe/developer/seamless/seamless/api-cli/node_modules/@types/node/ts3.2/util.d.ts"
      ],
      "/users/aidancunniffe/developer/seamless/seamless/api-cli/src/lib/common.ts": [
        "/users/aidancunniffe/developer/seamless/seamless/api-cli/node_modules/@types/express/index.d.ts",
        "/users/aidancunniffe/developer/seamless/seamless/api-cli/node_modules/@types/body-parser/index.d.ts",
        "/users/aidancunniffe/developer/seamless/seamless/api-cli/node_modules/@types/cookie-parser/index.d.ts",
        "/users/aidancunniffe/developer/seamless/seamless/api-cli/node_modules/@types/node/util.d.ts",
        "/users/aidancunniffe/developer/seamless/seamless/api-cli/node_modules/@types/node/ts3.2/util.d.ts"
      ],
      "/users/aidancunniffe/developer/seamless/seamless/api-cli/node_modules/@types/debug/index.d.ts": [
        "/users/aidancunniffe/developer/seamless/seamless/api-cli/node_modules/@types/node/util.d.ts",
        "/users/aidancunniffe/developer/seamless/seamless/api-cli/node_modules/@types/node/ts3.2/util.d.ts"
      ],
      "/users/aidancunniffe/developer/seamless/seamless/api-cli/node_modules/@types/express-http-proxy/index.d.ts": [
        "/users/aidancunniffe/developer/seamless/seamless/api-cli/node_modules/@types/express/index.d.ts",
        "/users/aidancunniffe/developer/seamless/seamless/api-cli/node_modules/@types/node/http.d.ts",
        "/users/aidancunniffe/developer/seamless/seamless/api-cli/node_modules/@types/node/util.d.ts",
        "/users/aidancunniffe/developer/seamless/seamless/api-cli/node_modules/@types/node/ts3.2/util.d.ts"
      ],
      "/users/aidancunniffe/developer/seamless/seamless/api-cli/src/lib/proxy-server.ts": [
        "/users/aidancunniffe/developer/seamless/seamless/api-cli/node_modules/@types/debug/index.d.ts",
        "/users/aidancunniffe/developer/seamless/seamless/api-cli/node_modules/@types/express/index.d.ts",
        "/users/aidancunniffe/developer/seamless/seamless/api-cli/node_modules/@types/express-http-proxy/index.d.ts",
        "/users/aidancunniffe/developer/seamless/seamless/api-cli/node_modules/@types/node/http.d.ts",
        "/users/aidancunniffe/developer/seamless/seamless/api-cli/src/lib/common.ts",
        "/users/aidancunniffe/developer/seamless/seamless/api-cli/node_modules/@types/node/events.d.ts",
        "/users/aidancunniffe/developer/seamless/seamless/api-cli/node_modules/@types/node/util.d.ts",
        "/users/aidancunniffe/developer/seamless/seamless/api-cli/node_modules/@types/node/ts3.2/util.d.ts"
      ],
      "/users/aidancunniffe/developer/seamless/seamless/api-cli/src/lib/proxy-capture-session.ts": [
        "/users/aidancunniffe/developer/seamless/seamless/api-cli/node_modules/@types/node/events.d.ts",
        "/users/aidancunniffe/developer/seamless/seamless/api-cli/src/lib/common.ts",
        "/users/aidancunniffe/developer/seamless/seamless/api-cli/src/lib/proxy-server.ts",
        "/users/aidancunniffe/developer/seamless/seamless/api-cli/node_modules/@types/node/util.d.ts",
        "/users/aidancunniffe/developer/seamless/seamless/api-cli/node_modules/@types/node/ts3.2/util.d.ts"
      ],
      "/users/aidancunniffe/developer/seamless/seamless/api-cli/node_modules/tree-kill/index.d.ts": [
        "/users/aidancunniffe/developer/seamless/seamless/api-cli/node_modules/@types/node/util.d.ts",
        "/users/aidancunniffe/developer/seamless/seamless/api-cli/node_modules/@types/node/ts3.2/util.d.ts"
      ],
      "/users/aidancunniffe/developer/seamless/seamless/api-cli/src/lib/command-session.ts": [
        "/users/aidancunniffe/developer/seamless/seamless/api-cli/node_modules/@types/node/child_process.d.ts",
        "/users/aidancunniffe/developer/seamless/seamless/api-cli/node_modules/@types/node/events.d.ts",
        "/users/aidancunniffe/developer/seamless/seamless/api-cli/node_modules/tree-kill/index.d.ts",
        "/users/aidancunniffe/developer/seamless/seamless/api-cli/node_modules/@types/node/util.d.ts",
        "/users/aidancunniffe/developer/seamless/seamless/api-cli/node_modules/@types/node/ts3.2/util.d.ts"
      ],
      "/users/aidancunniffe/developer/seamless/seamless/api-cli/src/commands/start.ts": [
        "/users/aidancunniffe/developer/seamless/seamless/api-cli/node_modules/@oclif/command/lib/index.d.ts",
        "/users/aidancunniffe/developer/seamless/seamless/api-cli/src/commands/init.ts",
        "/users/aidancunniffe/developer/seamless/seamless/api-cli/src/lib/proxy-capture-session.ts",
        "/users/aidancunniffe/developer/seamless/seamless/api-cli/src/lib/command-session.ts",
        "/users/aidancunniffe/developer/seamless/seamless/api-cli/node_modules/@types/fs-extra/index.d.ts",
        "/users/aidancunniffe/developer/seamless/seamless/api-cli/node_modules/@types/node/path.d.ts",
        "/users/aidancunniffe/developer/seamless/seamless/api-cli/node_modules/get-port/index.d.ts",
        "/users/aidancunniffe/developer/seamless/seamless/api-cli/src/paths.ts",
        "/users/aidancunniffe/developer/seamless/seamless/api-cli/src/lib/analytics.ts",
        "/users/aidancunniffe/developer/seamless/seamless/api-cli/node_modules/@types/js-yaml/index.d.ts",
        "/users/aidancunniffe/developer/seamless/seamless/api-cli/node_modules/@types/node/util.d.ts",
        "/users/aidancunniffe/developer/seamless/seamless/api-cli/node_modules/@types/node/ts3.2/util.d.ts"
      ],
      "/users/aidancunniffe/developer/seamless/seamless/api-cli/src/commands/spec.ts": [
        "/users/aidancunniffe/developer/seamless/seamless/api-cli/node_modules/@oclif/command/lib/index.d.ts",
        "/users/aidancunniffe/developer/seamless/seamless/api-cli/node_modules/@types/fs-extra/index.d.ts",
        "/users/aidancunniffe/developer/seamless/seamless/api-cli/node_modules/@types/node/path.d.ts",
        "/users/aidancunniffe/developer/seamless/seamless/api-cli/src/paths.ts",
        "/users/aidancunniffe/developer/seamless/seamless/api-cli/src/persistutils.ts",
        "/users/aidancunniffe/developer/seamless/seamless/api-cli/node_modules/@types/express/index.d.ts",
        "/users/aidancunniffe/developer/seamless/seamless/api-cli/node_modules/get-port/index.d.ts",
        "/users/aidancunniffe/developer/seamless/seamless/api-cli/node_modules/@types/body-parser/index.d.ts",
        "/users/aidancunniffe/developer/seamless/seamless/api-cli/node_modules/open/index.d.ts",
        "/users/aidancunniffe/developer/seamless/seamless/api-cli/src/commands/start.ts",
        "/users/aidancunniffe/developer/seamless/seamless/api-cli/src/lib/analytics.ts",
        "/users/aidancunniffe/developer/seamless/seamless/api-cli/src/commands/init.ts",
        "/users/aidancunniffe/developer/seamless/seamless/api-cli/node_modules/@types/node/util.d.ts",
        "/users/aidancunniffe/developer/seamless/seamless/api-cli/node_modules/@types/node/ts3.2/util.d.ts"
      ],
      "/users/aidancunniffe/developer/seamless/seamless/api-cli/node_modules/@types/archy/index.d.ts": [
        "/users/aidancunniffe/developer/seamless/seamless/api-cli/node_modules/@types/node/util.d.ts",
        "/users/aidancunniffe/developer/seamless/seamless/api-cli/node_modules/@types/node/ts3.2/util.d.ts"
      ],
      "/users/aidancunniffe/developer/seamless/seamless/api-cli/node_modules/@types/chai/index.d.ts": [
        "/users/aidancunniffe/developer/seamless/seamless/api-cli/node_modules/@types/node/util.d.ts",
        "/users/aidancunniffe/developer/seamless/seamless/api-cli/node_modules/@types/node/ts3.2/util.d.ts"
      ],
      "/users/aidancunniffe/developer/seamless/seamless/api-cli/node_modules/@types/minimatch/index.d.ts": [
        "/users/aidancunniffe/developer/seamless/seamless/api-cli/node_modules/@types/node/util.d.ts",
        "/users/aidancunniffe/developer/seamless/seamless/api-cli/node_modules/@types/node/ts3.2/util.d.ts"
      ],
      "/users/aidancunniffe/developer/seamless/seamless/api-cli/node_modules/@types/glob/index.d.ts": [
        "/users/aidancunniffe/developer/seamless/seamless/api-cli/node_modules/@types/node/events.d.ts",
        "/users/aidancunniffe/developer/seamless/seamless/api-cli/node_modules/@types/minimatch/index.d.ts",
        "/users/aidancunniffe/developer/seamless/seamless/api-cli/node_modules/@types/node/ts3.2/index.d.ts",
        "/users/aidancunniffe/developer/seamless/seamless/api-cli/node_modules/@types/node/util.d.ts",
        "/users/aidancunniffe/developer/seamless/seamless/api-cli/node_modules/@types/node/ts3.2/util.d.ts"
      ],
      "/users/aidancunniffe/developer/seamless/seamless/api-cli/node_modules/@types/har-format/index.d.ts": [
        "/users/aidancunniffe/developer/seamless/seamless/api-cli/node_modules/@types/node/util.d.ts",
        "/users/aidancunniffe/developer/seamless/seamless/api-cli/node_modules/@types/node/ts3.2/util.d.ts"
      ],
      "/users/aidancunniffe/developer/seamless/seamless/api-cli/node_modules/@types/joi/index.d.ts": [
        "/users/aidancunniffe/developer/seamless/seamless/api-cli/node_modules/@types/joi/index.d.ts",
        "/users/aidancunniffe/developer/seamless/seamless/api-cli/node_modules/@types/node/util.d.ts",
        "/users/aidancunniffe/developer/seamless/seamless/api-cli/node_modules/@types/node/ts3.2/util.d.ts"
      ],
      "/users/aidancunniffe/developer/seamless/seamless/api-cli/node_modules/@types/lodash/ts3.1/common/common.d.ts": [
        "/users/aidancunniffe/developer/seamless/seamless/api-cli/node_modules/@types/lodash/ts3.1/index.d.ts",
        "/users/aidancunniffe/developer/seamless/seamless/api-cli/node_modules/@types/lodash/ts3.1/common/array.d.ts",
        "/users/aidancunniffe/developer/seamless/seamless/api-cli/node_modules/@types/lodash/ts3.1/common/collection.d.ts",
        "/users/aidancunniffe/developer/seamless/seamless/api-cli/node_modules/@types/lodash/ts3.1/common/date.d.ts",
        "/users/aidancunniffe/developer/seamless/seamless/api-cli/node_modules/@types/lodash/ts3.1/common/function.d.ts",
        "/users/aidancunniffe/developer/seamless/seamless/api-cli/node_modules/@types/lodash/ts3.1/common/lang.d.ts",
        "/users/aidancunniffe/developer/seamless/seamless/api-cli/node_modules/@types/lodash/ts3.1/common/math.d.ts",
        "/users/aidancunniffe/developer/seamless/seamless/api-cli/node_modules/@types/lodash/ts3.1/common/number.d.ts",
        "/users/aidancunniffe/developer/seamless/seamless/api-cli/node_modules/@types/lodash/ts3.1/common/object.d.ts",
        "/users/aidancunniffe/developer/seamless/seamless/api-cli/node_modules/@types/lodash/ts3.1/common/seq.d.ts",
        "/users/aidancunniffe/developer/seamless/seamless/api-cli/node_modules/@types/lodash/ts3.1/common/string.d.ts",
        "/users/aidancunniffe/developer/seamless/seamless/api-cli/node_modules/@types/lodash/ts3.1/common/util.d.ts",
        "/users/aidancunniffe/developer/seamless/seamless/api-cli/node_modules/@types/node/util.d.ts",
        "/users/aidancunniffe/developer/seamless/seamless/api-cli/node_modules/@types/node/ts3.2/util.d.ts"
      ],
      "/users/aidancunniffe/developer/seamless/seamless/api-cli/node_modules/@types/lodash/ts3.1/common/array.d.ts": [
        "/users/aidancunniffe/developer/seamless/seamless/api-cli/node_modules/@types/lodash/ts3.1/index.d.ts",
        "/users/aidancunniffe/developer/seamless/seamless/api-cli/node_modules/@types/lodash/ts3.1/common/common.d.ts",
        "/users/aidancunniffe/developer/seamless/seamless/api-cli/node_modules/@types/lodash/ts3.1/common/collection.d.ts",
        "/users/aidancunniffe/developer/seamless/seamless/api-cli/node_modules/@types/lodash/ts3.1/common/date.d.ts",
        "/users/aidancunniffe/developer/seamless/seamless/api-cli/node_modules/@types/lodash/ts3.1/common/function.d.ts",
        "/users/aidancunniffe/developer/seamless/seamless/api-cli/node_modules/@types/lodash/ts3.1/common/lang.d.ts",
        "/users/aidancunniffe/developer/seamless/seamless/api-cli/node_modules/@types/lodash/ts3.1/common/math.d.ts",
        "/users/aidancunniffe/developer/seamless/seamless/api-cli/node_modules/@types/lodash/ts3.1/common/number.d.ts",
        "/users/aidancunniffe/developer/seamless/seamless/api-cli/node_modules/@types/lodash/ts3.1/common/object.d.ts",
        "/users/aidancunniffe/developer/seamless/seamless/api-cli/node_modules/@types/lodash/ts3.1/common/seq.d.ts",
        "/users/aidancunniffe/developer/seamless/seamless/api-cli/node_modules/@types/lodash/ts3.1/common/string.d.ts",
        "/users/aidancunniffe/developer/seamless/seamless/api-cli/node_modules/@types/lodash/ts3.1/common/util.d.ts",
        "/users/aidancunniffe/developer/seamless/seamless/api-cli/node_modules/@types/node/util.d.ts",
        "/users/aidancunniffe/developer/seamless/seamless/api-cli/node_modules/@types/node/ts3.2/util.d.ts"
      ],
      "/users/aidancunniffe/developer/seamless/seamless/api-cli/node_modules/@types/lodash/ts3.1/common/collection.d.ts": [
        "/users/aidancunniffe/developer/seamless/seamless/api-cli/node_modules/@types/lodash/ts3.1/index.d.ts",
        "/users/aidancunniffe/developer/seamless/seamless/api-cli/node_modules/@types/lodash/ts3.1/common/common.d.ts",
        "/users/aidancunniffe/developer/seamless/seamless/api-cli/node_modules/@types/lodash/ts3.1/common/array.d.ts",
        "/users/aidancunniffe/developer/seamless/seamless/api-cli/node_modules/@types/lodash/ts3.1/common/date.d.ts",
        "/users/aidancunniffe/developer/seamless/seamless/api-cli/node_modules/@types/lodash/ts3.1/common/function.d.ts",
        "/users/aidancunniffe/developer/seamless/seamless/api-cli/node_modules/@types/lodash/ts3.1/common/lang.d.ts",
        "/users/aidancunniffe/developer/seamless/seamless/api-cli/node_modules/@types/lodash/ts3.1/common/math.d.ts",
        "/users/aidancunniffe/developer/seamless/seamless/api-cli/node_modules/@types/lodash/ts3.1/common/number.d.ts",
        "/users/aidancunniffe/developer/seamless/seamless/api-cli/node_modules/@types/lodash/ts3.1/common/object.d.ts",
        "/users/aidancunniffe/developer/seamless/seamless/api-cli/node_modules/@types/lodash/ts3.1/common/seq.d.ts",
        "/users/aidancunniffe/developer/seamless/seamless/api-cli/node_modules/@types/lodash/ts3.1/common/string.d.ts",
        "/users/aidancunniffe/developer/seamless/seamless/api-cli/node_modules/@types/lodash/ts3.1/common/util.d.ts",
        "/users/aidancunniffe/developer/seamless/seamless/api-cli/node_modules/@types/node/util.d.ts",
        "/users/aidancunniffe/developer/seamless/seamless/api-cli/node_modules/@types/node/ts3.2/util.d.ts"
      ],
      "/users/aidancunniffe/developer/seamless/seamless/api-cli/node_modules/@types/lodash/ts3.1/common/date.d.ts": [
        "/users/aidancunniffe/developer/seamless/seamless/api-cli/node_modules/@types/lodash/ts3.1/index.d.ts",
        "/users/aidancunniffe/developer/seamless/seamless/api-cli/node_modules/@types/lodash/ts3.1/common/common.d.ts",
        "/users/aidancunniffe/developer/seamless/seamless/api-cli/node_modules/@types/lodash/ts3.1/common/array.d.ts",
        "/users/aidancunniffe/developer/seamless/seamless/api-cli/node_modules/@types/lodash/ts3.1/common/collection.d.ts",
        "/users/aidancunniffe/developer/seamless/seamless/api-cli/node_modules/@types/lodash/ts3.1/common/function.d.ts",
        "/users/aidancunniffe/developer/seamless/seamless/api-cli/node_modules/@types/lodash/ts3.1/common/lang.d.ts",
        "/users/aidancunniffe/developer/seamless/seamless/api-cli/node_modules/@types/lodash/ts3.1/common/math.d.ts",
        "/users/aidancunniffe/developer/seamless/seamless/api-cli/node_modules/@types/lodash/ts3.1/common/number.d.ts",
        "/users/aidancunniffe/developer/seamless/seamless/api-cli/node_modules/@types/lodash/ts3.1/common/object.d.ts",
        "/users/aidancunniffe/developer/seamless/seamless/api-cli/node_modules/@types/lodash/ts3.1/common/seq.d.ts",
        "/users/aidancunniffe/developer/seamless/seamless/api-cli/node_modules/@types/lodash/ts3.1/common/string.d.ts",
        "/users/aidancunniffe/developer/seamless/seamless/api-cli/node_modules/@types/lodash/ts3.1/common/util.d.ts",
        "/users/aidancunniffe/developer/seamless/seamless/api-cli/node_modules/@types/node/util.d.ts",
        "/users/aidancunniffe/developer/seamless/seamless/api-cli/node_modules/@types/node/ts3.2/util.d.ts"
      ],
      "/users/aidancunniffe/developer/seamless/seamless/api-cli/node_modules/@types/lodash/ts3.1/common/function.d.ts": [
        "/users/aidancunniffe/developer/seamless/seamless/api-cli/node_modules/@types/lodash/ts3.1/index.d.ts",
        "/users/aidancunniffe/developer/seamless/seamless/api-cli/node_modules/@types/lodash/ts3.1/common/common.d.ts",
        "/users/aidancunniffe/developer/seamless/seamless/api-cli/node_modules/@types/lodash/ts3.1/common/array.d.ts",
        "/users/aidancunniffe/developer/seamless/seamless/api-cli/node_modules/@types/lodash/ts3.1/common/collection.d.ts",
        "/users/aidancunniffe/developer/seamless/seamless/api-cli/node_modules/@types/lodash/ts3.1/common/date.d.ts",
        "/users/aidancunniffe/developer/seamless/seamless/api-cli/node_modules/@types/lodash/ts3.1/common/lang.d.ts",
        "/users/aidancunniffe/developer/seamless/seamless/api-cli/node_modules/@types/lodash/ts3.1/common/math.d.ts",
        "/users/aidancunniffe/developer/seamless/seamless/api-cli/node_modules/@types/lodash/ts3.1/common/number.d.ts",
        "/users/aidancunniffe/developer/seamless/seamless/api-cli/node_modules/@types/lodash/ts3.1/common/object.d.ts",
        "/users/aidancunniffe/developer/seamless/seamless/api-cli/node_modules/@types/lodash/ts3.1/common/seq.d.ts",
        "/users/aidancunniffe/developer/seamless/seamless/api-cli/node_modules/@types/lodash/ts3.1/common/string.d.ts",
        "/users/aidancunniffe/developer/seamless/seamless/api-cli/node_modules/@types/lodash/ts3.1/common/util.d.ts",
        "/users/aidancunniffe/developer/seamless/seamless/api-cli/node_modules/@types/node/util.d.ts",
        "/users/aidancunniffe/developer/seamless/seamless/api-cli/node_modules/@types/node/ts3.2/util.d.ts"
      ],
      "/users/aidancunniffe/developer/seamless/seamless/api-cli/node_modules/@types/lodash/ts3.1/common/lang.d.ts": [
        "/users/aidancunniffe/developer/seamless/seamless/api-cli/node_modules/@types/lodash/ts3.1/index.d.ts",
        "/users/aidancunniffe/developer/seamless/seamless/api-cli/node_modules/@types/lodash/ts3.1/common/common.d.ts",
        "/users/aidancunniffe/developer/seamless/seamless/api-cli/node_modules/@types/lodash/ts3.1/common/array.d.ts",
        "/users/aidancunniffe/developer/seamless/seamless/api-cli/node_modules/@types/lodash/ts3.1/common/collection.d.ts",
        "/users/aidancunniffe/developer/seamless/seamless/api-cli/node_modules/@types/lodash/ts3.1/common/date.d.ts",
        "/users/aidancunniffe/developer/seamless/seamless/api-cli/node_modules/@types/lodash/ts3.1/common/function.d.ts",
        "/users/aidancunniffe/developer/seamless/seamless/api-cli/node_modules/@types/lodash/ts3.1/common/math.d.ts",
        "/users/aidancunniffe/developer/seamless/seamless/api-cli/node_modules/@types/lodash/ts3.1/common/number.d.ts",
        "/users/aidancunniffe/developer/seamless/seamless/api-cli/node_modules/@types/lodash/ts3.1/common/object.d.ts",
        "/users/aidancunniffe/developer/seamless/seamless/api-cli/node_modules/@types/lodash/ts3.1/common/seq.d.ts",
        "/users/aidancunniffe/developer/seamless/seamless/api-cli/node_modules/@types/lodash/ts3.1/common/string.d.ts",
        "/users/aidancunniffe/developer/seamless/seamless/api-cli/node_modules/@types/lodash/ts3.1/common/util.d.ts",
        "/users/aidancunniffe/developer/seamless/seamless/api-cli/node_modules/@types/node/util.d.ts",
        "/users/aidancunniffe/developer/seamless/seamless/api-cli/node_modules/@types/node/ts3.2/util.d.ts"
      ],
      "/users/aidancunniffe/developer/seamless/seamless/api-cli/node_modules/@types/lodash/ts3.1/common/math.d.ts": [
        "/users/aidancunniffe/developer/seamless/seamless/api-cli/node_modules/@types/lodash/ts3.1/index.d.ts",
        "/users/aidancunniffe/developer/seamless/seamless/api-cli/node_modules/@types/lodash/ts3.1/common/common.d.ts",
        "/users/aidancunniffe/developer/seamless/seamless/api-cli/node_modules/@types/lodash/ts3.1/common/array.d.ts",
        "/users/aidancunniffe/developer/seamless/seamless/api-cli/node_modules/@types/lodash/ts3.1/common/collection.d.ts",
        "/users/aidancunniffe/developer/seamless/seamless/api-cli/node_modules/@types/lodash/ts3.1/common/date.d.ts",
        "/users/aidancunniffe/developer/seamless/seamless/api-cli/node_modules/@types/lodash/ts3.1/common/function.d.ts",
        "/users/aidancunniffe/developer/seamless/seamless/api-cli/node_modules/@types/lodash/ts3.1/common/lang.d.ts",
        "/users/aidancunniffe/developer/seamless/seamless/api-cli/node_modules/@types/lodash/ts3.1/common/number.d.ts",
        "/users/aidancunniffe/developer/seamless/seamless/api-cli/node_modules/@types/lodash/ts3.1/common/object.d.ts",
        "/users/aidancunniffe/developer/seamless/seamless/api-cli/node_modules/@types/lodash/ts3.1/common/seq.d.ts",
        "/users/aidancunniffe/developer/seamless/seamless/api-cli/node_modules/@types/lodash/ts3.1/common/string.d.ts",
        "/users/aidancunniffe/developer/seamless/seamless/api-cli/node_modules/@types/lodash/ts3.1/common/util.d.ts",
        "/users/aidancunniffe/developer/seamless/seamless/api-cli/node_modules/@types/node/util.d.ts",
        "/users/aidancunniffe/developer/seamless/seamless/api-cli/node_modules/@types/node/ts3.2/util.d.ts"
      ],
      "/users/aidancunniffe/developer/seamless/seamless/api-cli/node_modules/@types/lodash/ts3.1/common/number.d.ts": [
        "/users/aidancunniffe/developer/seamless/seamless/api-cli/node_modules/@types/lodash/ts3.1/index.d.ts",
        "/users/aidancunniffe/developer/seamless/seamless/api-cli/node_modules/@types/lodash/ts3.1/common/common.d.ts",
        "/users/aidancunniffe/developer/seamless/seamless/api-cli/node_modules/@types/lodash/ts3.1/common/array.d.ts",
        "/users/aidancunniffe/developer/seamless/seamless/api-cli/node_modules/@types/lodash/ts3.1/common/collection.d.ts",
        "/users/aidancunniffe/developer/seamless/seamless/api-cli/node_modules/@types/lodash/ts3.1/common/date.d.ts",
        "/users/aidancunniffe/developer/seamless/seamless/api-cli/node_modules/@types/lodash/ts3.1/common/function.d.ts",
        "/users/aidancunniffe/developer/seamless/seamless/api-cli/node_modules/@types/lodash/ts3.1/common/lang.d.ts",
        "/users/aidancunniffe/developer/seamless/seamless/api-cli/node_modules/@types/lodash/ts3.1/common/math.d.ts",
        "/users/aidancunniffe/developer/seamless/seamless/api-cli/node_modules/@types/lodash/ts3.1/common/object.d.ts",
        "/users/aidancunniffe/developer/seamless/seamless/api-cli/node_modules/@types/lodash/ts3.1/common/seq.d.ts",
        "/users/aidancunniffe/developer/seamless/seamless/api-cli/node_modules/@types/lodash/ts3.1/common/string.d.ts",
        "/users/aidancunniffe/developer/seamless/seamless/api-cli/node_modules/@types/lodash/ts3.1/common/util.d.ts",
        "/users/aidancunniffe/developer/seamless/seamless/api-cli/node_modules/@types/node/util.d.ts",
        "/users/aidancunniffe/developer/seamless/seamless/api-cli/node_modules/@types/node/ts3.2/util.d.ts"
      ],
      "/users/aidancunniffe/developer/seamless/seamless/api-cli/node_modules/@types/lodash/ts3.1/common/object.d.ts": [
        "/users/aidancunniffe/developer/seamless/seamless/api-cli/node_modules/@types/lodash/ts3.1/index.d.ts",
        "/users/aidancunniffe/developer/seamless/seamless/api-cli/node_modules/@types/lodash/ts3.1/common/common.d.ts",
        "/users/aidancunniffe/developer/seamless/seamless/api-cli/node_modules/@types/lodash/ts3.1/common/array.d.ts",
        "/users/aidancunniffe/developer/seamless/seamless/api-cli/node_modules/@types/lodash/ts3.1/common/collection.d.ts",
        "/users/aidancunniffe/developer/seamless/seamless/api-cli/node_modules/@types/lodash/ts3.1/common/date.d.ts",
        "/users/aidancunniffe/developer/seamless/seamless/api-cli/node_modules/@types/lodash/ts3.1/common/function.d.ts",
        "/users/aidancunniffe/developer/seamless/seamless/api-cli/node_modules/@types/lodash/ts3.1/common/lang.d.ts",
        "/users/aidancunniffe/developer/seamless/seamless/api-cli/node_modules/@types/lodash/ts3.1/common/math.d.ts",
        "/users/aidancunniffe/developer/seamless/seamless/api-cli/node_modules/@types/lodash/ts3.1/common/number.d.ts",
        "/users/aidancunniffe/developer/seamless/seamless/api-cli/node_modules/@types/lodash/ts3.1/common/seq.d.ts",
        "/users/aidancunniffe/developer/seamless/seamless/api-cli/node_modules/@types/lodash/ts3.1/common/string.d.ts",
        "/users/aidancunniffe/developer/seamless/seamless/api-cli/node_modules/@types/lodash/ts3.1/common/util.d.ts",
        "/users/aidancunniffe/developer/seamless/seamless/api-cli/node_modules/@types/node/util.d.ts",
        "/users/aidancunniffe/developer/seamless/seamless/api-cli/node_modules/@types/node/ts3.2/util.d.ts"
      ],
      "/users/aidancunniffe/developer/seamless/seamless/api-cli/node_modules/@types/lodash/ts3.1/common/seq.d.ts": [
        "/users/aidancunniffe/developer/seamless/seamless/api-cli/node_modules/@types/lodash/ts3.1/index.d.ts",
        "/users/aidancunniffe/developer/seamless/seamless/api-cli/node_modules/@types/lodash/ts3.1/common/common.d.ts",
        "/users/aidancunniffe/developer/seamless/seamless/api-cli/node_modules/@types/lodash/ts3.1/common/array.d.ts",
        "/users/aidancunniffe/developer/seamless/seamless/api-cli/node_modules/@types/lodash/ts3.1/common/collection.d.ts",
        "/users/aidancunniffe/developer/seamless/seamless/api-cli/node_modules/@types/lodash/ts3.1/common/date.d.ts",
        "/users/aidancunniffe/developer/seamless/seamless/api-cli/node_modules/@types/lodash/ts3.1/common/function.d.ts",
        "/users/aidancunniffe/developer/seamless/seamless/api-cli/node_modules/@types/lodash/ts3.1/common/lang.d.ts",
        "/users/aidancunniffe/developer/seamless/seamless/api-cli/node_modules/@types/lodash/ts3.1/common/math.d.ts",
        "/users/aidancunniffe/developer/seamless/seamless/api-cli/node_modules/@types/lodash/ts3.1/common/number.d.ts",
        "/users/aidancunniffe/developer/seamless/seamless/api-cli/node_modules/@types/lodash/ts3.1/common/object.d.ts",
        "/users/aidancunniffe/developer/seamless/seamless/api-cli/node_modules/@types/lodash/ts3.1/common/string.d.ts",
        "/users/aidancunniffe/developer/seamless/seamless/api-cli/node_modules/@types/lodash/ts3.1/common/util.d.ts",
        "/users/aidancunniffe/developer/seamless/seamless/api-cli/node_modules/@types/node/util.d.ts",
        "/users/aidancunniffe/developer/seamless/seamless/api-cli/node_modules/@types/node/ts3.2/util.d.ts"
      ],
      "/users/aidancunniffe/developer/seamless/seamless/api-cli/node_modules/@types/lodash/ts3.1/common/string.d.ts": [
        "/users/aidancunniffe/developer/seamless/seamless/api-cli/node_modules/@types/lodash/ts3.1/index.d.ts",
        "/users/aidancunniffe/developer/seamless/seamless/api-cli/node_modules/@types/lodash/ts3.1/common/common.d.ts",
        "/users/aidancunniffe/developer/seamless/seamless/api-cli/node_modules/@types/lodash/ts3.1/common/array.d.ts",
        "/users/aidancunniffe/developer/seamless/seamless/api-cli/node_modules/@types/lodash/ts3.1/common/collection.d.ts",
        "/users/aidancunniffe/developer/seamless/seamless/api-cli/node_modules/@types/lodash/ts3.1/common/date.d.ts",
        "/users/aidancunniffe/developer/seamless/seamless/api-cli/node_modules/@types/lodash/ts3.1/common/function.d.ts",
        "/users/aidancunniffe/developer/seamless/seamless/api-cli/node_modules/@types/lodash/ts3.1/common/lang.d.ts",
        "/users/aidancunniffe/developer/seamless/seamless/api-cli/node_modules/@types/lodash/ts3.1/common/math.d.ts",
        "/users/aidancunniffe/developer/seamless/seamless/api-cli/node_modules/@types/lodash/ts3.1/common/number.d.ts",
        "/users/aidancunniffe/developer/seamless/seamless/api-cli/node_modules/@types/lodash/ts3.1/common/object.d.ts",
        "/users/aidancunniffe/developer/seamless/seamless/api-cli/node_modules/@types/lodash/ts3.1/common/seq.d.ts",
        "/users/aidancunniffe/developer/seamless/seamless/api-cli/node_modules/@types/lodash/ts3.1/common/util.d.ts",
        "/users/aidancunniffe/developer/seamless/seamless/api-cli/node_modules/@types/node/util.d.ts",
        "/users/aidancunniffe/developer/seamless/seamless/api-cli/node_modules/@types/node/ts3.2/util.d.ts"
      ],
      "/users/aidancunniffe/developer/seamless/seamless/api-cli/node_modules/@types/lodash/ts3.1/common/util.d.ts": [
        "/users/aidancunniffe/developer/seamless/seamless/api-cli/node_modules/@types/lodash/ts3.1/index.d.ts",
        "/users/aidancunniffe/developer/seamless/seamless/api-cli/node_modules/@types/lodash/ts3.1/common/common.d.ts",
        "/users/aidancunniffe/developer/seamless/seamless/api-cli/node_modules/@types/lodash/ts3.1/common/array.d.ts",
        "/users/aidancunniffe/developer/seamless/seamless/api-cli/node_modules/@types/lodash/ts3.1/common/collection.d.ts",
        "/users/aidancunniffe/developer/seamless/seamless/api-cli/node_modules/@types/lodash/ts3.1/common/date.d.ts",
        "/users/aidancunniffe/developer/seamless/seamless/api-cli/node_modules/@types/lodash/ts3.1/common/function.d.ts",
        "/users/aidancunniffe/developer/seamless/seamless/api-cli/node_modules/@types/lodash/ts3.1/common/lang.d.ts",
        "/users/aidancunniffe/developer/seamless/seamless/api-cli/node_modules/@types/lodash/ts3.1/common/math.d.ts",
        "/users/aidancunniffe/developer/seamless/seamless/api-cli/node_modules/@types/lodash/ts3.1/common/number.d.ts",
        "/users/aidancunniffe/developer/seamless/seamless/api-cli/node_modules/@types/lodash/ts3.1/common/object.d.ts",
        "/users/aidancunniffe/developer/seamless/seamless/api-cli/node_modules/@types/lodash/ts3.1/common/seq.d.ts",
        "/users/aidancunniffe/developer/seamless/seamless/api-cli/node_modules/@types/lodash/ts3.1/common/string.d.ts",
        "/users/aidancunniffe/developer/seamless/seamless/api-cli/node_modules/@types/node/util.d.ts",
        "/users/aidancunniffe/developer/seamless/seamless/api-cli/node_modules/@types/node/ts3.2/util.d.ts"
      ],
      "/users/aidancunniffe/developer/seamless/seamless/api-cli/node_modules/@types/lodash/ts3.1/index.d.ts": [
        "/users/aidancunniffe/developer/seamless/seamless/api-cli/node_modules/@types/lodash/ts3.1/common/common.d.ts",
        "/users/aidancunniffe/developer/seamless/seamless/api-cli/node_modules/@types/lodash/ts3.1/common/array.d.ts",
        "/users/aidancunniffe/developer/seamless/seamless/api-cli/node_modules/@types/lodash/ts3.1/common/collection.d.ts",
        "/users/aidancunniffe/developer/seamless/seamless/api-cli/node_modules/@types/lodash/ts3.1/common/date.d.ts",
        "/users/aidancunniffe/developer/seamless/seamless/api-cli/node_modules/@types/lodash/ts3.1/common/function.d.ts",
        "/users/aidancunniffe/developer/seamless/seamless/api-cli/node_modules/@types/lodash/ts3.1/common/lang.d.ts",
        "/users/aidancunniffe/developer/seamless/seamless/api-cli/node_modules/@types/lodash/ts3.1/common/math.d.ts",
        "/users/aidancunniffe/developer/seamless/seamless/api-cli/node_modules/@types/lodash/ts3.1/common/number.d.ts",
        "/users/aidancunniffe/developer/seamless/seamless/api-cli/node_modules/@types/lodash/ts3.1/common/object.d.ts",
        "/users/aidancunniffe/developer/seamless/seamless/api-cli/node_modules/@types/lodash/ts3.1/common/seq.d.ts",
        "/users/aidancunniffe/developer/seamless/seamless/api-cli/node_modules/@types/lodash/ts3.1/common/string.d.ts",
        "/users/aidancunniffe/developer/seamless/seamless/api-cli/node_modules/@types/lodash/ts3.1/common/util.d.ts",
        "/users/aidancunniffe/developer/seamless/seamless/api-cli/node_modules/@types/node/util.d.ts",
        "/users/aidancunniffe/developer/seamless/seamless/api-cli/node_modules/@types/node/ts3.2/util.d.ts"
      ],
      "/users/aidancunniffe/developer/seamless/seamless/api-cli/node_modules/@types/mocha/index.d.ts": [
        "/users/aidancunniffe/developer/seamless/seamless/api-cli/node_modules/@types/node/util.d.ts",
        "/users/aidancunniffe/developer/seamless/seamless/api-cli/node_modules/@types/node/ts3.2/util.d.ts"
      ],
      "/users/aidancunniffe/developer/seamless/seamless/api-cli/node_modules/@types/nock/index.d.ts": [
        "/users/aidancunniffe/developer/seamless/seamless/api-cli/node_modules/@types/node/fs.d.ts",
        "/users/aidancunniffe/developer/seamless/seamless/api-cli/node_modules/@types/node/http.d.ts",
        "/users/aidancunniffe/developer/seamless/seamless/api-cli/node_modules/@types/node/url.d.ts",
        "/users/aidancunniffe/developer/seamless/seamless/api-cli/node_modules/@types/node/ts3.2/index.d.ts",
        "/users/aidancunniffe/developer/seamless/seamless/api-cli/node_modules/@types/node/util.d.ts",
        "/users/aidancunniffe/developer/seamless/seamless/api-cli/node_modules/@types/node/ts3.2/util.d.ts"
      ],
      "/users/aidancunniffe/developer/seamless/seamless/api-cli/node_modules/@types/prop-types/index.d.ts": [
        "/users/aidancunniffe/developer/seamless/seamless/api-cli/node_modules/@types/node/util.d.ts",
        "/users/aidancunniffe/developer/seamless/seamless/api-cli/node_modules/@types/node/ts3.2/util.d.ts"
      ],
      "/users/aidancunniffe/developer/seamless/seamless/api-cli/node_modules/@types/react/global.d.ts": [
        "/users/aidancunniffe/developer/seamless/seamless/api-cli/node_modules/@types/node/util.d.ts",
        "/users/aidancunniffe/developer/seamless/seamless/api-cli/node_modules/@types/node/ts3.2/util.d.ts"
      ],
      "/users/aidancunniffe/developer/seamless/seamless/api-cli/node_modules/csstype/index.d.ts": [
        "/users/aidancunniffe/developer/seamless/seamless/api-cli/node_modules/@types/node/util.d.ts",
        "/users/aidancunniffe/developer/seamless/seamless/api-cli/node_modules/@types/node/ts3.2/util.d.ts"
      ],
      "/users/aidancunniffe/developer/seamless/seamless/api-cli/node_modules/@types/react/index.d.ts": [
        "/users/aidancunniffe/developer/seamless/seamless/api-cli/node_modules/csstype/index.d.ts",
        "/users/aidancunniffe/developer/seamless/seamless/api-cli/node_modules/@types/prop-types/index.d.ts",
        "/users/aidancunniffe/developer/seamless/seamless/api-cli/node_modules/@types/react/global.d.ts",
        "/users/aidancunniffe/developer/seamless/seamless/api-cli/node_modules/@types/node/util.d.ts",
        "/users/aidancunniffe/developer/seamless/seamless/api-cli/node_modules/@types/node/ts3.2/util.d.ts"
      ],
      "/users/aidancunniffe/developer/seamless/seamless/api-cli/node_modules/@types/sinon/ts3.1/index.d.ts": [
        "/users/aidancunniffe/developer/seamless/seamless/api-cli/node_modules/@types/node/util.d.ts",
        "/users/aidancunniffe/developer/seamless/seamless/api-cli/node_modules/@types/node/ts3.2/util.d.ts"
      ]
    },
    "exportedModulesMap": {
      "/users/aidancunniffe/developer/seamless/seamless/api-cli/node_modules/typescript/lib/lib.es5.d.ts": [
        "/users/aidancunniffe/developer/seamless/seamless/api-cli/node_modules/@types/node/util.d.ts",
        "/users/aidancunniffe/developer/seamless/seamless/api-cli/node_modules/@types/node/ts3.2/util.d.ts"
      ],
      "/users/aidancunniffe/developer/seamless/seamless/api-cli/node_modules/typescript/lib/lib.es2015.d.ts": [
        "/users/aidancunniffe/developer/seamless/seamless/api-cli/node_modules/@types/node/util.d.ts",
        "/users/aidancunniffe/developer/seamless/seamless/api-cli/node_modules/@types/node/ts3.2/util.d.ts"
      ],
      "/users/aidancunniffe/developer/seamless/seamless/api-cli/node_modules/typescript/lib/lib.es2016.d.ts": [
        "/users/aidancunniffe/developer/seamless/seamless/api-cli/node_modules/@types/node/util.d.ts",
        "/users/aidancunniffe/developer/seamless/seamless/api-cli/node_modules/@types/node/ts3.2/util.d.ts"
      ],
      "/users/aidancunniffe/developer/seamless/seamless/api-cli/node_modules/typescript/lib/lib.es2017.d.ts": [
        "/users/aidancunniffe/developer/seamless/seamless/api-cli/node_modules/@types/node/util.d.ts",
        "/users/aidancunniffe/developer/seamless/seamless/api-cli/node_modules/@types/node/ts3.2/util.d.ts"
      ],
      "/users/aidancunniffe/developer/seamless/seamless/api-cli/node_modules/typescript/lib/lib.es2018.d.ts": [
        "/users/aidancunniffe/developer/seamless/seamless/api-cli/node_modules/@types/node/util.d.ts",
        "/users/aidancunniffe/developer/seamless/seamless/api-cli/node_modules/@types/node/ts3.2/util.d.ts"
      ],
      "/users/aidancunniffe/developer/seamless/seamless/api-cli/node_modules/typescript/lib/lib.dom.d.ts": [
        "/users/aidancunniffe/developer/seamless/seamless/api-cli/node_modules/@types/node/util.d.ts",
        "/users/aidancunniffe/developer/seamless/seamless/api-cli/node_modules/@types/node/ts3.2/util.d.ts"
      ],
      "/users/aidancunniffe/developer/seamless/seamless/api-cli/node_modules/typescript/lib/lib.dom.iterable.d.ts": [
        "/users/aidancunniffe/developer/seamless/seamless/api-cli/node_modules/@types/node/util.d.ts",
        "/users/aidancunniffe/developer/seamless/seamless/api-cli/node_modules/@types/node/ts3.2/util.d.ts"
      ],
      "/users/aidancunniffe/developer/seamless/seamless/api-cli/node_modules/typescript/lib/lib.webworker.importscripts.d.ts": [
        "/users/aidancunniffe/developer/seamless/seamless/api-cli/node_modules/@types/node/util.d.ts",
        "/users/aidancunniffe/developer/seamless/seamless/api-cli/node_modules/@types/node/ts3.2/util.d.ts"
      ],
      "/users/aidancunniffe/developer/seamless/seamless/api-cli/node_modules/typescript/lib/lib.scripthost.d.ts": [
        "/users/aidancunniffe/developer/seamless/seamless/api-cli/node_modules/@types/node/util.d.ts",
        "/users/aidancunniffe/developer/seamless/seamless/api-cli/node_modules/@types/node/ts3.2/util.d.ts"
      ],
      "/users/aidancunniffe/developer/seamless/seamless/api-cli/node_modules/typescript/lib/lib.es2015.core.d.ts": [
        "/users/aidancunniffe/developer/seamless/seamless/api-cli/node_modules/@types/node/util.d.ts",
        "/users/aidancunniffe/developer/seamless/seamless/api-cli/node_modules/@types/node/ts3.2/util.d.ts"
      ],
      "/users/aidancunniffe/developer/seamless/seamless/api-cli/node_modules/typescript/lib/lib.es2015.collection.d.ts": [
        "/users/aidancunniffe/developer/seamless/seamless/api-cli/node_modules/@types/node/util.d.ts",
        "/users/aidancunniffe/developer/seamless/seamless/api-cli/node_modules/@types/node/ts3.2/util.d.ts"
      ],
      "/users/aidancunniffe/developer/seamless/seamless/api-cli/node_modules/typescript/lib/lib.es2015.generator.d.ts": [
        "/users/aidancunniffe/developer/seamless/seamless/api-cli/node_modules/@types/node/util.d.ts",
        "/users/aidancunniffe/developer/seamless/seamless/api-cli/node_modules/@types/node/ts3.2/util.d.ts"
      ],
      "/users/aidancunniffe/developer/seamless/seamless/api-cli/node_modules/typescript/lib/lib.es2015.iterable.d.ts": [
        "/users/aidancunniffe/developer/seamless/seamless/api-cli/node_modules/@types/node/util.d.ts",
        "/users/aidancunniffe/developer/seamless/seamless/api-cli/node_modules/@types/node/ts3.2/util.d.ts"
      ],
      "/users/aidancunniffe/developer/seamless/seamless/api-cli/node_modules/typescript/lib/lib.es2015.promise.d.ts": [
        "/users/aidancunniffe/developer/seamless/seamless/api-cli/node_modules/@types/node/util.d.ts",
        "/users/aidancunniffe/developer/seamless/seamless/api-cli/node_modules/@types/node/ts3.2/util.d.ts"
      ],
      "/users/aidancunniffe/developer/seamless/seamless/api-cli/node_modules/typescript/lib/lib.es2015.proxy.d.ts": [
        "/users/aidancunniffe/developer/seamless/seamless/api-cli/node_modules/@types/node/util.d.ts",
        "/users/aidancunniffe/developer/seamless/seamless/api-cli/node_modules/@types/node/ts3.2/util.d.ts"
      ],
      "/users/aidancunniffe/developer/seamless/seamless/api-cli/node_modules/typescript/lib/lib.es2015.reflect.d.ts": [
        "/users/aidancunniffe/developer/seamless/seamless/api-cli/node_modules/@types/node/util.d.ts",
        "/users/aidancunniffe/developer/seamless/seamless/api-cli/node_modules/@types/node/ts3.2/util.d.ts"
      ],
      "/users/aidancunniffe/developer/seamless/seamless/api-cli/node_modules/typescript/lib/lib.es2015.symbol.d.ts": [
        "/users/aidancunniffe/developer/seamless/seamless/api-cli/node_modules/@types/node/util.d.ts",
        "/users/aidancunniffe/developer/seamless/seamless/api-cli/node_modules/@types/node/ts3.2/util.d.ts"
      ],
      "/users/aidancunniffe/developer/seamless/seamless/api-cli/node_modules/typescript/lib/lib.es2015.symbol.wellknown.d.ts": [
        "/users/aidancunniffe/developer/seamless/seamless/api-cli/node_modules/@types/node/util.d.ts",
        "/users/aidancunniffe/developer/seamless/seamless/api-cli/node_modules/@types/node/ts3.2/util.d.ts"
      ],
      "/users/aidancunniffe/developer/seamless/seamless/api-cli/node_modules/typescript/lib/lib.es2016.array.include.d.ts": [
        "/users/aidancunniffe/developer/seamless/seamless/api-cli/node_modules/@types/node/util.d.ts",
        "/users/aidancunniffe/developer/seamless/seamless/api-cli/node_modules/@types/node/ts3.2/util.d.ts"
      ],
      "/users/aidancunniffe/developer/seamless/seamless/api-cli/node_modules/typescript/lib/lib.es2017.object.d.ts": [
        "/users/aidancunniffe/developer/seamless/seamless/api-cli/node_modules/@types/node/util.d.ts",
        "/users/aidancunniffe/developer/seamless/seamless/api-cli/node_modules/@types/node/ts3.2/util.d.ts"
      ],
      "/users/aidancunniffe/developer/seamless/seamless/api-cli/node_modules/typescript/lib/lib.es2017.sharedmemory.d.ts": [
        "/users/aidancunniffe/developer/seamless/seamless/api-cli/node_modules/@types/node/util.d.ts",
        "/users/aidancunniffe/developer/seamless/seamless/api-cli/node_modules/@types/node/ts3.2/util.d.ts"
      ],
      "/users/aidancunniffe/developer/seamless/seamless/api-cli/node_modules/typescript/lib/lib.es2017.string.d.ts": [
        "/users/aidancunniffe/developer/seamless/seamless/api-cli/node_modules/@types/node/util.d.ts",
        "/users/aidancunniffe/developer/seamless/seamless/api-cli/node_modules/@types/node/ts3.2/util.d.ts"
      ],
      "/users/aidancunniffe/developer/seamless/seamless/api-cli/node_modules/typescript/lib/lib.es2017.intl.d.ts": [
        "/users/aidancunniffe/developer/seamless/seamless/api-cli/node_modules/@types/node/util.d.ts",
        "/users/aidancunniffe/developer/seamless/seamless/api-cli/node_modules/@types/node/ts3.2/util.d.ts"
      ],
      "/users/aidancunniffe/developer/seamless/seamless/api-cli/node_modules/typescript/lib/lib.es2017.typedarrays.d.ts": [
<<<<<<< HEAD
        "/users/aidancunniffe/developer/seamless/seamless/api-cli/node_modules/@types/node/util.d.ts",
        "/users/aidancunniffe/developer/seamless/seamless/api-cli/node_modules/@types/node/ts3.2/util.d.ts"
      ],
      "/users/aidancunniffe/developer/seamless/seamless/api-cli/node_modules/typescript/lib/lib.es2018.asynciterable.d.ts": [
        "/users/aidancunniffe/developer/seamless/seamless/api-cli/node_modules/@types/node/util.d.ts",
        "/users/aidancunniffe/developer/seamless/seamless/api-cli/node_modules/@types/node/ts3.2/util.d.ts"
      ],
      "/users/aidancunniffe/developer/seamless/seamless/api-cli/node_modules/typescript/lib/lib.es2018.intl.d.ts": [
        "/users/aidancunniffe/developer/seamless/seamless/api-cli/node_modules/@types/node/util.d.ts",
        "/users/aidancunniffe/developer/seamless/seamless/api-cli/node_modules/@types/node/ts3.2/util.d.ts"
      ],
      "/users/aidancunniffe/developer/seamless/seamless/api-cli/node_modules/typescript/lib/lib.es2018.promise.d.ts": [
        "/users/aidancunniffe/developer/seamless/seamless/api-cli/node_modules/@types/node/util.d.ts",
        "/users/aidancunniffe/developer/seamless/seamless/api-cli/node_modules/@types/node/ts3.2/util.d.ts"
      ],
      "/users/aidancunniffe/developer/seamless/seamless/api-cli/node_modules/typescript/lib/lib.es2018.regexp.d.ts": [
        "/users/aidancunniffe/developer/seamless/seamless/api-cli/node_modules/@types/node/util.d.ts",
        "/users/aidancunniffe/developer/seamless/seamless/api-cli/node_modules/@types/node/ts3.2/util.d.ts"
      ],
      "/users/aidancunniffe/developer/seamless/seamless/api-cli/node_modules/typescript/lib/lib.esnext.intl.d.ts": [
        "/users/aidancunniffe/developer/seamless/seamless/api-cli/node_modules/@types/node/util.d.ts",
        "/users/aidancunniffe/developer/seamless/seamless/api-cli/node_modules/@types/node/ts3.2/util.d.ts"
      ],
      "/users/aidancunniffe/developer/seamless/seamless/api-cli/node_modules/typescript/lib/lib.esnext.bigint.d.ts": [
        "/users/aidancunniffe/developer/seamless/seamless/api-cli/node_modules/@types/node/util.d.ts",
        "/users/aidancunniffe/developer/seamless/seamless/api-cli/node_modules/@types/node/ts3.2/util.d.ts"
      ],
      "/users/aidancunniffe/developer/seamless/seamless/api-cli/node_modules/typescript/lib/lib.es2017.full.d.ts": [
        "/users/aidancunniffe/developer/seamless/seamless/api-cli/node_modules/@types/node/util.d.ts",
        "/users/aidancunniffe/developer/seamless/seamless/api-cli/node_modules/@types/node/ts3.2/util.d.ts"
      ],
      "/users/aidancunniffe/developer/seamless/seamless/api-cli/node_modules/tslib/tslib.d.ts": [
        "/users/aidancunniffe/developer/seamless/seamless/api-cli/node_modules/@types/node/util.d.ts",
        "/users/aidancunniffe/developer/seamless/seamless/api-cli/node_modules/@types/node/ts3.2/util.d.ts"
      ],
      "/users/aidancunniffe/developer/seamless/seamless/api-cli/node_modules/locate-path/index.d.ts": [
        "/users/aidancunniffe/developer/seamless/seamless/api-cli/node_modules/@types/node/util.d.ts",
        "/users/aidancunniffe/developer/seamless/seamless/api-cli/node_modules/@types/node/ts3.2/util.d.ts"
      ],
=======
        "/users/aidancunniffe/developer/seamless/seamless/api-cli/node_modules/@types/node/util.d.ts",
        "/users/aidancunniffe/developer/seamless/seamless/api-cli/node_modules/@types/node/ts3.2/util.d.ts"
      ],
      "/users/aidancunniffe/developer/seamless/seamless/api-cli/node_modules/typescript/lib/lib.es2018.asynciterable.d.ts": [
        "/users/aidancunniffe/developer/seamless/seamless/api-cli/node_modules/@types/node/util.d.ts",
        "/users/aidancunniffe/developer/seamless/seamless/api-cli/node_modules/@types/node/ts3.2/util.d.ts"
      ],
      "/users/aidancunniffe/developer/seamless/seamless/api-cli/node_modules/typescript/lib/lib.es2018.intl.d.ts": [
        "/users/aidancunniffe/developer/seamless/seamless/api-cli/node_modules/@types/node/util.d.ts",
        "/users/aidancunniffe/developer/seamless/seamless/api-cli/node_modules/@types/node/ts3.2/util.d.ts"
      ],
      "/users/aidancunniffe/developer/seamless/seamless/api-cli/node_modules/typescript/lib/lib.es2018.promise.d.ts": [
        "/users/aidancunniffe/developer/seamless/seamless/api-cli/node_modules/@types/node/util.d.ts",
        "/users/aidancunniffe/developer/seamless/seamless/api-cli/node_modules/@types/node/ts3.2/util.d.ts"
      ],
      "/users/aidancunniffe/developer/seamless/seamless/api-cli/node_modules/typescript/lib/lib.es2018.regexp.d.ts": [
        "/users/aidancunniffe/developer/seamless/seamless/api-cli/node_modules/@types/node/util.d.ts",
        "/users/aidancunniffe/developer/seamless/seamless/api-cli/node_modules/@types/node/ts3.2/util.d.ts"
      ],
      "/users/aidancunniffe/developer/seamless/seamless/api-cli/node_modules/typescript/lib/lib.esnext.intl.d.ts": [
        "/users/aidancunniffe/developer/seamless/seamless/api-cli/node_modules/@types/node/util.d.ts",
        "/users/aidancunniffe/developer/seamless/seamless/api-cli/node_modules/@types/node/ts3.2/util.d.ts"
      ],
      "/users/aidancunniffe/developer/seamless/seamless/api-cli/node_modules/typescript/lib/lib.esnext.bigint.d.ts": [
        "/users/aidancunniffe/developer/seamless/seamless/api-cli/node_modules/@types/node/util.d.ts",
        "/users/aidancunniffe/developer/seamless/seamless/api-cli/node_modules/@types/node/ts3.2/util.d.ts"
      ],
      "/users/aidancunniffe/developer/seamless/seamless/api-cli/node_modules/typescript/lib/lib.es2017.full.d.ts": [
        "/users/aidancunniffe/developer/seamless/seamless/api-cli/node_modules/@types/node/util.d.ts",
        "/users/aidancunniffe/developer/seamless/seamless/api-cli/node_modules/@types/node/ts3.2/util.d.ts"
      ],
      "/users/aidancunniffe/developer/seamless/seamless/api-cli/node_modules/tslib/tslib.d.ts": [
        "/users/aidancunniffe/developer/seamless/seamless/api-cli/node_modules/@types/node/util.d.ts",
        "/users/aidancunniffe/developer/seamless/seamless/api-cli/node_modules/@types/node/ts3.2/util.d.ts"
      ],
      "/users/aidancunniffe/developer/seamless/seamless/api-cli/node_modules/locate-path/index.d.ts": [
        "/users/aidancunniffe/developer/seamless/seamless/api-cli/node_modules/@types/node/util.d.ts",
        "/users/aidancunniffe/developer/seamless/seamless/api-cli/node_modules/@types/node/ts3.2/util.d.ts"
      ],
>>>>>>> d7d43689
      "/users/aidancunniffe/developer/seamless/seamless/api-cli/node_modules/find-up/index.d.ts": [
        "/users/aidancunniffe/developer/seamless/seamless/api-cli/node_modules/locate-path/index.d.ts",
        "/users/aidancunniffe/developer/seamless/seamless/api-cli/node_modules/@types/node/util.d.ts",
        "/users/aidancunniffe/developer/seamless/seamless/api-cli/node_modules/@types/node/ts3.2/util.d.ts"
      ],
<<<<<<< HEAD
      "/users/aidancunniffe/developer/seamless/seamless/api-cli/src/commands/start.ts": [
        "/users/aidancunniffe/developer/seamless/seamless/api-cli/node_modules/@oclif/parser/lib/flags.d.ts",
        "/users/aidancunniffe/developer/seamless/seamless/api-cli/src/lib/proxy-capture-session.ts",
        "/users/aidancunniffe/developer/seamless/seamless/api-cli/src/commands/init.ts",
        "/users/aidancunniffe/developer/seamless/seamless/api-cli/node_modules/@oclif/command/lib/index.d.ts"
      ],
      "/users/aidancunniffe/developer/seamless/seamless/api-cli/src/commands/spec.ts": [
=======
      "/users/aidancunniffe/developer/seamless/seamless/api-cli/src/commands/spec.ts": [
        "/users/aidancunniffe/developer/seamless/seamless/api-cli/node_modules/@oclif/command/lib/index.d.ts"
      ],
      "/users/aidancunniffe/developer/seamless/seamless/api-cli/src/commands/start.ts": [
        "/users/aidancunniffe/developer/seamless/seamless/api-cli/src/commands/init.ts",
        "/users/aidancunniffe/developer/seamless/seamless/api-cli/src/lib/proxy-capture-session.ts",
>>>>>>> d7d43689
        "/users/aidancunniffe/developer/seamless/seamless/api-cli/node_modules/@oclif/command/lib/index.d.ts"
      ],
      "/users/aidancunniffe/developer/seamless/seamless/api-cli/src/commands/init.ts": [
        "/users/aidancunniffe/developer/seamless/seamless/api-cli/node_modules/@oclif/parser/lib/flags.d.ts",
        "/users/aidancunniffe/developer/seamless/seamless/api-cli/node_modules/@oclif/command/lib/index.d.ts"
      ],
<<<<<<< HEAD
      "/users/aidancunniffe/developer/seamless/seamless/api-cli/src/commands/generate.ts": [
        "/users/aidancunniffe/developer/seamless/seamless/api-cli/node_modules/@oclif/command/lib/index.d.ts"
      ],
=======
>>>>>>> d7d43689
      "/users/aidancunniffe/developer/seamless/seamless/api-cli/node_modules/@types/node/globals.d.ts": [
        "/users/aidancunniffe/developer/seamless/seamless/api-cli/node_modules/@types/node/util.d.ts",
        "/users/aidancunniffe/developer/seamless/seamless/api-cli/node_modules/@types/node/ts3.2/util.d.ts"
      ],
      "/users/aidancunniffe/developer/seamless/seamless/api-cli/node_modules/@types/node/assert.d.ts": [
        "/users/aidancunniffe/developer/seamless/seamless/api-cli/node_modules/@types/node/util.d.ts",
        "/users/aidancunniffe/developer/seamless/seamless/api-cli/node_modules/@types/node/ts3.2/util.d.ts"
      ],
      "/users/aidancunniffe/developer/seamless/seamless/api-cli/node_modules/@types/node/base.d.ts": [
        "/users/aidancunniffe/developer/seamless/seamless/api-cli/node_modules/@types/node/globals.d.ts",
        "/users/aidancunniffe/developer/seamless/seamless/api-cli/node_modules/@types/node/assert.d.ts",
        "/users/aidancunniffe/developer/seamless/seamless/api-cli/node_modules/@types/node/async_hooks.d.ts",
        "/users/aidancunniffe/developer/seamless/seamless/api-cli/node_modules/@types/node/buffer.d.ts",
        "/users/aidancunniffe/developer/seamless/seamless/api-cli/node_modules/@types/node/child_process.d.ts",
        "/users/aidancunniffe/developer/seamless/seamless/api-cli/node_modules/@types/node/cluster.d.ts",
        "/users/aidancunniffe/developer/seamless/seamless/api-cli/node_modules/@types/node/console.d.ts",
        "/users/aidancunniffe/developer/seamless/seamless/api-cli/node_modules/@types/node/constants.d.ts",
        "/users/aidancunniffe/developer/seamless/seamless/api-cli/node_modules/@types/node/crypto.d.ts",
        "/users/aidancunniffe/developer/seamless/seamless/api-cli/node_modules/@types/node/dgram.d.ts",
        "/users/aidancunniffe/developer/seamless/seamless/api-cli/node_modules/@types/node/dns.d.ts",
        "/users/aidancunniffe/developer/seamless/seamless/api-cli/node_modules/@types/node/domain.d.ts",
        "/users/aidancunniffe/developer/seamless/seamless/api-cli/node_modules/@types/node/events.d.ts",
        "/users/aidancunniffe/developer/seamless/seamless/api-cli/node_modules/@types/node/fs.d.ts",
        "/users/aidancunniffe/developer/seamless/seamless/api-cli/node_modules/@types/node/http.d.ts",
        "/users/aidancunniffe/developer/seamless/seamless/api-cli/node_modules/@types/node/http2.d.ts",
        "/users/aidancunniffe/developer/seamless/seamless/api-cli/node_modules/@types/node/https.d.ts",
        "/users/aidancunniffe/developer/seamless/seamless/api-cli/node_modules/@types/node/inspector.d.ts",
        "/users/aidancunniffe/developer/seamless/seamless/api-cli/node_modules/@types/node/module.d.ts",
        "/users/aidancunniffe/developer/seamless/seamless/api-cli/node_modules/@types/node/net.d.ts",
        "/users/aidancunniffe/developer/seamless/seamless/api-cli/node_modules/@types/node/os.d.ts",
        "/users/aidancunniffe/developer/seamless/seamless/api-cli/node_modules/@types/node/path.d.ts",
        "/users/aidancunniffe/developer/seamless/seamless/api-cli/node_modules/@types/node/perf_hooks.d.ts",
        "/users/aidancunniffe/developer/seamless/seamless/api-cli/node_modules/@types/node/process.d.ts",
        "/users/aidancunniffe/developer/seamless/seamless/api-cli/node_modules/@types/node/punycode.d.ts",
        "/users/aidancunniffe/developer/seamless/seamless/api-cli/node_modules/@types/node/querystring.d.ts",
        "/users/aidancunniffe/developer/seamless/seamless/api-cli/node_modules/@types/node/readline.d.ts",
        "/users/aidancunniffe/developer/seamless/seamless/api-cli/node_modules/@types/node/repl.d.ts",
        "/users/aidancunniffe/developer/seamless/seamless/api-cli/node_modules/@types/node/stream.d.ts",
        "/users/aidancunniffe/developer/seamless/seamless/api-cli/node_modules/@types/node/string_decoder.d.ts",
        "/users/aidancunniffe/developer/seamless/seamless/api-cli/node_modules/@types/node/timers.d.ts",
        "/users/aidancunniffe/developer/seamless/seamless/api-cli/node_modules/@types/node/tls.d.ts",
        "/users/aidancunniffe/developer/seamless/seamless/api-cli/node_modules/@types/node/trace_events.d.ts",
        "/users/aidancunniffe/developer/seamless/seamless/api-cli/node_modules/@types/node/tty.d.ts",
        "/users/aidancunniffe/developer/seamless/seamless/api-cli/node_modules/@types/node/url.d.ts",
        "/users/aidancunniffe/developer/seamless/seamless/api-cli/node_modules/@types/node/util.d.ts",
        "/users/aidancunniffe/developer/seamless/seamless/api-cli/node_modules/@types/node/v8.d.ts",
        "/users/aidancunniffe/developer/seamless/seamless/api-cli/node_modules/@types/node/vm.d.ts",
        "/users/aidancunniffe/developer/seamless/seamless/api-cli/node_modules/@types/node/worker_threads.d.ts",
        "/users/aidancunniffe/developer/seamless/seamless/api-cli/node_modules/@types/node/zlib.d.ts",
        "/users/aidancunniffe/developer/seamless/seamless/api-cli/node_modules/@types/node/ts3.2/util.d.ts"
      ],
      "/users/aidancunniffe/developer/seamless/seamless/api-cli/node_modules/@types/node/ts3.2/index.d.ts": [
        "/users/aidancunniffe/developer/seamless/seamless/api-cli/node_modules/@types/node/base.d.ts",
        "/users/aidancunniffe/developer/seamless/seamless/api-cli/node_modules/@types/node/ts3.2/util.d.ts",
        "/users/aidancunniffe/developer/seamless/seamless/api-cli/node_modules/@types/node/ts3.2/globals.d.ts",
        "/users/aidancunniffe/developer/seamless/seamless/api-cli/node_modules/@types/node/util.d.ts"
      ],
      "/users/aidancunniffe/developer/seamless/seamless/api-cli/node_modules/@types/nock/index.d.ts": [
        "/users/aidancunniffe/developer/seamless/seamless/api-cli/node_modules/@types/node/fs.d.ts",
        "/users/aidancunniffe/developer/seamless/seamless/api-cli/node_modules/@types/node/http.d.ts",
        "/users/aidancunniffe/developer/seamless/seamless/api-cli/node_modules/@types/node/url.d.ts",
        "/users/aidancunniffe/developer/seamless/seamless/api-cli/node_modules/@types/node/ts3.2/index.d.ts",
        "/users/aidancunniffe/developer/seamless/seamless/api-cli/node_modules/@types/node/util.d.ts",
        "/users/aidancunniffe/developer/seamless/seamless/api-cli/node_modules/@types/node/ts3.2/util.d.ts"
      ],
      "/users/aidancunniffe/developer/seamless/seamless/api-cli/node_modules/@types/glob/index.d.ts": [
        "/users/aidancunniffe/developer/seamless/seamless/api-cli/node_modules/@types/node/events.d.ts",
        "/users/aidancunniffe/developer/seamless/seamless/api-cli/node_modules/@types/minimatch/index.d.ts",
        "/users/aidancunniffe/developer/seamless/seamless/api-cli/node_modules/@types/node/ts3.2/index.d.ts",
        "/users/aidancunniffe/developer/seamless/seamless/api-cli/node_modules/@types/node/util.d.ts",
        "/users/aidancunniffe/developer/seamless/seamless/api-cli/node_modules/@types/node/ts3.2/util.d.ts"
      ],
      "/users/aidancunniffe/developer/seamless/seamless/api-cli/node_modules/get-port/index.d.ts": [
        "/users/aidancunniffe/developer/seamless/seamless/api-cli/node_modules/type-fest/index.d.ts",
        "/users/aidancunniffe/developer/seamless/seamless/api-cli/node_modules/@types/node/net.d.ts",
        "/users/aidancunniffe/developer/seamless/seamless/api-cli/node_modules/@types/node/ts3.2/index.d.ts",
        "/users/aidancunniffe/developer/seamless/seamless/api-cli/node_modules/@types/node/util.d.ts",
        "/users/aidancunniffe/developer/seamless/seamless/api-cli/node_modules/@types/node/ts3.2/util.d.ts"
      ],
      "/users/aidancunniffe/developer/seamless/seamless/api-cli/node_modules/open/index.d.ts": [
        "/users/aidancunniffe/developer/seamless/seamless/api-cli/node_modules/@types/node/child_process.d.ts",
        "/users/aidancunniffe/developer/seamless/seamless/api-cli/node_modules/@types/node/ts3.2/index.d.ts",
        "/users/aidancunniffe/developer/seamless/seamless/api-cli/node_modules/@types/node/util.d.ts",
        "/users/aidancunniffe/developer/seamless/seamless/api-cli/node_modules/@types/node/ts3.2/util.d.ts"
      ],
      "/users/aidancunniffe/developer/seamless/seamless/api-cli/src/commands/login.ts": [
<<<<<<< HEAD
=======
        "/users/aidancunniffe/developer/seamless/seamless/api-cli/node_modules/@oclif/parser/lib/flags.d.ts",
>>>>>>> d7d43689
        "/users/aidancunniffe/developer/seamless/seamless/api-cli/node_modules/@oclif/command/lib/index.d.ts"
      ],
      "/users/aidancunniffe/developer/seamless/seamless/api-cli/node_modules/@types/body-parser/index.d.ts": [
        "/users/aidancunniffe/developer/seamless/seamless/api-cli/node_modules/@types/connect/index.d.ts",
        "/users/aidancunniffe/developer/seamless/seamless/api-cli/node_modules/@types/node/http.d.ts",
        "/users/aidancunniffe/developer/seamless/seamless/api-cli/node_modules/@types/node/ts3.2/index.d.ts",
        "/users/aidancunniffe/developer/seamless/seamless/api-cli/node_modules/@types/node/util.d.ts",
        "/users/aidancunniffe/developer/seamless/seamless/api-cli/node_modules/@types/node/ts3.2/util.d.ts"
      ],
      "/users/aidancunniffe/developer/seamless/seamless/api-cli/src/lib/common.ts": [
        "/users/aidancunniffe/developer/seamless/seamless/api-cli/node_modules/@types/express/index.d.ts"
      ],
      "/users/aidancunniffe/developer/seamless/seamless/api-cli/src/lib/proxy-capture-session.ts": [
        "/users/aidancunniffe/developer/seamless/seamless/api-cli/src/lib/common.ts",
        "/users/aidancunniffe/developer/seamless/seamless/api-cli/node_modules/@types/node/events.d.ts"
      ],
      "/users/aidancunniffe/developer/seamless/seamless/api-cli/src/lib/proxy-server.ts": [
        "/users/aidancunniffe/developer/seamless/seamless/api-cli/node_modules/@types/node/events.d.ts"
      ],
      "/users/aidancunniffe/developer/seamless/seamless/api-cli/node_modules/@types/express/index.d.ts": [
        "/users/aidancunniffe/developer/seamless/seamless/api-cli/node_modules/@types/body-parser/index.d.ts",
        "/users/aidancunniffe/developer/seamless/seamless/api-cli/node_modules/@types/serve-static/index.d.ts",
        "/users/aidancunniffe/developer/seamless/seamless/api-cli/node_modules/@types/express-serve-static-core/index.d.ts",
        "/users/aidancunniffe/developer/seamless/seamless/api-cli/node_modules/@types/node/util.d.ts",
        "/users/aidancunniffe/developer/seamless/seamless/api-cli/node_modules/@types/node/ts3.2/util.d.ts"
      ],
      "/users/aidancunniffe/developer/seamless/seamless/api-cli/node_modules/@types/express-http-proxy/index.d.ts": [
        "/users/aidancunniffe/developer/seamless/seamless/api-cli/node_modules/@types/express/index.d.ts",
        "/users/aidancunniffe/developer/seamless/seamless/api-cli/node_modules/@types/node/http.d.ts",
        "/users/aidancunniffe/developer/seamless/seamless/api-cli/node_modules/@types/node/util.d.ts",
        "/users/aidancunniffe/developer/seamless/seamless/api-cli/node_modules/@types/node/ts3.2/util.d.ts"
      ],
      "/users/aidancunniffe/developer/seamless/seamless/api-cli/node_modules/@types/cookie-parser/index.d.ts": [
        "/users/aidancunniffe/developer/seamless/seamless/api-cli/node_modules/@types/express/index.d.ts",
        "/users/aidancunniffe/developer/seamless/seamless/api-cli/node_modules/@types/node/util.d.ts",
        "/users/aidancunniffe/developer/seamless/seamless/api-cli/node_modules/@types/node/ts3.2/util.d.ts"
      ],
      "/users/aidancunniffe/developer/seamless/seamless/api-cli/node_modules/@types/connect/index.d.ts": [
        "/users/aidancunniffe/developer/seamless/seamless/api-cli/node_modules/@types/node/http.d.ts",
        "/users/aidancunniffe/developer/seamless/seamless/api-cli/node_modules/@types/node/ts3.2/index.d.ts",
        "/users/aidancunniffe/developer/seamless/seamless/api-cli/node_modules/@types/node/util.d.ts",
        "/users/aidancunniffe/developer/seamless/seamless/api-cli/node_modules/@types/node/ts3.2/util.d.ts"
      ],
      "/users/aidancunniffe/developer/seamless/seamless/api-cli/node_modules/@types/express-serve-static-core/index.d.ts": [
        "/users/aidancunniffe/developer/seamless/seamless/api-cli/node_modules/@types/node/http.d.ts",
        "/users/aidancunniffe/developer/seamless/seamless/api-cli/node_modules/@types/node/events.d.ts",
        "/users/aidancunniffe/developer/seamless/seamless/api-cli/node_modules/@types/range-parser/index.d.ts",
        "/users/aidancunniffe/developer/seamless/seamless/api-cli/node_modules/@types/node/ts3.2/index.d.ts",
        "/users/aidancunniffe/developer/seamless/seamless/api-cli/node_modules/@types/node/util.d.ts",
        "/users/aidancunniffe/developer/seamless/seamless/api-cli/node_modules/@types/node/ts3.2/util.d.ts"
      ],
      "/users/aidancunniffe/developer/seamless/seamless/api-cli/node_modules/@types/serve-static/index.d.ts": [
        "/users/aidancunniffe/developer/seamless/seamless/api-cli/node_modules/@types/express-serve-static-core/index.d.ts",
        "/users/aidancunniffe/developer/seamless/seamless/api-cli/node_modules/@types/mime/index.d.ts",
        "/users/aidancunniffe/developer/seamless/seamless/api-cli/node_modules/@types/node/util.d.ts",
        "/users/aidancunniffe/developer/seamless/seamless/api-cli/node_modules/@types/node/ts3.2/util.d.ts"
      ],
      "/users/aidancunniffe/developer/seamless/seamless/api-cli/node_modules/@types/node-fetch/index.d.ts": [
        "/users/aidancunniffe/developer/seamless/seamless/api-cli/node_modules/@types/node/http.d.ts",
        "/users/aidancunniffe/developer/seamless/seamless/api-cli/node_modules/@types/node/url.d.ts",
        "/users/aidancunniffe/developer/seamless/seamless/api-cli/node_modules/@types/node-fetch/externals.d.ts",
        "/users/aidancunniffe/developer/seamless/seamless/api-cli/node_modules/@types/node/ts3.2/index.d.ts",
        "/users/aidancunniffe/developer/seamless/seamless/api-cli/node_modules/@types/node/util.d.ts",
        "/users/aidancunniffe/developer/seamless/seamless/api-cli/node_modules/@types/node/ts3.2/util.d.ts"
      ],
      "/users/aidancunniffe/developer/seamless/seamless/api-cli/node_modules/@types/fs-extra/index.d.ts": [
        "/users/aidancunniffe/developer/seamless/seamless/api-cli/node_modules/@types/node/fs.d.ts",
        "/users/aidancunniffe/developer/seamless/seamless/api-cli/node_modules/@types/node/ts3.2/index.d.ts",
        "/users/aidancunniffe/developer/seamless/seamless/api-cli/node_modules/@types/node/util.d.ts",
        "/users/aidancunniffe/developer/seamless/seamless/api-cli/node_modules/@types/node/ts3.2/util.d.ts"
      ],
      "/users/aidancunniffe/developer/seamless/seamless/api-cli/node_modules/@types/node/async_hooks.d.ts": [
        "/users/aidancunniffe/developer/seamless/seamless/api-cli/node_modules/@types/node/util.d.ts",
        "/users/aidancunniffe/developer/seamless/seamless/api-cli/node_modules/@types/node/ts3.2/util.d.ts"
      ],
      "/users/aidancunniffe/developer/seamless/seamless/api-cli/node_modules/@types/node/perf_hooks.d.ts": [
        "/users/aidancunniffe/developer/seamless/seamless/api-cli/node_modules/@types/node/async_hooks.d.ts",
        "/users/aidancunniffe/developer/seamless/seamless/api-cli/node_modules/@types/node/util.d.ts",
        "/users/aidancunniffe/developer/seamless/seamless/api-cli/node_modules/@types/node/ts3.2/util.d.ts"
      ],
      "/users/aidancunniffe/developer/seamless/seamless/api-cli/node_modules/@types/node/buffer.d.ts": [
        "/users/aidancunniffe/developer/seamless/seamless/api-cli/node_modules/@types/node/util.d.ts",
        "/users/aidancunniffe/developer/seamless/seamless/api-cli/node_modules/@types/node/ts3.2/util.d.ts"
      ],
      "/users/aidancunniffe/developer/seamless/seamless/api-cli/node_modules/@types/events/index.d.ts": [
        "/users/aidancunniffe/developer/seamless/seamless/api-cli/node_modules/@types/node/util.d.ts",
        "/users/aidancunniffe/developer/seamless/seamless/api-cli/node_modules/@types/node/ts3.2/util.d.ts"
      ],
      "/users/aidancunniffe/developer/seamless/seamless/api-cli/node_modules/@types/node/child_process.d.ts": [
        "/users/aidancunniffe/developer/seamless/seamless/api-cli/node_modules/@types/node/events.d.ts",
        "/users/aidancunniffe/developer/seamless/seamless/api-cli/node_modules/@types/node/stream.d.ts",
        "/users/aidancunniffe/developer/seamless/seamless/api-cli/node_modules/@types/node/net.d.ts",
        "/users/aidancunniffe/developer/seamless/seamless/api-cli/node_modules/@types/node/util.d.ts",
        "/users/aidancunniffe/developer/seamless/seamless/api-cli/node_modules/@types/node/ts3.2/util.d.ts"
      ],
      "/users/aidancunniffe/developer/seamless/seamless/api-cli/src/lib/command-session.ts": [
        "/users/aidancunniffe/developer/seamless/seamless/api-cli/node_modules/@types/node/events.d.ts",
        "/users/aidancunniffe/developer/seamless/seamless/api-cli/node_modules/@types/node/child_process.d.ts"
      ],
      "/users/aidancunniffe/developer/seamless/seamless/api-cli/node_modules/@types/node/cluster.d.ts": [
        "/users/aidancunniffe/developer/seamless/seamless/api-cli/node_modules/@types/node/child_process.d.ts",
        "/users/aidancunniffe/developer/seamless/seamless/api-cli/node_modules/@types/node/events.d.ts",
        "/users/aidancunniffe/developer/seamless/seamless/api-cli/node_modules/@types/node/net.d.ts",
        "/users/aidancunniffe/developer/seamless/seamless/api-cli/node_modules/@types/node/util.d.ts",
        "/users/aidancunniffe/developer/seamless/seamless/api-cli/node_modules/@types/node/ts3.2/util.d.ts"
      ],
      "/users/aidancunniffe/developer/seamless/seamless/api-cli/node_modules/@types/node/console.d.ts": [
        "/users/aidancunniffe/developer/seamless/seamless/api-cli/node_modules/@types/node/util.d.ts",
        "/users/aidancunniffe/developer/seamless/seamless/api-cli/node_modules/@types/node/ts3.2/util.d.ts"
      ],
      "/users/aidancunniffe/developer/seamless/seamless/api-cli/node_modules/@types/node/constants.d.ts": [
        "/users/aidancunniffe/developer/seamless/seamless/api-cli/node_modules/@types/node/util.d.ts",
        "/users/aidancunniffe/developer/seamless/seamless/api-cli/node_modules/@types/node/ts3.2/util.d.ts"
      ],
      "/users/aidancunniffe/developer/seamless/seamless/api-cli/node_modules/@types/node/crypto.d.ts": [
        "/users/aidancunniffe/developer/seamless/seamless/api-cli/node_modules/@types/node/stream.d.ts",
        "/users/aidancunniffe/developer/seamless/seamless/api-cli/node_modules/@types/node/util.d.ts",
        "/users/aidancunniffe/developer/seamless/seamless/api-cli/node_modules/@types/node/ts3.2/util.d.ts"
      ],
      "/users/aidancunniffe/developer/seamless/seamless/api-cli/node_modules/@types/node/tls.d.ts": [
        "/users/aidancunniffe/developer/seamless/seamless/api-cli/node_modules/@types/node/crypto.d.ts",
        "/users/aidancunniffe/developer/seamless/seamless/api-cli/node_modules/@types/node/dns.d.ts",
        "/users/aidancunniffe/developer/seamless/seamless/api-cli/node_modules/@types/node/net.d.ts",
        "/users/aidancunniffe/developer/seamless/seamless/api-cli/node_modules/@types/node/stream.d.ts",
        "/users/aidancunniffe/developer/seamless/seamless/api-cli/node_modules/@types/node/util.d.ts",
        "/users/aidancunniffe/developer/seamless/seamless/api-cli/node_modules/@types/node/ts3.2/util.d.ts"
      ],
      "/users/aidancunniffe/developer/seamless/seamless/api-cli/node_modules/@types/node/https.d.ts": [
        "/users/aidancunniffe/developer/seamless/seamless/api-cli/node_modules/@types/node/tls.d.ts",
        "/users/aidancunniffe/developer/seamless/seamless/api-cli/node_modules/@types/node/events.d.ts",
        "/users/aidancunniffe/developer/seamless/seamless/api-cli/node_modules/@types/node/http.d.ts",
        "/users/aidancunniffe/developer/seamless/seamless/api-cli/node_modules/@types/node/url.d.ts",
        "/users/aidancunniffe/developer/seamless/seamless/api-cli/node_modules/@types/node/util.d.ts",
        "/users/aidancunniffe/developer/seamless/seamless/api-cli/node_modules/@types/node/ts3.2/util.d.ts"
      ],
      "/users/aidancunniffe/developer/seamless/seamless/api-cli/node_modules/@types/node/http2.d.ts": [
        "/users/aidancunniffe/developer/seamless/seamless/api-cli/node_modules/@types/node/events.d.ts",
        "/users/aidancunniffe/developer/seamless/seamless/api-cli/node_modules/@types/node/fs.d.ts",
        "/users/aidancunniffe/developer/seamless/seamless/api-cli/node_modules/@types/node/net.d.ts",
        "/users/aidancunniffe/developer/seamless/seamless/api-cli/node_modules/@types/node/stream.d.ts",
        "/users/aidancunniffe/developer/seamless/seamless/api-cli/node_modules/@types/node/tls.d.ts",
        "/users/aidancunniffe/developer/seamless/seamless/api-cli/node_modules/@types/node/url.d.ts",
        "/users/aidancunniffe/developer/seamless/seamless/api-cli/node_modules/@types/node/http.d.ts",
        "/users/aidancunniffe/developer/seamless/seamless/api-cli/node_modules/@types/node/util.d.ts",
        "/users/aidancunniffe/developer/seamless/seamless/api-cli/node_modules/@types/node/ts3.2/util.d.ts"
      ],
      "/users/aidancunniffe/developer/seamless/seamless/api-cli/node_modules/@types/node/dgram.d.ts": [
        "/users/aidancunniffe/developer/seamless/seamless/api-cli/node_modules/@types/node/net.d.ts",
        "/users/aidancunniffe/developer/seamless/seamless/api-cli/node_modules/@types/node/dns.d.ts",
        "/users/aidancunniffe/developer/seamless/seamless/api-cli/node_modules/@types/node/events.d.ts",
        "/users/aidancunniffe/developer/seamless/seamless/api-cli/node_modules/@types/node/util.d.ts",
        "/users/aidancunniffe/developer/seamless/seamless/api-cli/node_modules/@types/node/ts3.2/util.d.ts"
      ],
      "/users/aidancunniffe/developer/seamless/seamless/api-cli/node_modules/@types/node/dns.d.ts": [
        "/users/aidancunniffe/developer/seamless/seamless/api-cli/node_modules/@types/node/util.d.ts",
        "/users/aidancunniffe/developer/seamless/seamless/api-cli/node_modules/@types/node/ts3.2/util.d.ts"
      ],
      "/users/aidancunniffe/developer/seamless/seamless/api-cli/node_modules/@types/node/net.d.ts": [
        "/users/aidancunniffe/developer/seamless/seamless/api-cli/node_modules/@types/node/stream.d.ts",
        "/users/aidancunniffe/developer/seamless/seamless/api-cli/node_modules/@types/node/events.d.ts",
        "/users/aidancunniffe/developer/seamless/seamless/api-cli/node_modules/@types/node/dns.d.ts",
        "/users/aidancunniffe/developer/seamless/seamless/api-cli/node_modules/@types/node/util.d.ts",
        "/users/aidancunniffe/developer/seamless/seamless/api-cli/node_modules/@types/node/ts3.2/util.d.ts"
      ],
      "/users/aidancunniffe/developer/seamless/seamless/api-cli/node_modules/@types/node/tty.d.ts": [
        "/users/aidancunniffe/developer/seamless/seamless/api-cli/node_modules/@types/node/net.d.ts",
        "/users/aidancunniffe/developer/seamless/seamless/api-cli/node_modules/@types/node/util.d.ts",
        "/users/aidancunniffe/developer/seamless/seamless/api-cli/node_modules/@types/node/ts3.2/util.d.ts"
      ],
      "/users/aidancunniffe/developer/seamless/seamless/api-cli/node_modules/@types/node/http.d.ts": [
        "/users/aidancunniffe/developer/seamless/seamless/api-cli/node_modules/@types/node/events.d.ts",
        "/users/aidancunniffe/developer/seamless/seamless/api-cli/node_modules/@types/node/net.d.ts",
        "/users/aidancunniffe/developer/seamless/seamless/api-cli/node_modules/@types/node/stream.d.ts",
        "/users/aidancunniffe/developer/seamless/seamless/api-cli/node_modules/@types/node/url.d.ts",
        "/users/aidancunniffe/developer/seamless/seamless/api-cli/node_modules/@types/node/util.d.ts",
        "/users/aidancunniffe/developer/seamless/seamless/api-cli/node_modules/@types/node/ts3.2/util.d.ts"
      ],
      "/users/aidancunniffe/developer/seamless/seamless/api-cli/node_modules/@types/node/domain.d.ts": [
        "/users/aidancunniffe/developer/seamless/seamless/api-cli/node_modules/@types/node/events.d.ts",
        "/users/aidancunniffe/developer/seamless/seamless/api-cli/node_modules/@types/node/util.d.ts",
        "/users/aidancunniffe/developer/seamless/seamless/api-cli/node_modules/@types/node/ts3.2/util.d.ts"
      ],
      "/users/aidancunniffe/developer/seamless/seamless/api-cli/node_modules/@types/node/events.d.ts": [
        "/users/aidancunniffe/developer/seamless/seamless/api-cli/node_modules/@types/node/util.d.ts",
        "/users/aidancunniffe/developer/seamless/seamless/api-cli/node_modules/@types/node/ts3.2/util.d.ts"
      ],
      "/users/aidancunniffe/developer/seamless/seamless/api-cli/node_modules/@types/node/worker_threads.d.ts": [
        "/users/aidancunniffe/developer/seamless/seamless/api-cli/node_modules/@types/node/events.d.ts",
        "/users/aidancunniffe/developer/seamless/seamless/api-cli/node_modules/@types/node/stream.d.ts",
        "/users/aidancunniffe/developer/seamless/seamless/api-cli/node_modules/@types/node/util.d.ts",
        "/users/aidancunniffe/developer/seamless/seamless/api-cli/node_modules/@types/node/ts3.2/util.d.ts"
      ],
      "/users/aidancunniffe/developer/seamless/seamless/api-cli/node_modules/@types/node/stream.d.ts": [
        "/users/aidancunniffe/developer/seamless/seamless/api-cli/node_modules/@types/node/events.d.ts",
        "/users/aidancunniffe/developer/seamless/seamless/api-cli/node_modules/@types/node/util.d.ts",
        "/users/aidancunniffe/developer/seamless/seamless/api-cli/node_modules/@types/node/ts3.2/util.d.ts"
      ],
      "/users/aidancunniffe/developer/seamless/seamless/api-cli/node_modules/@types/node/zlib.d.ts": [
        "/users/aidancunniffe/developer/seamless/seamless/api-cli/node_modules/@types/node/stream.d.ts",
        "/users/aidancunniffe/developer/seamless/seamless/api-cli/node_modules/@types/node/util.d.ts",
        "/users/aidancunniffe/developer/seamless/seamless/api-cli/node_modules/@types/node/ts3.2/util.d.ts"
      ],
      "/users/aidancunniffe/developer/seamless/seamless/api-cli/node_modules/@types/node/readline.d.ts": [
        "/users/aidancunniffe/developer/seamless/seamless/api-cli/node_modules/@types/node/events.d.ts",
        "/users/aidancunniffe/developer/seamless/seamless/api-cli/node_modules/@types/node/stream.d.ts",
        "/users/aidancunniffe/developer/seamless/seamless/api-cli/node_modules/@types/node/util.d.ts",
        "/users/aidancunniffe/developer/seamless/seamless/api-cli/node_modules/@types/node/ts3.2/util.d.ts"
      ],
      "/users/aidancunniffe/developer/seamless/seamless/api-cli/node_modules/@types/node/repl.d.ts": [
        "/users/aidancunniffe/developer/seamless/seamless/api-cli/node_modules/@types/node/readline.d.ts",
        "/users/aidancunniffe/developer/seamless/seamless/api-cli/node_modules/@types/node/vm.d.ts",
        "/users/aidancunniffe/developer/seamless/seamless/api-cli/node_modules/@types/node/util.d.ts",
        "/users/aidancunniffe/developer/seamless/seamless/api-cli/node_modules/@types/node/ts3.2/util.d.ts"
      ],
      "/users/aidancunniffe/developer/seamless/seamless/api-cli/node_modules/@types/node/fs.d.ts": [
        "/users/aidancunniffe/developer/seamless/seamless/api-cli/node_modules/@types/node/stream.d.ts",
        "/users/aidancunniffe/developer/seamless/seamless/api-cli/node_modules/@types/node/events.d.ts",
        "/users/aidancunniffe/developer/seamless/seamless/api-cli/node_modules/@types/node/url.d.ts",
        "/users/aidancunniffe/developer/seamless/seamless/api-cli/node_modules/@types/node/util.d.ts",
        "/users/aidancunniffe/developer/seamless/seamless/api-cli/node_modules/@types/node/ts3.2/util.d.ts"
      ],
      "/users/aidancunniffe/developer/seamless/seamless/api-cli/node_modules/@types/node/inspector.d.ts": [
        "/users/aidancunniffe/developer/seamless/seamless/api-cli/node_modules/@types/node/events.d.ts",
        "/users/aidancunniffe/developer/seamless/seamless/api-cli/node_modules/@types/node/util.d.ts",
        "/users/aidancunniffe/developer/seamless/seamless/api-cli/node_modules/@types/node/ts3.2/util.d.ts"
      ],
      "/users/aidancunniffe/developer/seamless/seamless/api-cli/node_modules/@types/node/module.d.ts": [
        "/users/aidancunniffe/developer/seamless/seamless/api-cli/node_modules/@types/node/util.d.ts",
        "/users/aidancunniffe/developer/seamless/seamless/api-cli/node_modules/@types/node/ts3.2/util.d.ts"
      ],
      "/users/aidancunniffe/developer/seamless/seamless/api-cli/node_modules/@types/node/os.d.ts": [
        "/users/aidancunniffe/developer/seamless/seamless/api-cli/node_modules/@types/node/util.d.ts",
        "/users/aidancunniffe/developer/seamless/seamless/api-cli/node_modules/@types/node/ts3.2/util.d.ts"
      ],
      "/users/aidancunniffe/developer/seamless/seamless/api-cli/node_modules/@types/node/path.d.ts": [
        "/users/aidancunniffe/developer/seamless/seamless/api-cli/node_modules/@types/node/util.d.ts",
        "/users/aidancunniffe/developer/seamless/seamless/api-cli/node_modules/@types/node/ts3.2/util.d.ts"
      ],
      "/users/aidancunniffe/developer/seamless/seamless/api-cli/node_modules/@types/node/process.d.ts": [
        "/users/aidancunniffe/developer/seamless/seamless/api-cli/node_modules/@types/node/util.d.ts",
        "/users/aidancunniffe/developer/seamless/seamless/api-cli/node_modules/@types/node/ts3.2/util.d.ts"
      ],
      "/users/aidancunniffe/developer/seamless/seamless/api-cli/node_modules/@types/node/punycode.d.ts": [
        "/users/aidancunniffe/developer/seamless/seamless/api-cli/node_modules/@types/node/util.d.ts",
        "/users/aidancunniffe/developer/seamless/seamless/api-cli/node_modules/@types/node/ts3.2/util.d.ts"
      ],
      "/users/aidancunniffe/developer/seamless/seamless/api-cli/node_modules/@types/node/querystring.d.ts": [
        "/users/aidancunniffe/developer/seamless/seamless/api-cli/node_modules/@types/node/util.d.ts",
        "/users/aidancunniffe/developer/seamless/seamless/api-cli/node_modules/@types/node/ts3.2/util.d.ts"
      ],
      "/users/aidancunniffe/developer/seamless/seamless/api-cli/node_modules/@types/node/url.d.ts": [
        "/users/aidancunniffe/developer/seamless/seamless/api-cli/node_modules/@types/node/querystring.d.ts",
        "/users/aidancunniffe/developer/seamless/seamless/api-cli/node_modules/@types/node/util.d.ts",
        "/users/aidancunniffe/developer/seamless/seamless/api-cli/node_modules/@types/node/ts3.2/util.d.ts"
      ],
      "/users/aidancunniffe/developer/seamless/seamless/api-cli/node_modules/@types/node/string_decoder.d.ts": [
        "/users/aidancunniffe/developer/seamless/seamless/api-cli/node_modules/@types/node/util.d.ts",
        "/users/aidancunniffe/developer/seamless/seamless/api-cli/node_modules/@types/node/ts3.2/util.d.ts"
      ],
      "/users/aidancunniffe/developer/seamless/seamless/api-cli/node_modules/@types/node/timers.d.ts": [
        "/users/aidancunniffe/developer/seamless/seamless/api-cli/node_modules/@types/node/util.d.ts",
        "/users/aidancunniffe/developer/seamless/seamless/api-cli/node_modules/@types/node/ts3.2/util.d.ts"
      ],
      "/users/aidancunniffe/developer/seamless/seamless/api-cli/node_modules/@types/node/trace_events.d.ts": [
        "/users/aidancunniffe/developer/seamless/seamless/api-cli/node_modules/@types/node/util.d.ts",
        "/users/aidancunniffe/developer/seamless/seamless/api-cli/node_modules/@types/node/ts3.2/util.d.ts"
      ],
      "/users/aidancunniffe/developer/seamless/seamless/api-cli/node_modules/@types/node/util.d.ts": [
        "/users/aidancunniffe/developer/seamless/seamless/api-cli/node_modules/@types/node/ts3.2/util.d.ts"
      ],
      "/users/aidancunniffe/developer/seamless/seamless/api-cli/node_modules/@types/sinon/ts3.1/index.d.ts": [
        "/users/aidancunniffe/developer/seamless/seamless/api-cli/node_modules/@types/node/util.d.ts",
        "/users/aidancunniffe/developer/seamless/seamless/api-cli/node_modules/@types/node/ts3.2/util.d.ts"
      ],
      "/users/aidancunniffe/developer/seamless/seamless/api-cli/node_modules/@types/react/index.d.ts": [
        "/users/aidancunniffe/developer/seamless/seamless/api-cli/node_modules/csstype/index.d.ts",
        "/users/aidancunniffe/developer/seamless/seamless/api-cli/node_modules/@types/prop-types/index.d.ts",
        "/users/aidancunniffe/developer/seamless/seamless/api-cli/node_modules/@types/react/global.d.ts",
        "/users/aidancunniffe/developer/seamless/seamless/api-cli/node_modules/@types/node/util.d.ts",
        "/users/aidancunniffe/developer/seamless/seamless/api-cli/node_modules/@types/node/ts3.2/util.d.ts"
      ],
      "/users/aidancunniffe/developer/seamless/seamless/api-cli/node_modules/csstype/index.d.ts": [
        "/users/aidancunniffe/developer/seamless/seamless/api-cli/node_modules/@types/node/util.d.ts",
        "/users/aidancunniffe/developer/seamless/seamless/api-cli/node_modules/@types/node/ts3.2/util.d.ts"
      ],
      "/users/aidancunniffe/developer/seamless/seamless/api-cli/node_modules/@types/react/global.d.ts": [
        "/users/aidancunniffe/developer/seamless/seamless/api-cli/node_modules/@types/node/util.d.ts",
        "/users/aidancunniffe/developer/seamless/seamless/api-cli/node_modules/@types/node/ts3.2/util.d.ts"
      ],
      "/users/aidancunniffe/developer/seamless/seamless/api-cli/node_modules/@types/prop-types/index.d.ts": [
        "/users/aidancunniffe/developer/seamless/seamless/api-cli/node_modules/@types/node/util.d.ts",
        "/users/aidancunniffe/developer/seamless/seamless/api-cli/node_modules/@types/node/ts3.2/util.d.ts"
      ],
      "/users/aidancunniffe/developer/seamless/seamless/api-cli/node_modules/@types/mocha/index.d.ts": [
        "/users/aidancunniffe/developer/seamless/seamless/api-cli/node_modules/@types/node/util.d.ts",
        "/users/aidancunniffe/developer/seamless/seamless/api-cli/node_modules/@types/node/ts3.2/util.d.ts"
      ],
      "/users/aidancunniffe/developer/seamless/seamless/api-cli/node_modules/@types/lodash/ts3.1/index.d.ts": [
        "/users/aidancunniffe/developer/seamless/seamless/api-cli/node_modules/@types/lodash/ts3.1/common/common.d.ts",
        "/users/aidancunniffe/developer/seamless/seamless/api-cli/node_modules/@types/lodash/ts3.1/common/array.d.ts",
        "/users/aidancunniffe/developer/seamless/seamless/api-cli/node_modules/@types/lodash/ts3.1/common/collection.d.ts",
        "/users/aidancunniffe/developer/seamless/seamless/api-cli/node_modules/@types/lodash/ts3.1/common/date.d.ts",
        "/users/aidancunniffe/developer/seamless/seamless/api-cli/node_modules/@types/lodash/ts3.1/common/function.d.ts",
        "/users/aidancunniffe/developer/seamless/seamless/api-cli/node_modules/@types/lodash/ts3.1/common/lang.d.ts",
        "/users/aidancunniffe/developer/seamless/seamless/api-cli/node_modules/@types/lodash/ts3.1/common/math.d.ts",
        "/users/aidancunniffe/developer/seamless/seamless/api-cli/node_modules/@types/lodash/ts3.1/common/number.d.ts",
        "/users/aidancunniffe/developer/seamless/seamless/api-cli/node_modules/@types/lodash/ts3.1/common/object.d.ts",
        "/users/aidancunniffe/developer/seamless/seamless/api-cli/node_modules/@types/lodash/ts3.1/common/seq.d.ts",
        "/users/aidancunniffe/developer/seamless/seamless/api-cli/node_modules/@types/lodash/ts3.1/common/string.d.ts",
        "/users/aidancunniffe/developer/seamless/seamless/api-cli/node_modules/@types/lodash/ts3.1/common/util.d.ts",
        "/users/aidancunniffe/developer/seamless/seamless/api-cli/node_modules/@types/node/util.d.ts",
        "/users/aidancunniffe/developer/seamless/seamless/api-cli/node_modules/@types/node/ts3.2/util.d.ts"
      ],
      "/users/aidancunniffe/developer/seamless/seamless/api-cli/node_modules/@types/lodash/ts3.1/common/util.d.ts": [
        "/users/aidancunniffe/developer/seamless/seamless/api-cli/node_modules/@types/lodash/ts3.1/index.d.ts",
        "/users/aidancunniffe/developer/seamless/seamless/api-cli/node_modules/@types/lodash/ts3.1/common/common.d.ts",
        "/users/aidancunniffe/developer/seamless/seamless/api-cli/node_modules/@types/lodash/ts3.1/common/array.d.ts",
        "/users/aidancunniffe/developer/seamless/seamless/api-cli/node_modules/@types/lodash/ts3.1/common/collection.d.ts",
        "/users/aidancunniffe/developer/seamless/seamless/api-cli/node_modules/@types/lodash/ts3.1/common/date.d.ts",
        "/users/aidancunniffe/developer/seamless/seamless/api-cli/node_modules/@types/lodash/ts3.1/common/function.d.ts",
        "/users/aidancunniffe/developer/seamless/seamless/api-cli/node_modules/@types/lodash/ts3.1/common/lang.d.ts",
        "/users/aidancunniffe/developer/seamless/seamless/api-cli/node_modules/@types/lodash/ts3.1/common/math.d.ts",
        "/users/aidancunniffe/developer/seamless/seamless/api-cli/node_modules/@types/lodash/ts3.1/common/number.d.ts",
        "/users/aidancunniffe/developer/seamless/seamless/api-cli/node_modules/@types/lodash/ts3.1/common/object.d.ts",
        "/users/aidancunniffe/developer/seamless/seamless/api-cli/node_modules/@types/lodash/ts3.1/common/seq.d.ts",
        "/users/aidancunniffe/developer/seamless/seamless/api-cli/node_modules/@types/lodash/ts3.1/common/string.d.ts",
        "/users/aidancunniffe/developer/seamless/seamless/api-cli/node_modules/@types/node/util.d.ts",
        "/users/aidancunniffe/developer/seamless/seamless/api-cli/node_modules/@types/node/ts3.2/util.d.ts"
      ],
      "/users/aidancunniffe/developer/seamless/seamless/api-cli/node_modules/@types/lodash/ts3.1/common/string.d.ts": [
        "/users/aidancunniffe/developer/seamless/seamless/api-cli/node_modules/@types/lodash/ts3.1/index.d.ts",
        "/users/aidancunniffe/developer/seamless/seamless/api-cli/node_modules/@types/lodash/ts3.1/common/common.d.ts",
        "/users/aidancunniffe/developer/seamless/seamless/api-cli/node_modules/@types/lodash/ts3.1/common/array.d.ts",
        "/users/aidancunniffe/developer/seamless/seamless/api-cli/node_modules/@types/lodash/ts3.1/common/collection.d.ts",
        "/users/aidancunniffe/developer/seamless/seamless/api-cli/node_modules/@types/lodash/ts3.1/common/date.d.ts",
        "/users/aidancunniffe/developer/seamless/seamless/api-cli/node_modules/@types/lodash/ts3.1/common/function.d.ts",
        "/users/aidancunniffe/developer/seamless/seamless/api-cli/node_modules/@types/lodash/ts3.1/common/lang.d.ts",
        "/users/aidancunniffe/developer/seamless/seamless/api-cli/node_modules/@types/lodash/ts3.1/common/math.d.ts",
        "/users/aidancunniffe/developer/seamless/seamless/api-cli/node_modules/@types/lodash/ts3.1/common/number.d.ts",
        "/users/aidancunniffe/developer/seamless/seamless/api-cli/node_modules/@types/lodash/ts3.1/common/object.d.ts",
        "/users/aidancunniffe/developer/seamless/seamless/api-cli/node_modules/@types/lodash/ts3.1/common/seq.d.ts",
        "/users/aidancunniffe/developer/seamless/seamless/api-cli/node_modules/@types/lodash/ts3.1/common/util.d.ts",
        "/users/aidancunniffe/developer/seamless/seamless/api-cli/node_modules/@types/node/util.d.ts",
        "/users/aidancunniffe/developer/seamless/seamless/api-cli/node_modules/@types/node/ts3.2/util.d.ts"
      ],
      "/users/aidancunniffe/developer/seamless/seamless/api-cli/node_modules/@types/lodash/ts3.1/common/seq.d.ts": [
        "/users/aidancunniffe/developer/seamless/seamless/api-cli/node_modules/@types/lodash/ts3.1/index.d.ts",
        "/users/aidancunniffe/developer/seamless/seamless/api-cli/node_modules/@types/lodash/ts3.1/common/common.d.ts",
        "/users/aidancunniffe/developer/seamless/seamless/api-cli/node_modules/@types/lodash/ts3.1/common/array.d.ts",
        "/users/aidancunniffe/developer/seamless/seamless/api-cli/node_modules/@types/lodash/ts3.1/common/collection.d.ts",
        "/users/aidancunniffe/developer/seamless/seamless/api-cli/node_modules/@types/lodash/ts3.1/common/date.d.ts",
        "/users/aidancunniffe/developer/seamless/seamless/api-cli/node_modules/@types/lodash/ts3.1/common/function.d.ts",
        "/users/aidancunniffe/developer/seamless/seamless/api-cli/node_modules/@types/lodash/ts3.1/common/lang.d.ts",
        "/users/aidancunniffe/developer/seamless/seamless/api-cli/node_modules/@types/lodash/ts3.1/common/math.d.ts",
        "/users/aidancunniffe/developer/seamless/seamless/api-cli/node_modules/@types/lodash/ts3.1/common/number.d.ts",
        "/users/aidancunniffe/developer/seamless/seamless/api-cli/node_modules/@types/lodash/ts3.1/common/object.d.ts",
        "/users/aidancunniffe/developer/seamless/seamless/api-cli/node_modules/@types/lodash/ts3.1/common/string.d.ts",
        "/users/aidancunniffe/developer/seamless/seamless/api-cli/node_modules/@types/lodash/ts3.1/common/util.d.ts",
        "/users/aidancunniffe/developer/seamless/seamless/api-cli/node_modules/@types/node/util.d.ts",
        "/users/aidancunniffe/developer/seamless/seamless/api-cli/node_modules/@types/node/ts3.2/util.d.ts"
      ],
      "/users/aidancunniffe/developer/seamless/seamless/api-cli/node_modules/@types/lodash/ts3.1/common/object.d.ts": [
        "/users/aidancunniffe/developer/seamless/seamless/api-cli/node_modules/@types/lodash/ts3.1/index.d.ts",
        "/users/aidancunniffe/developer/seamless/seamless/api-cli/node_modules/@types/lodash/ts3.1/common/common.d.ts",
        "/users/aidancunniffe/developer/seamless/seamless/api-cli/node_modules/@types/lodash/ts3.1/common/array.d.ts",
        "/users/aidancunniffe/developer/seamless/seamless/api-cli/node_modules/@types/lodash/ts3.1/common/collection.d.ts",
        "/users/aidancunniffe/developer/seamless/seamless/api-cli/node_modules/@types/lodash/ts3.1/common/date.d.ts",
        "/users/aidancunniffe/developer/seamless/seamless/api-cli/node_modules/@types/lodash/ts3.1/common/function.d.ts",
        "/users/aidancunniffe/developer/seamless/seamless/api-cli/node_modules/@types/lodash/ts3.1/common/lang.d.ts",
        "/users/aidancunniffe/developer/seamless/seamless/api-cli/node_modules/@types/lodash/ts3.1/common/math.d.ts",
        "/users/aidancunniffe/developer/seamless/seamless/api-cli/node_modules/@types/lodash/ts3.1/common/number.d.ts",
        "/users/aidancunniffe/developer/seamless/seamless/api-cli/node_modules/@types/lodash/ts3.1/common/seq.d.ts",
        "/users/aidancunniffe/developer/seamless/seamless/api-cli/node_modules/@types/lodash/ts3.1/common/string.d.ts",
        "/users/aidancunniffe/developer/seamless/seamless/api-cli/node_modules/@types/lodash/ts3.1/common/util.d.ts",
        "/users/aidancunniffe/developer/seamless/seamless/api-cli/node_modules/@types/node/util.d.ts",
        "/users/aidancunniffe/developer/seamless/seamless/api-cli/node_modules/@types/node/ts3.2/util.d.ts"
      ],
      "/users/aidancunniffe/developer/seamless/seamless/api-cli/node_modules/@types/lodash/ts3.1/common/number.d.ts": [
        "/users/aidancunniffe/developer/seamless/seamless/api-cli/node_modules/@types/lodash/ts3.1/index.d.ts",
        "/users/aidancunniffe/developer/seamless/seamless/api-cli/node_modules/@types/lodash/ts3.1/common/common.d.ts",
        "/users/aidancunniffe/developer/seamless/seamless/api-cli/node_modules/@types/lodash/ts3.1/common/array.d.ts",
        "/users/aidancunniffe/developer/seamless/seamless/api-cli/node_modules/@types/lodash/ts3.1/common/collection.d.ts",
        "/users/aidancunniffe/developer/seamless/seamless/api-cli/node_modules/@types/lodash/ts3.1/common/date.d.ts",
        "/users/aidancunniffe/developer/seamless/seamless/api-cli/node_modules/@types/lodash/ts3.1/common/function.d.ts",
        "/users/aidancunniffe/developer/seamless/seamless/api-cli/node_modules/@types/lodash/ts3.1/common/lang.d.ts",
        "/users/aidancunniffe/developer/seamless/seamless/api-cli/node_modules/@types/lodash/ts3.1/common/math.d.ts",
        "/users/aidancunniffe/developer/seamless/seamless/api-cli/node_modules/@types/lodash/ts3.1/common/object.d.ts",
        "/users/aidancunniffe/developer/seamless/seamless/api-cli/node_modules/@types/lodash/ts3.1/common/seq.d.ts",
        "/users/aidancunniffe/developer/seamless/seamless/api-cli/node_modules/@types/lodash/ts3.1/common/string.d.ts",
        "/users/aidancunniffe/developer/seamless/seamless/api-cli/node_modules/@types/lodash/ts3.1/common/util.d.ts",
        "/users/aidancunniffe/developer/seamless/seamless/api-cli/node_modules/@types/node/util.d.ts",
        "/users/aidancunniffe/developer/seamless/seamless/api-cli/node_modules/@types/node/ts3.2/util.d.ts"
      ],
      "/users/aidancunniffe/developer/seamless/seamless/api-cli/node_modules/@types/lodash/ts3.1/common/math.d.ts": [
        "/users/aidancunniffe/developer/seamless/seamless/api-cli/node_modules/@types/lodash/ts3.1/index.d.ts",
        "/users/aidancunniffe/developer/seamless/seamless/api-cli/node_modules/@types/lodash/ts3.1/common/common.d.ts",
        "/users/aidancunniffe/developer/seamless/seamless/api-cli/node_modules/@types/lodash/ts3.1/common/array.d.ts",
        "/users/aidancunniffe/developer/seamless/seamless/api-cli/node_modules/@types/lodash/ts3.1/common/collection.d.ts",
        "/users/aidancunniffe/developer/seamless/seamless/api-cli/node_modules/@types/lodash/ts3.1/common/date.d.ts",
        "/users/aidancunniffe/developer/seamless/seamless/api-cli/node_modules/@types/lodash/ts3.1/common/function.d.ts",
        "/users/aidancunniffe/developer/seamless/seamless/api-cli/node_modules/@types/lodash/ts3.1/common/lang.d.ts",
        "/users/aidancunniffe/developer/seamless/seamless/api-cli/node_modules/@types/lodash/ts3.1/common/number.d.ts",
        "/users/aidancunniffe/developer/seamless/seamless/api-cli/node_modules/@types/lodash/ts3.1/common/object.d.ts",
        "/users/aidancunniffe/developer/seamless/seamless/api-cli/node_modules/@types/lodash/ts3.1/common/seq.d.ts",
        "/users/aidancunniffe/developer/seamless/seamless/api-cli/node_modules/@types/lodash/ts3.1/common/string.d.ts",
        "/users/aidancunniffe/developer/seamless/seamless/api-cli/node_modules/@types/lodash/ts3.1/common/util.d.ts",
        "/users/aidancunniffe/developer/seamless/seamless/api-cli/node_modules/@types/node/util.d.ts",
        "/users/aidancunniffe/developer/seamless/seamless/api-cli/node_modules/@types/node/ts3.2/util.d.ts"
      ],
      "/users/aidancunniffe/developer/seamless/seamless/api-cli/node_modules/@types/lodash/ts3.1/common/lang.d.ts": [
        "/users/aidancunniffe/developer/seamless/seamless/api-cli/node_modules/@types/lodash/ts3.1/index.d.ts",
        "/users/aidancunniffe/developer/seamless/seamless/api-cli/node_modules/@types/lodash/ts3.1/common/common.d.ts",
        "/users/aidancunniffe/developer/seamless/seamless/api-cli/node_modules/@types/lodash/ts3.1/common/array.d.ts",
        "/users/aidancunniffe/developer/seamless/seamless/api-cli/node_modules/@types/lodash/ts3.1/common/collection.d.ts",
        "/users/aidancunniffe/developer/seamless/seamless/api-cli/node_modules/@types/lodash/ts3.1/common/date.d.ts",
        "/users/aidancunniffe/developer/seamless/seamless/api-cli/node_modules/@types/lodash/ts3.1/common/function.d.ts",
        "/users/aidancunniffe/developer/seamless/seamless/api-cli/node_modules/@types/lodash/ts3.1/common/math.d.ts",
        "/users/aidancunniffe/developer/seamless/seamless/api-cli/node_modules/@types/lodash/ts3.1/common/number.d.ts",
        "/users/aidancunniffe/developer/seamless/seamless/api-cli/node_modules/@types/lodash/ts3.1/common/object.d.ts",
        "/users/aidancunniffe/developer/seamless/seamless/api-cli/node_modules/@types/lodash/ts3.1/common/seq.d.ts",
        "/users/aidancunniffe/developer/seamless/seamless/api-cli/node_modules/@types/lodash/ts3.1/common/string.d.ts",
        "/users/aidancunniffe/developer/seamless/seamless/api-cli/node_modules/@types/lodash/ts3.1/common/util.d.ts",
        "/users/aidancunniffe/developer/seamless/seamless/api-cli/node_modules/@types/node/util.d.ts",
        "/users/aidancunniffe/developer/seamless/seamless/api-cli/node_modules/@types/node/ts3.2/util.d.ts"
      ],
      "/users/aidancunniffe/developer/seamless/seamless/api-cli/node_modules/@types/lodash/ts3.1/common/function.d.ts": [
        "/users/aidancunniffe/developer/seamless/seamless/api-cli/node_modules/@types/lodash/ts3.1/index.d.ts",
        "/users/aidancunniffe/developer/seamless/seamless/api-cli/node_modules/@types/lodash/ts3.1/common/common.d.ts",
        "/users/aidancunniffe/developer/seamless/seamless/api-cli/node_modules/@types/lodash/ts3.1/common/array.d.ts",
        "/users/aidancunniffe/developer/seamless/seamless/api-cli/node_modules/@types/lodash/ts3.1/common/collection.d.ts",
        "/users/aidancunniffe/developer/seamless/seamless/api-cli/node_modules/@types/lodash/ts3.1/common/date.d.ts",
        "/users/aidancunniffe/developer/seamless/seamless/api-cli/node_modules/@types/lodash/ts3.1/common/lang.d.ts",
        "/users/aidancunniffe/developer/seamless/seamless/api-cli/node_modules/@types/lodash/ts3.1/common/math.d.ts",
        "/users/aidancunniffe/developer/seamless/seamless/api-cli/node_modules/@types/lodash/ts3.1/common/number.d.ts",
        "/users/aidancunniffe/developer/seamless/seamless/api-cli/node_modules/@types/lodash/ts3.1/common/object.d.ts",
        "/users/aidancunniffe/developer/seamless/seamless/api-cli/node_modules/@types/lodash/ts3.1/common/seq.d.ts",
        "/users/aidancunniffe/developer/seamless/seamless/api-cli/node_modules/@types/lodash/ts3.1/common/string.d.ts",
        "/users/aidancunniffe/developer/seamless/seamless/api-cli/node_modules/@types/lodash/ts3.1/common/util.d.ts",
        "/users/aidancunniffe/developer/seamless/seamless/api-cli/node_modules/@types/node/util.d.ts",
        "/users/aidancunniffe/developer/seamless/seamless/api-cli/node_modules/@types/node/ts3.2/util.d.ts"
      ],
      "/users/aidancunniffe/developer/seamless/seamless/api-cli/node_modules/@types/lodash/ts3.1/common/date.d.ts": [
        "/users/aidancunniffe/developer/seamless/seamless/api-cli/node_modules/@types/lodash/ts3.1/index.d.ts",
        "/users/aidancunniffe/developer/seamless/seamless/api-cli/node_modules/@types/lodash/ts3.1/common/common.d.ts",
        "/users/aidancunniffe/developer/seamless/seamless/api-cli/node_modules/@types/lodash/ts3.1/common/array.d.ts",
        "/users/aidancunniffe/developer/seamless/seamless/api-cli/node_modules/@types/lodash/ts3.1/common/collection.d.ts",
        "/users/aidancunniffe/developer/seamless/seamless/api-cli/node_modules/@types/lodash/ts3.1/common/function.d.ts",
        "/users/aidancunniffe/developer/seamless/seamless/api-cli/node_modules/@types/lodash/ts3.1/common/lang.d.ts",
        "/users/aidancunniffe/developer/seamless/seamless/api-cli/node_modules/@types/lodash/ts3.1/common/math.d.ts",
        "/users/aidancunniffe/developer/seamless/seamless/api-cli/node_modules/@types/lodash/ts3.1/common/number.d.ts",
        "/users/aidancunniffe/developer/seamless/seamless/api-cli/node_modules/@types/lodash/ts3.1/common/object.d.ts",
        "/users/aidancunniffe/developer/seamless/seamless/api-cli/node_modules/@types/lodash/ts3.1/common/seq.d.ts",
        "/users/aidancunniffe/developer/seamless/seamless/api-cli/node_modules/@types/lodash/ts3.1/common/string.d.ts",
        "/users/aidancunniffe/developer/seamless/seamless/api-cli/node_modules/@types/lodash/ts3.1/common/util.d.ts",
        "/users/aidancunniffe/developer/seamless/seamless/api-cli/node_modules/@types/node/util.d.ts",
        "/users/aidancunniffe/developer/seamless/seamless/api-cli/node_modules/@types/node/ts3.2/util.d.ts"
      ],
      "/users/aidancunniffe/developer/seamless/seamless/api-cli/node_modules/@types/lodash/ts3.1/common/collection.d.ts": [
        "/users/aidancunniffe/developer/seamless/seamless/api-cli/node_modules/@types/lodash/ts3.1/index.d.ts",
        "/users/aidancunniffe/developer/seamless/seamless/api-cli/node_modules/@types/lodash/ts3.1/common/common.d.ts",
        "/users/aidancunniffe/developer/seamless/seamless/api-cli/node_modules/@types/lodash/ts3.1/common/array.d.ts",
        "/users/aidancunniffe/developer/seamless/seamless/api-cli/node_modules/@types/lodash/ts3.1/common/date.d.ts",
        "/users/aidancunniffe/developer/seamless/seamless/api-cli/node_modules/@types/lodash/ts3.1/common/function.d.ts",
        "/users/aidancunniffe/developer/seamless/seamless/api-cli/node_modules/@types/lodash/ts3.1/common/lang.d.ts",
        "/users/aidancunniffe/developer/seamless/seamless/api-cli/node_modules/@types/lodash/ts3.1/common/math.d.ts",
        "/users/aidancunniffe/developer/seamless/seamless/api-cli/node_modules/@types/lodash/ts3.1/common/number.d.ts",
        "/users/aidancunniffe/developer/seamless/seamless/api-cli/node_modules/@types/lodash/ts3.1/common/object.d.ts",
        "/users/aidancunniffe/developer/seamless/seamless/api-cli/node_modules/@types/lodash/ts3.1/common/seq.d.ts",
        "/users/aidancunniffe/developer/seamless/seamless/api-cli/node_modules/@types/lodash/ts3.1/common/string.d.ts",
        "/users/aidancunniffe/developer/seamless/seamless/api-cli/node_modules/@types/lodash/ts3.1/common/util.d.ts",
        "/users/aidancunniffe/developer/seamless/seamless/api-cli/node_modules/@types/node/util.d.ts",
        "/users/aidancunniffe/developer/seamless/seamless/api-cli/node_modules/@types/node/ts3.2/util.d.ts"
      ],
      "/users/aidancunniffe/developer/seamless/seamless/api-cli/node_modules/@types/lodash/ts3.1/common/array.d.ts": [
        "/users/aidancunniffe/developer/seamless/seamless/api-cli/node_modules/@types/lodash/ts3.1/index.d.ts",
        "/users/aidancunniffe/developer/seamless/seamless/api-cli/node_modules/@types/lodash/ts3.1/common/common.d.ts",
        "/users/aidancunniffe/developer/seamless/seamless/api-cli/node_modules/@types/lodash/ts3.1/common/collection.d.ts",
        "/users/aidancunniffe/developer/seamless/seamless/api-cli/node_modules/@types/lodash/ts3.1/common/date.d.ts",
        "/users/aidancunniffe/developer/seamless/seamless/api-cli/node_modules/@types/lodash/ts3.1/common/function.d.ts",
        "/users/aidancunniffe/developer/seamless/seamless/api-cli/node_modules/@types/lodash/ts3.1/common/lang.d.ts",
        "/users/aidancunniffe/developer/seamless/seamless/api-cli/node_modules/@types/lodash/ts3.1/common/math.d.ts",
        "/users/aidancunniffe/developer/seamless/seamless/api-cli/node_modules/@types/lodash/ts3.1/common/number.d.ts",
        "/users/aidancunniffe/developer/seamless/seamless/api-cli/node_modules/@types/lodash/ts3.1/common/object.d.ts",
        "/users/aidancunniffe/developer/seamless/seamless/api-cli/node_modules/@types/lodash/ts3.1/common/seq.d.ts",
        "/users/aidancunniffe/developer/seamless/seamless/api-cli/node_modules/@types/lodash/ts3.1/common/string.d.ts",
        "/users/aidancunniffe/developer/seamless/seamless/api-cli/node_modules/@types/lodash/ts3.1/common/util.d.ts",
        "/users/aidancunniffe/developer/seamless/seamless/api-cli/node_modules/@types/node/util.d.ts",
        "/users/aidancunniffe/developer/seamless/seamless/api-cli/node_modules/@types/node/ts3.2/util.d.ts"
      ],
      "/users/aidancunniffe/developer/seamless/seamless/api-cli/node_modules/@types/lodash/ts3.1/common/common.d.ts": [
        "/users/aidancunniffe/developer/seamless/seamless/api-cli/node_modules/@types/lodash/ts3.1/index.d.ts",
        "/users/aidancunniffe/developer/seamless/seamless/api-cli/node_modules/@types/lodash/ts3.1/common/array.d.ts",
        "/users/aidancunniffe/developer/seamless/seamless/api-cli/node_modules/@types/lodash/ts3.1/common/collection.d.ts",
        "/users/aidancunniffe/developer/seamless/seamless/api-cli/node_modules/@types/lodash/ts3.1/common/date.d.ts",
        "/users/aidancunniffe/developer/seamless/seamless/api-cli/node_modules/@types/lodash/ts3.1/common/function.d.ts",
        "/users/aidancunniffe/developer/seamless/seamless/api-cli/node_modules/@types/lodash/ts3.1/common/lang.d.ts",
        "/users/aidancunniffe/developer/seamless/seamless/api-cli/node_modules/@types/lodash/ts3.1/common/math.d.ts",
        "/users/aidancunniffe/developer/seamless/seamless/api-cli/node_modules/@types/lodash/ts3.1/common/number.d.ts",
        "/users/aidancunniffe/developer/seamless/seamless/api-cli/node_modules/@types/lodash/ts3.1/common/object.d.ts",
        "/users/aidancunniffe/developer/seamless/seamless/api-cli/node_modules/@types/lodash/ts3.1/common/seq.d.ts",
        "/users/aidancunniffe/developer/seamless/seamless/api-cli/node_modules/@types/lodash/ts3.1/common/string.d.ts",
        "/users/aidancunniffe/developer/seamless/seamless/api-cli/node_modules/@types/lodash/ts3.1/common/util.d.ts",
        "/users/aidancunniffe/developer/seamless/seamless/api-cli/node_modules/@types/node/util.d.ts",
        "/users/aidancunniffe/developer/seamless/seamless/api-cli/node_modules/@types/node/ts3.2/util.d.ts"
      ],
      "/users/aidancunniffe/developer/seamless/seamless/api-cli/node_modules/@types/joi/index.d.ts": [
        "/users/aidancunniffe/developer/seamless/seamless/api-cli/node_modules/@types/joi/index.d.ts",
        "/users/aidancunniffe/developer/seamless/seamless/api-cli/node_modules/@types/node/util.d.ts",
        "/users/aidancunniffe/developer/seamless/seamless/api-cli/node_modules/@types/node/ts3.2/util.d.ts"
      ],
      "/users/aidancunniffe/developer/seamless/seamless/api-cli/node_modules/@types/har-format/index.d.ts": [
        "/users/aidancunniffe/developer/seamless/seamless/api-cli/node_modules/@types/node/util.d.ts",
        "/users/aidancunniffe/developer/seamless/seamless/api-cli/node_modules/@types/node/ts3.2/util.d.ts"
      ],
      "/users/aidancunniffe/developer/seamless/seamless/api-cli/node_modules/@types/minimatch/index.d.ts": [
        "/users/aidancunniffe/developer/seamless/seamless/api-cli/node_modules/@types/node/util.d.ts",
        "/users/aidancunniffe/developer/seamless/seamless/api-cli/node_modules/@types/node/ts3.2/util.d.ts"
      ],
      "/users/aidancunniffe/developer/seamless/seamless/api-cli/node_modules/@types/chai/index.d.ts": [
        "/users/aidancunniffe/developer/seamless/seamless/api-cli/node_modules/@types/node/util.d.ts",
        "/users/aidancunniffe/developer/seamless/seamless/api-cli/node_modules/@types/node/ts3.2/util.d.ts"
      ],
      "/users/aidancunniffe/developer/seamless/seamless/api-cli/node_modules/@types/archy/index.d.ts": [
        "/users/aidancunniffe/developer/seamless/seamless/api-cli/node_modules/@types/node/util.d.ts",
        "/users/aidancunniffe/developer/seamless/seamless/api-cli/node_modules/@types/node/ts3.2/util.d.ts"
      ],
      "/users/aidancunniffe/developer/seamless/seamless/api-cli/node_modules/tree-kill/index.d.ts": [
        "/users/aidancunniffe/developer/seamless/seamless/api-cli/node_modules/@types/node/util.d.ts",
        "/users/aidancunniffe/developer/seamless/seamless/api-cli/node_modules/@types/node/ts3.2/util.d.ts"
      ],
      "/users/aidancunniffe/developer/seamless/seamless/api-cli/node_modules/@types/debug/index.d.ts": [
        "/users/aidancunniffe/developer/seamless/seamless/api-cli/node_modules/@types/node/util.d.ts",
        "/users/aidancunniffe/developer/seamless/seamless/api-cli/node_modules/@types/node/ts3.2/util.d.ts"
      ],
      "/users/aidancunniffe/developer/seamless/seamless/api-cli/node_modules/type-fest/index.d.ts": [
        "/users/aidancunniffe/developer/seamless/seamless/api-cli/node_modules/type-fest/source/package-json.d.ts",
        "/users/aidancunniffe/developer/seamless/seamless/api-cli/node_modules/@types/node/util.d.ts",
        "/users/aidancunniffe/developer/seamless/seamless/api-cli/node_modules/@types/node/ts3.2/util.d.ts"
      ],
      "/users/aidancunniffe/developer/seamless/seamless/api-cli/node_modules/type-fest/source/package-json.d.ts": [
        "/users/aidancunniffe/developer/seamless/seamless/api-cli/node_modules/type-fest/index.d.ts",
        "/users/aidancunniffe/developer/seamless/seamless/api-cli/node_modules/@types/node/util.d.ts",
        "/users/aidancunniffe/developer/seamless/seamless/api-cli/node_modules/@types/node/ts3.2/util.d.ts"
      ],
      "/users/aidancunniffe/developer/seamless/seamless/api-cli/node_modules/colors/index.d.ts": [
        "/users/aidancunniffe/developer/seamless/seamless/api-cli/node_modules/@types/node/util.d.ts",
        "/users/aidancunniffe/developer/seamless/seamless/api-cli/node_modules/@types/node/ts3.2/util.d.ts"
      ],
      "/users/aidancunniffe/developer/seamless/seamless/api-cli/node_modules/@types/mime/index.d.ts": [
        "/users/aidancunniffe/developer/seamless/seamless/api-cli/node_modules/@types/node/util.d.ts",
        "/users/aidancunniffe/developer/seamless/seamless/api-cli/node_modules/@types/node/ts3.2/util.d.ts"
      ],
      "/users/aidancunniffe/developer/seamless/seamless/api-cli/node_modules/@types/range-parser/index.d.ts": [
        "/users/aidancunniffe/developer/seamless/seamless/api-cli/node_modules/@types/node/util.d.ts",
        "/users/aidancunniffe/developer/seamless/seamless/api-cli/node_modules/@types/node/ts3.2/util.d.ts"
      ],
<<<<<<< HEAD
      "/users/aidancunniffe/developer/seamless/seamless/api-cli/node_modules/colors/index.d.ts": [
=======
      "/users/aidancunniffe/developer/seamless/seamless/api-cli/node_modules/keytar/keytar.d.ts": [
>>>>>>> d7d43689
        "/users/aidancunniffe/developer/seamless/seamless/api-cli/node_modules/@types/node/util.d.ts",
        "/users/aidancunniffe/developer/seamless/seamless/api-cli/node_modules/@types/node/ts3.2/util.d.ts"
      ],
      "/users/aidancunniffe/developer/seamless/seamless/api-cli/node_modules/mixpanel/lib/mixpanel-node.d.ts": [
        "/users/aidancunniffe/developer/seamless/seamless/api-cli/node_modules/@types/node/util.d.ts",
        "/users/aidancunniffe/developer/seamless/seamless/api-cli/node_modules/@types/node/ts3.2/util.d.ts"
      ],
      "/users/aidancunniffe/developer/seamless/seamless/api-cli/node_modules/@types/js-yaml/index.d.ts": [
        "/users/aidancunniffe/developer/seamless/seamless/api-cli/node_modules/@types/node/util.d.ts",
        "/users/aidancunniffe/developer/seamless/seamless/api-cli/node_modules/@types/node/ts3.2/util.d.ts"
      ],
<<<<<<< HEAD
      "/users/aidancunniffe/developer/seamless/seamless/api-cli/node_modules/@types/node-fetch/externals.d.ts": [
        "/users/aidancunniffe/developer/seamless/seamless/api-cli/node_modules/@types/node/util.d.ts",
        "/users/aidancunniffe/developer/seamless/seamless/api-cli/node_modules/@types/node/ts3.2/util.d.ts"
      ],
=======
>>>>>>> d7d43689
      "/users/aidancunniffe/developer/seamless/seamless/api-cli/node_modules/cli-ux/lib/index.d.ts": [
        "/users/aidancunniffe/developer/seamless/seamless/api-cli/node_modules/@oclif/errors/lib/index.d.ts",
        "/users/aidancunniffe/developer/seamless/seamless/api-cli/node_modules/cli-ux/lib/action/base.d.ts",
        "/users/aidancunniffe/developer/seamless/seamless/api-cli/node_modules/cli-ux/lib/config.d.ts",
        "/users/aidancunniffe/developer/seamless/seamless/api-cli/node_modules/cli-ux/lib/exit.d.ts",
        "/users/aidancunniffe/developer/seamless/seamless/api-cli/node_modules/cli-ux/lib/prompt.d.ts",
        "/users/aidancunniffe/developer/seamless/seamless/api-cli/node_modules/cli-ux/lib/styled/table.d.ts",
        "/users/aidancunniffe/developer/seamless/seamless/api-cli/node_modules/cli-ux/lib/styled/header.d.ts",
        "/users/aidancunniffe/developer/seamless/seamless/api-cli/node_modules/cli-ux/lib/styled/json.d.ts",
        "/users/aidancunniffe/developer/seamless/seamless/api-cli/node_modules/cli-ux/lib/styled/tree.d.ts",
        "/users/aidancunniffe/developer/seamless/seamless/api-cli/node_modules/cli-ux/lib/open.d.ts",
        "/users/aidancunniffe/developer/seamless/seamless/api-cli/node_modules/@types/node/util.d.ts",
        "/users/aidancunniffe/developer/seamless/seamless/api-cli/node_modules/@types/node/ts3.2/util.d.ts"
      ],
      "/users/aidancunniffe/developer/seamless/seamless/api-cli/node_modules/cli-ux/lib/open.d.ts": [
        "/users/aidancunniffe/developer/seamless/seamless/api-cli/node_modules/@types/node/util.d.ts",
        "/users/aidancunniffe/developer/seamless/seamless/api-cli/node_modules/@types/node/ts3.2/util.d.ts"
      ],
      "/users/aidancunniffe/developer/seamless/seamless/api-cli/node_modules/cli-ux/lib/styled/tree.d.ts": [
        "/users/aidancunniffe/developer/seamless/seamless/api-cli/node_modules/@types/node/util.d.ts",
        "/users/aidancunniffe/developer/seamless/seamless/api-cli/node_modules/@types/node/ts3.2/util.d.ts"
      ],
      "/users/aidancunniffe/developer/seamless/seamless/api-cli/node_modules/cli-ux/lib/styled/json.d.ts": [
        "/users/aidancunniffe/developer/seamless/seamless/api-cli/node_modules/@types/node/util.d.ts",
        "/users/aidancunniffe/developer/seamless/seamless/api-cli/node_modules/@types/node/ts3.2/util.d.ts"
      ],
      "/users/aidancunniffe/developer/seamless/seamless/api-cli/node_modules/cli-ux/lib/styled/header.d.ts": [
        "/users/aidancunniffe/developer/seamless/seamless/api-cli/node_modules/@types/node/util.d.ts",
        "/users/aidancunniffe/developer/seamless/seamless/api-cli/node_modules/@types/node/ts3.2/util.d.ts"
      ],
      "/users/aidancunniffe/developer/seamless/seamless/api-cli/node_modules/cli-ux/lib/styled/table.d.ts": [
        "/users/aidancunniffe/developer/seamless/seamless/api-cli/node_modules/@oclif/command/lib/index.d.ts",
        "/users/aidancunniffe/developer/seamless/seamless/api-cli/node_modules/@oclif/parser/lib/flags.d.ts",
        "/users/aidancunniffe/developer/seamless/seamless/api-cli/node_modules/@types/node/util.d.ts",
        "/users/aidancunniffe/developer/seamless/seamless/api-cli/node_modules/@types/node/ts3.2/util.d.ts"
      ],
      "/users/aidancunniffe/developer/seamless/seamless/api-cli/node_modules/cli-ux/lib/prompt.d.ts": [
        "/users/aidancunniffe/developer/seamless/seamless/api-cli/node_modules/@types/node/util.d.ts",
        "/users/aidancunniffe/developer/seamless/seamless/api-cli/node_modules/@types/node/ts3.2/util.d.ts"
      ],
      "/users/aidancunniffe/developer/seamless/seamless/api-cli/node_modules/cli-ux/lib/exit.d.ts": [
        "/users/aidancunniffe/developer/seamless/seamless/api-cli/node_modules/@types/node/util.d.ts",
        "/users/aidancunniffe/developer/seamless/seamless/api-cli/node_modules/@types/node/ts3.2/util.d.ts"
      ],
      "/users/aidancunniffe/developer/seamless/seamless/api-cli/node_modules/cli-ux/lib/config.d.ts": [
        "/users/aidancunniffe/developer/seamless/seamless/api-cli/node_modules/cli-ux/lib/action/base.d.ts",
        "/users/aidancunniffe/developer/seamless/seamless/api-cli/node_modules/@types/node/util.d.ts",
        "/users/aidancunniffe/developer/seamless/seamless/api-cli/node_modules/@types/node/ts3.2/util.d.ts"
      ],
      "/users/aidancunniffe/developer/seamless/seamless/api-cli/node_modules/cli-ux/lib/action/base.d.ts": [
        "/users/aidancunniffe/developer/seamless/seamless/api-cli/node_modules/@types/node/util.d.ts",
        "/users/aidancunniffe/developer/seamless/seamless/api-cli/node_modules/@types/node/ts3.2/util.d.ts"
      ],
      "/users/aidancunniffe/developer/seamless/seamless/api-cli/node_modules/@oclif/errors/lib/index.d.ts": [
        "/users/aidancunniffe/developer/seamless/seamless/api-cli/node_modules/@oclif/errors/lib/handle.d.ts",
        "/users/aidancunniffe/developer/seamless/seamless/api-cli/node_modules/@oclif/errors/lib/errors/exit.d.ts",
        "/users/aidancunniffe/developer/seamless/seamless/api-cli/node_modules/@oclif/errors/lib/errors/cli.d.ts",
        "/users/aidancunniffe/developer/seamless/seamless/api-cli/node_modules/@oclif/errors/lib/logger.d.ts",
        "/users/aidancunniffe/developer/seamless/seamless/api-cli/node_modules/@oclif/errors/lib/config.d.ts",
        "/users/aidancunniffe/developer/seamless/seamless/api-cli/node_modules/@types/node/util.d.ts",
        "/users/aidancunniffe/developer/seamless/seamless/api-cli/node_modules/@types/node/ts3.2/util.d.ts"
      ],
      "/users/aidancunniffe/developer/seamless/seamless/api-cli/node_modules/@oclif/errors/lib/config.d.ts": [
        "/users/aidancunniffe/developer/seamless/seamless/api-cli/node_modules/@oclif/errors/lib/logger.d.ts",
        "/users/aidancunniffe/developer/seamless/seamless/api-cli/node_modules/@types/node/util.d.ts",
        "/users/aidancunniffe/developer/seamless/seamless/api-cli/node_modules/@types/node/ts3.2/util.d.ts"
      ],
      "/users/aidancunniffe/developer/seamless/seamless/api-cli/node_modules/@oclif/errors/lib/logger.d.ts": [
        "/users/aidancunniffe/developer/seamless/seamless/api-cli/node_modules/@types/node/util.d.ts",
        "/users/aidancunniffe/developer/seamless/seamless/api-cli/node_modules/@types/node/ts3.2/util.d.ts"
      ],
      "/users/aidancunniffe/developer/seamless/seamless/api-cli/node_modules/@oclif/errors/lib/errors/exit.d.ts": [
        "/users/aidancunniffe/developer/seamless/seamless/api-cli/node_modules/@oclif/errors/lib/errors/cli.d.ts",
        "/users/aidancunniffe/developer/seamless/seamless/api-cli/node_modules/@types/node/util.d.ts",
        "/users/aidancunniffe/developer/seamless/seamless/api-cli/node_modules/@types/node/ts3.2/util.d.ts"
      ],
      "/users/aidancunniffe/developer/seamless/seamless/api-cli/node_modules/@oclif/errors/lib/errors/cli.d.ts": [
        "/users/aidancunniffe/developer/seamless/seamless/api-cli/node_modules/@types/node/util.d.ts",
        "/users/aidancunniffe/developer/seamless/seamless/api-cli/node_modules/@types/node/ts3.2/util.d.ts"
      ],
      "/users/aidancunniffe/developer/seamless/seamless/api-cli/node_modules/@oclif/errors/lib/handle.d.ts": [
        "/users/aidancunniffe/developer/seamless/seamless/api-cli/node_modules/@types/node/util.d.ts",
        "/users/aidancunniffe/developer/seamless/seamless/api-cli/node_modules/@types/node/ts3.2/util.d.ts"
      ],
      "/users/aidancunniffe/developer/seamless/seamless/api-cli/node_modules/clipboardy/index.d.ts": [
        "/users/aidancunniffe/developer/seamless/seamless/api-cli/node_modules/@types/node/util.d.ts",
        "/users/aidancunniffe/developer/seamless/seamless/api-cli/node_modules/@types/node/ts3.2/util.d.ts"
      ],
<<<<<<< HEAD
=======
      "/users/aidancunniffe/developer/seamless/seamless/api-cli/src/typescript-overrides.d.ts": [
        "/users/aidancunniffe/developer/seamless/seamless/api-cli/node_modules/@types/node/util.d.ts",
        "/users/aidancunniffe/developer/seamless/seamless/api-cli/node_modules/@types/node/ts3.2/util.d.ts"
      ],
>>>>>>> d7d43689
      "/users/aidancunniffe/developer/seamless/seamless/api-cli/src/index.ts": [
        "/users/aidancunniffe/developer/seamless/seamless/api-cli/node_modules/@oclif/command/lib/index.d.ts"
      ],
      "/users/aidancunniffe/developer/seamless/seamless/api-cli/node_modules/@oclif/command/lib/index.d.ts": [
        "/users/aidancunniffe/developer/seamless/seamless/api-cli/node_modules/@oclif/command/lib/command.d.ts",
        "/users/aidancunniffe/developer/seamless/seamless/api-cli/node_modules/@oclif/command/lib/flags.d.ts",
        "/users/aidancunniffe/developer/seamless/seamless/api-cli/node_modules/@oclif/command/lib/main.d.ts",
        "/users/aidancunniffe/developer/seamless/seamless/api-cli/node_modules/@types/node/util.d.ts",
        "/users/aidancunniffe/developer/seamless/seamless/api-cli/node_modules/@types/node/ts3.2/util.d.ts"
      ],
      "/users/aidancunniffe/developer/seamless/seamless/api-cli/node_modules/@oclif/command/lib/main.d.ts": [
        "/users/aidancunniffe/developer/seamless/seamless/api-cli/node_modules/@oclif/config/lib/index.d.ts",
        "/users/aidancunniffe/developer/seamless/seamless/api-cli/node_modules/@oclif/command/lib/index.d.ts",
        "/users/aidancunniffe/developer/seamless/seamless/api-cli/node_modules/@types/node/util.d.ts",
        "/users/aidancunniffe/developer/seamless/seamless/api-cli/node_modules/@types/node/ts3.2/util.d.ts"
      ],
      "/users/aidancunniffe/developer/seamless/seamless/api-cli/node_modules/@oclif/command/lib/command.d.ts": [
        "/users/aidancunniffe/developer/seamless/seamless/api-cli/node_modules/@oclif/config/lib/index.d.ts",
        "/users/aidancunniffe/developer/seamless/seamless/api-cli/node_modules/@oclif/parser/lib/index.d.ts",
        "/users/aidancunniffe/developer/seamless/seamless/api-cli/node_modules/@oclif/command/lib/flags.d.ts",
        "/users/aidancunniffe/developer/seamless/seamless/api-cli/node_modules/@types/node/util.d.ts",
        "/users/aidancunniffe/developer/seamless/seamless/api-cli/node_modules/@types/node/ts3.2/util.d.ts"
      ],
      "/users/aidancunniffe/developer/seamless/seamless/api-cli/node_modules/@oclif/command/lib/flags.d.ts": [
        "/users/aidancunniffe/developer/seamless/seamless/api-cli/node_modules/@oclif/config/lib/index.d.ts",
        "/users/aidancunniffe/developer/seamless/seamless/api-cli/node_modules/@oclif/parser/lib/index.d.ts",
        "/users/aidancunniffe/developer/seamless/seamless/api-cli/node_modules/@oclif/parser/lib/flags.d.ts",
        "/users/aidancunniffe/developer/seamless/seamless/api-cli/node_modules/@types/node/util.d.ts",
        "/users/aidancunniffe/developer/seamless/seamless/api-cli/node_modules/@types/node/ts3.2/util.d.ts"
      ],
      "/users/aidancunniffe/developer/seamless/seamless/api-cli/node_modules/@oclif/config/lib/index.d.ts": [
        "/users/aidancunniffe/developer/seamless/seamless/api-cli/node_modules/@oclif/config/lib/config.d.ts",
        "/users/aidancunniffe/developer/seamless/seamless/api-cli/node_modules/@oclif/config/lib/command.d.ts",
        "/users/aidancunniffe/developer/seamless/seamless/api-cli/node_modules/@oclif/config/lib/hooks.d.ts",
        "/users/aidancunniffe/developer/seamless/seamless/api-cli/node_modules/@oclif/config/lib/manifest.d.ts",
        "/users/aidancunniffe/developer/seamless/seamless/api-cli/node_modules/@oclif/config/lib/pjson.d.ts",
        "/users/aidancunniffe/developer/seamless/seamless/api-cli/node_modules/@oclif/config/lib/plugin.d.ts",
        "/users/aidancunniffe/developer/seamless/seamless/api-cli/node_modules/@oclif/config/lib/topic.d.ts",
        "/users/aidancunniffe/developer/seamless/seamless/api-cli/node_modules/@types/node/util.d.ts",
        "/users/aidancunniffe/developer/seamless/seamless/api-cli/node_modules/@types/node/ts3.2/util.d.ts"
      ],
      "/users/aidancunniffe/developer/seamless/seamless/api-cli/node_modules/@oclif/config/lib/hooks.d.ts": [
        "/users/aidancunniffe/developer/seamless/seamless/api-cli/node_modules/@oclif/config/lib/index.d.ts",
        "/users/aidancunniffe/developer/seamless/seamless/api-cli/node_modules/@types/node/util.d.ts",
        "/users/aidancunniffe/developer/seamless/seamless/api-cli/node_modules/@types/node/ts3.2/util.d.ts"
      ],
      "/users/aidancunniffe/developer/seamless/seamless/api-cli/node_modules/@oclif/config/lib/config.d.ts": [
        "/users/aidancunniffe/developer/seamless/seamless/api-cli/node_modules/@oclif/config/lib/command.d.ts",
        "/users/aidancunniffe/developer/seamless/seamless/api-cli/node_modules/@oclif/config/lib/hooks.d.ts",
        "/users/aidancunniffe/developer/seamless/seamless/api-cli/node_modules/@oclif/config/lib/pjson.d.ts",
        "/users/aidancunniffe/developer/seamless/seamless/api-cli/node_modules/@oclif/config/lib/plugin.d.ts",
        "/users/aidancunniffe/developer/seamless/seamless/api-cli/node_modules/@oclif/config/lib/topic.d.ts",
        "/users/aidancunniffe/developer/seamless/seamless/api-cli/node_modules/@types/node/util.d.ts",
        "/users/aidancunniffe/developer/seamless/seamless/api-cli/node_modules/@types/node/ts3.2/util.d.ts"
      ],
      "/users/aidancunniffe/developer/seamless/seamless/api-cli/node_modules/@oclif/config/lib/command.d.ts": [
        "/users/aidancunniffe/developer/seamless/seamless/api-cli/node_modules/@oclif/parser/lib/index.d.ts",
        "/users/aidancunniffe/developer/seamless/seamless/api-cli/node_modules/@oclif/config/lib/index.d.ts",
        "/users/aidancunniffe/developer/seamless/seamless/api-cli/node_modules/@types/node/util.d.ts",
        "/users/aidancunniffe/developer/seamless/seamless/api-cli/node_modules/@types/node/ts3.2/util.d.ts"
      ],
      "/users/aidancunniffe/developer/seamless/seamless/api-cli/node_modules/@oclif/config/lib/plugin.d.ts": [
        "/users/aidancunniffe/developer/seamless/seamless/api-cli/node_modules/@oclif/config/lib/command.d.ts",
        "/users/aidancunniffe/developer/seamless/seamless/api-cli/node_modules/@oclif/config/lib/manifest.d.ts",
        "/users/aidancunniffe/developer/seamless/seamless/api-cli/node_modules/@oclif/config/lib/pjson.d.ts",
        "/users/aidancunniffe/developer/seamless/seamless/api-cli/node_modules/@oclif/config/lib/topic.d.ts",
        "/users/aidancunniffe/developer/seamless/seamless/api-cli/node_modules/@types/node/util.d.ts",
        "/users/aidancunniffe/developer/seamless/seamless/api-cli/node_modules/@types/node/ts3.2/util.d.ts"
      ],
      "/users/aidancunniffe/developer/seamless/seamless/api-cli/node_modules/@oclif/config/lib/manifest.d.ts": [
        "/users/aidancunniffe/developer/seamless/seamless/api-cli/node_modules/@oclif/config/lib/command.d.ts",
        "/users/aidancunniffe/developer/seamless/seamless/api-cli/node_modules/@types/node/util.d.ts",
        "/users/aidancunniffe/developer/seamless/seamless/api-cli/node_modules/@types/node/ts3.2/util.d.ts"
      ],
      "/users/aidancunniffe/developer/seamless/seamless/api-cli/node_modules/@oclif/config/lib/topic.d.ts": [
        "/users/aidancunniffe/developer/seamless/seamless/api-cli/node_modules/@types/node/util.d.ts",
        "/users/aidancunniffe/developer/seamless/seamless/api-cli/node_modules/@types/node/ts3.2/util.d.ts"
      ],
      "/users/aidancunniffe/developer/seamless/seamless/api-cli/node_modules/@oclif/config/lib/pjson.d.ts": [
        "/users/aidancunniffe/developer/seamless/seamless/api-cli/node_modules/@types/node/util.d.ts",
        "/users/aidancunniffe/developer/seamless/seamless/api-cli/node_modules/@types/node/ts3.2/util.d.ts"
      ],
      "/users/aidancunniffe/developer/seamless/seamless/api-cli/node_modules/@oclif/parser/lib/index.d.ts": [
        "/users/aidancunniffe/developer/seamless/seamless/api-cli/node_modules/@oclif/parser/lib/args.d.ts",
        "/users/aidancunniffe/developer/seamless/seamless/api-cli/node_modules/@oclif/parser/lib/flags.d.ts",
        "/users/aidancunniffe/developer/seamless/seamless/api-cli/node_modules/@oclif/parser/lib/parse.d.ts",
        "/users/aidancunniffe/developer/seamless/seamless/api-cli/node_modules/@oclif/parser/lib/help.d.ts",
        "/users/aidancunniffe/developer/seamless/seamless/api-cli/node_modules/@types/node/util.d.ts",
        "/users/aidancunniffe/developer/seamless/seamless/api-cli/node_modules/@types/node/ts3.2/util.d.ts"
      ],
      "/users/aidancunniffe/developer/seamless/seamless/api-cli/node_modules/@oclif/parser/lib/help.d.ts": [
        "/users/aidancunniffe/developer/seamless/seamless/api-cli/node_modules/@oclif/parser/lib/flags.d.ts",
        "/users/aidancunniffe/developer/seamless/seamless/api-cli/node_modules/@types/node/util.d.ts",
        "/users/aidancunniffe/developer/seamless/seamless/api-cli/node_modules/@types/node/ts3.2/util.d.ts"
      ],
      "/users/aidancunniffe/developer/seamless/seamless/api-cli/node_modules/@oclif/parser/lib/parse.d.ts": [
        "/users/aidancunniffe/developer/seamless/seamless/api-cli/node_modules/@oclif/parser/lib/args.d.ts",
        "/users/aidancunniffe/developer/seamless/seamless/api-cli/node_modules/@oclif/parser/lib/flags.d.ts",
        "/users/aidancunniffe/developer/seamless/seamless/api-cli/node_modules/@oclif/parser/lib/metadata.d.ts",
        "/users/aidancunniffe/developer/seamless/seamless/api-cli/node_modules/@types/node/util.d.ts",
        "/users/aidancunniffe/developer/seamless/seamless/api-cli/node_modules/@types/node/ts3.2/util.d.ts"
      ],
      "/users/aidancunniffe/developer/seamless/seamless/api-cli/node_modules/@oclif/parser/lib/metadata.d.ts": [
        "/users/aidancunniffe/developer/seamless/seamless/api-cli/node_modules/@types/node/util.d.ts",
        "/users/aidancunniffe/developer/seamless/seamless/api-cli/node_modules/@types/node/ts3.2/util.d.ts"
      ],
      "/users/aidancunniffe/developer/seamless/seamless/api-cli/node_modules/@oclif/parser/lib/flags.d.ts": [
        "/users/aidancunniffe/developer/seamless/seamless/api-cli/node_modules/@oclif/parser/lib/alphabet.d.ts",
        "/users/aidancunniffe/developer/seamless/seamless/api-cli/node_modules/@types/node/util.d.ts",
        "/users/aidancunniffe/developer/seamless/seamless/api-cli/node_modules/@types/node/ts3.2/util.d.ts"
      ],
      "/users/aidancunniffe/developer/seamless/seamless/api-cli/node_modules/@oclif/parser/lib/alphabet.d.ts": [
        "/users/aidancunniffe/developer/seamless/seamless/api-cli/node_modules/@types/node/util.d.ts",
        "/users/aidancunniffe/developer/seamless/seamless/api-cli/node_modules/@types/node/ts3.2/util.d.ts"
      ],
      "/users/aidancunniffe/developer/seamless/seamless/api-cli/node_modules/@oclif/parser/lib/args.d.ts": [
        "/users/aidancunniffe/developer/seamless/seamless/api-cli/node_modules/@types/node/util.d.ts",
        "/users/aidancunniffe/developer/seamless/seamless/api-cli/node_modules/@types/node/ts3.2/util.d.ts"
      ],
      "/users/aidancunniffe/developer/seamless/seamless/api-cli/node_modules/@types/node/ts3.2/globals.d.ts": [
        "/users/aidancunniffe/developer/seamless/seamless/api-cli/node_modules/@types/node/globals.d.ts",
        "/users/aidancunniffe/developer/seamless/seamless/api-cli/node_modules/@types/node/util.d.ts",
        "/users/aidancunniffe/developer/seamless/seamless/api-cli/node_modules/@types/node/ts3.2/util.d.ts"
      ],
      "/users/aidancunniffe/developer/seamless/seamless/api-cli/node_modules/@types/node/ts3.2/util.d.ts": [
        "/users/aidancunniffe/developer/seamless/seamless/api-cli/node_modules/@types/node/util.d.ts"
      ],
      "/users/aidancunniffe/developer/seamless/seamless/api-cli/node_modules/@types/node/vm.d.ts": [
        "/users/aidancunniffe/developer/seamless/seamless/api-cli/node_modules/@types/node/util.d.ts",
        "/users/aidancunniffe/developer/seamless/seamless/api-cli/node_modules/@types/node/ts3.2/util.d.ts"
      ],
      "/users/aidancunniffe/developer/seamless/seamless/api-cli/node_modules/@types/node/v8.d.ts": [
        "/users/aidancunniffe/developer/seamless/seamless/api-cli/node_modules/@types/node/util.d.ts",
        "/users/aidancunniffe/developer/seamless/seamless/api-cli/node_modules/@types/node/ts3.2/util.d.ts"
      ]
    },
    "semanticDiagnosticsPerFile": [
      "/users/aidancunniffe/developer/seamless/seamless/api-cli/node_modules/typescript/lib/lib.es5.d.ts",
      "/users/aidancunniffe/developer/seamless/seamless/api-cli/node_modules/typescript/lib/lib.es2015.d.ts",
      "/users/aidancunniffe/developer/seamless/seamless/api-cli/node_modules/typescript/lib/lib.es2016.d.ts",
      "/users/aidancunniffe/developer/seamless/seamless/api-cli/node_modules/typescript/lib/lib.es2017.d.ts",
      "/users/aidancunniffe/developer/seamless/seamless/api-cli/node_modules/typescript/lib/lib.es2018.d.ts",
      "/users/aidancunniffe/developer/seamless/seamless/api-cli/node_modules/typescript/lib/lib.dom.d.ts",
      "/users/aidancunniffe/developer/seamless/seamless/api-cli/node_modules/typescript/lib/lib.dom.iterable.d.ts",
      "/users/aidancunniffe/developer/seamless/seamless/api-cli/node_modules/typescript/lib/lib.webworker.importscripts.d.ts",
      "/users/aidancunniffe/developer/seamless/seamless/api-cli/node_modules/typescript/lib/lib.scripthost.d.ts",
      "/users/aidancunniffe/developer/seamless/seamless/api-cli/node_modules/typescript/lib/lib.es2015.core.d.ts",
      "/users/aidancunniffe/developer/seamless/seamless/api-cli/node_modules/typescript/lib/lib.es2015.collection.d.ts",
      "/users/aidancunniffe/developer/seamless/seamless/api-cli/node_modules/typescript/lib/lib.es2015.generator.d.ts",
      "/users/aidancunniffe/developer/seamless/seamless/api-cli/node_modules/typescript/lib/lib.es2015.iterable.d.ts",
      "/users/aidancunniffe/developer/seamless/seamless/api-cli/node_modules/typescript/lib/lib.es2015.promise.d.ts",
      "/users/aidancunniffe/developer/seamless/seamless/api-cli/node_modules/typescript/lib/lib.es2015.proxy.d.ts",
      "/users/aidancunniffe/developer/seamless/seamless/api-cli/node_modules/typescript/lib/lib.es2015.reflect.d.ts",
      "/users/aidancunniffe/developer/seamless/seamless/api-cli/node_modules/typescript/lib/lib.es2015.symbol.d.ts",
      "/users/aidancunniffe/developer/seamless/seamless/api-cli/node_modules/typescript/lib/lib.es2015.symbol.wellknown.d.ts",
      "/users/aidancunniffe/developer/seamless/seamless/api-cli/node_modules/typescript/lib/lib.es2016.array.include.d.ts",
      "/users/aidancunniffe/developer/seamless/seamless/api-cli/node_modules/typescript/lib/lib.es2017.object.d.ts",
      "/users/aidancunniffe/developer/seamless/seamless/api-cli/node_modules/typescript/lib/lib.es2017.sharedmemory.d.ts",
      "/users/aidancunniffe/developer/seamless/seamless/api-cli/node_modules/typescript/lib/lib.es2017.string.d.ts",
      "/users/aidancunniffe/developer/seamless/seamless/api-cli/node_modules/typescript/lib/lib.es2017.intl.d.ts",
      "/users/aidancunniffe/developer/seamless/seamless/api-cli/node_modules/typescript/lib/lib.es2017.typedarrays.d.ts",
      "/users/aidancunniffe/developer/seamless/seamless/api-cli/node_modules/typescript/lib/lib.es2018.asynciterable.d.ts",
      "/users/aidancunniffe/developer/seamless/seamless/api-cli/node_modules/typescript/lib/lib.es2018.intl.d.ts",
      "/users/aidancunniffe/developer/seamless/seamless/api-cli/node_modules/typescript/lib/lib.es2018.promise.d.ts",
      "/users/aidancunniffe/developer/seamless/seamless/api-cli/node_modules/typescript/lib/lib.es2018.regexp.d.ts",
      "/users/aidancunniffe/developer/seamless/seamless/api-cli/node_modules/typescript/lib/lib.esnext.intl.d.ts",
      "/users/aidancunniffe/developer/seamless/seamless/api-cli/node_modules/typescript/lib/lib.esnext.bigint.d.ts",
      "/users/aidancunniffe/developer/seamless/seamless/api-cli/node_modules/typescript/lib/lib.es2017.full.d.ts",
      "/users/aidancunniffe/developer/seamless/seamless/api-cli/node_modules/tslib/tslib.d.ts",
      "/users/aidancunniffe/developer/seamless/seamless/api-cli/node_modules/locate-path/index.d.ts",
      "/users/aidancunniffe/developer/seamless/seamless/api-cli/node_modules/find-up/index.d.ts",
      "/users/aidancunniffe/developer/seamless/seamless/api-cli/node_modules/@types/node/globals.d.ts",
      "/users/aidancunniffe/developer/seamless/seamless/api-cli/node_modules/@types/node/assert.d.ts",
      "/users/aidancunniffe/developer/seamless/seamless/api-cli/node_modules/@types/node/async_hooks.d.ts",
      "/users/aidancunniffe/developer/seamless/seamless/api-cli/node_modules/@types/node/buffer.d.ts",
      "/users/aidancunniffe/developer/seamless/seamless/api-cli/node_modules/@types/events/index.d.ts",
      "/users/aidancunniffe/developer/seamless/seamless/api-cli/node_modules/@types/node/child_process.d.ts",
      "/users/aidancunniffe/developer/seamless/seamless/api-cli/node_modules/@types/node/cluster.d.ts",
      "/users/aidancunniffe/developer/seamless/seamless/api-cli/node_modules/@types/node/console.d.ts",
      "/users/aidancunniffe/developer/seamless/seamless/api-cli/node_modules/@types/node/constants.d.ts",
      "/users/aidancunniffe/developer/seamless/seamless/api-cli/node_modules/@types/node/crypto.d.ts",
      "/users/aidancunniffe/developer/seamless/seamless/api-cli/node_modules/@types/node/dgram.d.ts",
      "/users/aidancunniffe/developer/seamless/seamless/api-cli/node_modules/@types/node/dns.d.ts",
      "/users/aidancunniffe/developer/seamless/seamless/api-cli/node_modules/@types/node/domain.d.ts",
      "/users/aidancunniffe/developer/seamless/seamless/api-cli/node_modules/@types/node/events.d.ts",
      "/users/aidancunniffe/developer/seamless/seamless/api-cli/node_modules/@types/node/fs.d.ts",
      "/users/aidancunniffe/developer/seamless/seamless/api-cli/node_modules/@types/node/http.d.ts",
      "/users/aidancunniffe/developer/seamless/seamless/api-cli/node_modules/@types/node/http2.d.ts",
      "/users/aidancunniffe/developer/seamless/seamless/api-cli/node_modules/@types/node/https.d.ts",
      "/users/aidancunniffe/developer/seamless/seamless/api-cli/node_modules/@types/node/inspector.d.ts",
      "/users/aidancunniffe/developer/seamless/seamless/api-cli/node_modules/@types/node/module.d.ts",
      "/users/aidancunniffe/developer/seamless/seamless/api-cli/node_modules/@types/node/net.d.ts",
      "/users/aidancunniffe/developer/seamless/seamless/api-cli/node_modules/@types/node/os.d.ts",
      "/users/aidancunniffe/developer/seamless/seamless/api-cli/node_modules/@types/node/path.d.ts",
      "/users/aidancunniffe/developer/seamless/seamless/api-cli/node_modules/@types/node/perf_hooks.d.ts",
      "/users/aidancunniffe/developer/seamless/seamless/api-cli/node_modules/@types/node/process.d.ts",
      "/users/aidancunniffe/developer/seamless/seamless/api-cli/node_modules/@types/node/punycode.d.ts",
      "/users/aidancunniffe/developer/seamless/seamless/api-cli/node_modules/@types/node/querystring.d.ts",
      "/users/aidancunniffe/developer/seamless/seamless/api-cli/node_modules/@types/node/readline.d.ts",
      "/users/aidancunniffe/developer/seamless/seamless/api-cli/node_modules/@types/node/repl.d.ts",
      "/users/aidancunniffe/developer/seamless/seamless/api-cli/node_modules/@types/node/stream.d.ts",
      "/users/aidancunniffe/developer/seamless/seamless/api-cli/node_modules/@types/node/string_decoder.d.ts",
      "/users/aidancunniffe/developer/seamless/seamless/api-cli/node_modules/@types/node/timers.d.ts",
      "/users/aidancunniffe/developer/seamless/seamless/api-cli/node_modules/@types/node/tls.d.ts",
      "/users/aidancunniffe/developer/seamless/seamless/api-cli/node_modules/@types/node/trace_events.d.ts",
      "/users/aidancunniffe/developer/seamless/seamless/api-cli/node_modules/@types/node/tty.d.ts",
      "/users/aidancunniffe/developer/seamless/seamless/api-cli/node_modules/@types/node/url.d.ts",
      "/users/aidancunniffe/developer/seamless/seamless/api-cli/node_modules/@types/node/util.d.ts",
      "/users/aidancunniffe/developer/seamless/seamless/api-cli/node_modules/@types/node/v8.d.ts",
      "/users/aidancunniffe/developer/seamless/seamless/api-cli/node_modules/@types/node/vm.d.ts",
      "/users/aidancunniffe/developer/seamless/seamless/api-cli/node_modules/@types/node/worker_threads.d.ts",
      "/users/aidancunniffe/developer/seamless/seamless/api-cli/node_modules/@types/node/zlib.d.ts",
      "/users/aidancunniffe/developer/seamless/seamless/api-cli/node_modules/@types/node/base.d.ts",
      "/users/aidancunniffe/developer/seamless/seamless/api-cli/node_modules/@types/node/ts3.2/util.d.ts",
      "/users/aidancunniffe/developer/seamless/seamless/api-cli/node_modules/@types/node/ts3.2/globals.d.ts",
      "/users/aidancunniffe/developer/seamless/seamless/api-cli/node_modules/@types/node/ts3.2/index.d.ts",
      "/users/aidancunniffe/developer/seamless/seamless/api-cli/node_modules/@types/fs-extra/index.d.ts",
      "/users/aidancunniffe/developer/seamless/seamless/api-cli/src/paths.ts",
      "/users/aidancunniffe/developer/seamless/seamless/api-cli/src/persistutils.ts",
      "/users/aidancunniffe/developer/seamless/seamless/api-cli/node_modules/@oclif/parser/lib/args.d.ts",
      "/users/aidancunniffe/developer/seamless/seamless/api-cli/node_modules/@oclif/parser/lib/alphabet.d.ts",
      "/users/aidancunniffe/developer/seamless/seamless/api-cli/node_modules/@oclif/parser/lib/flags.d.ts",
      "/users/aidancunniffe/developer/seamless/seamless/api-cli/node_modules/@oclif/parser/lib/metadata.d.ts",
      "/users/aidancunniffe/developer/seamless/seamless/api-cli/node_modules/@oclif/parser/lib/parse.d.ts",
      "/users/aidancunniffe/developer/seamless/seamless/api-cli/node_modules/@oclif/parser/lib/help.d.ts",
      "/users/aidancunniffe/developer/seamless/seamless/api-cli/node_modules/@oclif/parser/lib/index.d.ts",
      "/users/aidancunniffe/developer/seamless/seamless/api-cli/node_modules/@oclif/config/lib/command.d.ts",
      "/users/aidancunniffe/developer/seamless/seamless/api-cli/node_modules/@oclif/config/lib/hooks.d.ts",
      "/users/aidancunniffe/developer/seamless/seamless/api-cli/node_modules/@oclif/config/lib/pjson.d.ts",
      "/users/aidancunniffe/developer/seamless/seamless/api-cli/node_modules/@oclif/config/lib/manifest.d.ts",
      "/users/aidancunniffe/developer/seamless/seamless/api-cli/node_modules/@oclif/config/lib/topic.d.ts",
      "/users/aidancunniffe/developer/seamless/seamless/api-cli/node_modules/@oclif/config/lib/plugin.d.ts",
      "/users/aidancunniffe/developer/seamless/seamless/api-cli/node_modules/@oclif/config/lib/config.d.ts",
      "/users/aidancunniffe/developer/seamless/seamless/api-cli/node_modules/@oclif/config/lib/index.d.ts",
      "/users/aidancunniffe/developer/seamless/seamless/api-cli/node_modules/@oclif/command/lib/flags.d.ts",
      "/users/aidancunniffe/developer/seamless/seamless/api-cli/node_modules/@oclif/command/lib/command.d.ts",
      "/users/aidancunniffe/developer/seamless/seamless/api-cli/node_modules/@oclif/command/lib/main.d.ts",
      "/users/aidancunniffe/developer/seamless/seamless/api-cli/node_modules/@oclif/command/lib/index.d.ts",
      "/users/aidancunniffe/developer/seamless/seamless/api-cli/src/index.ts",
<<<<<<< HEAD
=======
      "/users/aidancunniffe/developer/seamless/seamless/api-cli/src/typescript-overrides.d.ts",
>>>>>>> d7d43689
      "/users/aidancunniffe/developer/seamless/seamless/api-cli/node_modules/clipboardy/index.d.ts",
      "/users/aidancunniffe/developer/seamless/seamless/api-cli/node_modules/@oclif/errors/lib/handle.d.ts",
      "/users/aidancunniffe/developer/seamless/seamless/api-cli/node_modules/@oclif/errors/lib/errors/cli.d.ts",
      "/users/aidancunniffe/developer/seamless/seamless/api-cli/node_modules/@oclif/errors/lib/errors/exit.d.ts",
      "/users/aidancunniffe/developer/seamless/seamless/api-cli/node_modules/@oclif/errors/lib/logger.d.ts",
      "/users/aidancunniffe/developer/seamless/seamless/api-cli/node_modules/@oclif/errors/lib/config.d.ts",
      "/users/aidancunniffe/developer/seamless/seamless/api-cli/node_modules/@oclif/errors/lib/index.d.ts",
      "/users/aidancunniffe/developer/seamless/seamless/api-cli/node_modules/cli-ux/lib/action/base.d.ts",
      "/users/aidancunniffe/developer/seamless/seamless/api-cli/node_modules/cli-ux/lib/config.d.ts",
      "/users/aidancunniffe/developer/seamless/seamless/api-cli/node_modules/cli-ux/lib/exit.d.ts",
      "/users/aidancunniffe/developer/seamless/seamless/api-cli/node_modules/cli-ux/lib/prompt.d.ts",
      "/users/aidancunniffe/developer/seamless/seamless/api-cli/node_modules/cli-ux/lib/styled/table.d.ts",
      "/users/aidancunniffe/developer/seamless/seamless/api-cli/node_modules/cli-ux/lib/styled/header.d.ts",
      "/users/aidancunniffe/developer/seamless/seamless/api-cli/node_modules/cli-ux/lib/styled/json.d.ts",
      "/users/aidancunniffe/developer/seamless/seamless/api-cli/node_modules/cli-ux/lib/styled/tree.d.ts",
      "/users/aidancunniffe/developer/seamless/seamless/api-cli/node_modules/cli-ux/lib/open.d.ts",
      "/users/aidancunniffe/developer/seamless/seamless/api-cli/node_modules/cli-ux/lib/index.d.ts",
      "/users/aidancunniffe/developer/seamless/seamless/api-cli/node_modules/@types/node-fetch/externals.d.ts",
      "/users/aidancunniffe/developer/seamless/seamless/api-cli/node_modules/@types/node-fetch/index.d.ts",
      "/users/aidancunniffe/developer/seamless/seamless/api-cli/node_modules/@types/js-yaml/index.d.ts",
      "/users/aidancunniffe/developer/seamless/seamless/api-cli/node_modules/mixpanel/lib/mixpanel-node.d.ts",
      "/users/aidancunniffe/developer/seamless/seamless/api-cli/node_modules/keytar/keytar.d.ts",
      "/users/aidancunniffe/developer/seamless/seamless/api-cli/src/lib/credentials.ts",
      "/users/aidancunniffe/developer/seamless/seamless/api-cli/src/lib/analytics.ts",
      "/users/aidancunniffe/developer/seamless/seamless/api-cli/src/commands/generate.ts",
      "/users/aidancunniffe/developer/seamless/seamless/api-cli/node_modules/colors/index.d.ts",
      "/users/aidancunniffe/developer/seamless/seamless/api-cli/src/commands/init.ts",
      "/users/aidancunniffe/developer/seamless/seamless/api-cli/node_modules/@types/range-parser/index.d.ts",
      "/users/aidancunniffe/developer/seamless/seamless/api-cli/node_modules/@types/express-serve-static-core/index.d.ts",
      "/users/aidancunniffe/developer/seamless/seamless/api-cli/node_modules/@types/mime/index.d.ts",
      "/users/aidancunniffe/developer/seamless/seamless/api-cli/node_modules/@types/serve-static/index.d.ts",
      "/users/aidancunniffe/developer/seamless/seamless/api-cli/node_modules/@types/connect/index.d.ts",
      "/users/aidancunniffe/developer/seamless/seamless/api-cli/node_modules/@types/body-parser/index.d.ts",
      "/users/aidancunniffe/developer/seamless/seamless/api-cli/node_modules/@types/express/index.d.ts",
      "/users/aidancunniffe/developer/seamless/seamless/api-cli/node_modules/open/index.d.ts",
<<<<<<< HEAD
=======
      "/users/aidancunniffe/developer/seamless/seamless/api-cli/node_modules/colors/index.d.ts",
>>>>>>> d7d43689
      "/users/aidancunniffe/developer/seamless/seamless/api-cli/src/commands/login.ts",
      "/users/aidancunniffe/developer/seamless/seamless/api-cli/node_modules/type-fest/source/package-json.d.ts",
      "/users/aidancunniffe/developer/seamless/seamless/api-cli/node_modules/type-fest/index.d.ts",
      "/users/aidancunniffe/developer/seamless/seamless/api-cli/node_modules/get-port/index.d.ts",
<<<<<<< HEAD
      "/users/aidancunniffe/developer/seamless/seamless/api-cli/src/commands/spec.ts",
=======
>>>>>>> d7d43689
      "/users/aidancunniffe/developer/seamless/seamless/api-cli/node_modules/@types/cookie-parser/index.d.ts",
      "/users/aidancunniffe/developer/seamless/seamless/api-cli/src/lib/common.ts",
      "/users/aidancunniffe/developer/seamless/seamless/api-cli/node_modules/@types/debug/index.d.ts",
      "/users/aidancunniffe/developer/seamless/seamless/api-cli/node_modules/@types/express-http-proxy/index.d.ts",
      "/users/aidancunniffe/developer/seamless/seamless/api-cli/src/lib/proxy-server.ts",
      "/users/aidancunniffe/developer/seamless/seamless/api-cli/src/lib/proxy-capture-session.ts",
      "/users/aidancunniffe/developer/seamless/seamless/api-cli/node_modules/tree-kill/index.d.ts",
      "/users/aidancunniffe/developer/seamless/seamless/api-cli/src/lib/command-session.ts",
      "/users/aidancunniffe/developer/seamless/seamless/api-cli/src/commands/start.ts",
      "/users/aidancunniffe/developer/seamless/seamless/api-cli/src/commands/spec.ts",
      "/users/aidancunniffe/developer/seamless/seamless/api-cli/node_modules/@types/archy/index.d.ts",
      "/users/aidancunniffe/developer/seamless/seamless/api-cli/node_modules/@types/chai/index.d.ts",
      "/users/aidancunniffe/developer/seamless/seamless/api-cli/node_modules/@types/minimatch/index.d.ts",
      "/users/aidancunniffe/developer/seamless/seamless/api-cli/node_modules/@types/glob/index.d.ts",
      "/users/aidancunniffe/developer/seamless/seamless/api-cli/node_modules/@types/har-format/index.d.ts",
      "/users/aidancunniffe/developer/seamless/seamless/api-cli/node_modules/@types/joi/index.d.ts",
      "/users/aidancunniffe/developer/seamless/seamless/api-cli/node_modules/@types/lodash/ts3.1/common/common.d.ts",
      "/users/aidancunniffe/developer/seamless/seamless/api-cli/node_modules/@types/lodash/ts3.1/common/array.d.ts",
      "/users/aidancunniffe/developer/seamless/seamless/api-cli/node_modules/@types/lodash/ts3.1/common/collection.d.ts",
      "/users/aidancunniffe/developer/seamless/seamless/api-cli/node_modules/@types/lodash/ts3.1/common/date.d.ts",
      "/users/aidancunniffe/developer/seamless/seamless/api-cli/node_modules/@types/lodash/ts3.1/common/function.d.ts",
      "/users/aidancunniffe/developer/seamless/seamless/api-cli/node_modules/@types/lodash/ts3.1/common/lang.d.ts",
      "/users/aidancunniffe/developer/seamless/seamless/api-cli/node_modules/@types/lodash/ts3.1/common/math.d.ts",
      "/users/aidancunniffe/developer/seamless/seamless/api-cli/node_modules/@types/lodash/ts3.1/common/number.d.ts",
      "/users/aidancunniffe/developer/seamless/seamless/api-cli/node_modules/@types/lodash/ts3.1/common/object.d.ts",
      "/users/aidancunniffe/developer/seamless/seamless/api-cli/node_modules/@types/lodash/ts3.1/common/seq.d.ts",
      "/users/aidancunniffe/developer/seamless/seamless/api-cli/node_modules/@types/lodash/ts3.1/common/string.d.ts",
      "/users/aidancunniffe/developer/seamless/seamless/api-cli/node_modules/@types/lodash/ts3.1/common/util.d.ts",
      "/users/aidancunniffe/developer/seamless/seamless/api-cli/node_modules/@types/lodash/ts3.1/index.d.ts",
      "/users/aidancunniffe/developer/seamless/seamless/api-cli/node_modules/@types/mocha/index.d.ts",
      "/users/aidancunniffe/developer/seamless/seamless/api-cli/node_modules/@types/nock/index.d.ts",
      "/users/aidancunniffe/developer/seamless/seamless/api-cli/node_modules/@types/prop-types/index.d.ts",
      "/users/aidancunniffe/developer/seamless/seamless/api-cli/node_modules/@types/react/global.d.ts",
      "/users/aidancunniffe/developer/seamless/seamless/api-cli/node_modules/csstype/index.d.ts",
      "/users/aidancunniffe/developer/seamless/seamless/api-cli/node_modules/@types/react/index.d.ts",
      "/users/aidancunniffe/developer/seamless/seamless/api-cli/node_modules/@types/sinon/ts3.1/index.d.ts"
    ]
  },
  "version": "3.5.3"
}<|MERGE_RESOLUTION|>--- conflicted
+++ resolved
@@ -322,13 +322,8 @@
         "signature": "aca36e2d27783f4bad7fc1786a532ff76024f0fc8575df48bcd9a5eb452fe7e7"
       },
       "/users/aidancunniffe/developer/seamless/seamless/api-cli/src/paths.ts": {
-<<<<<<< HEAD
-        "version": "aae3f1c9e72d0febf61636e643776c3b8c11cf42ded37d9d017ddbc9082e0252",
-        "signature": "e06ddaa1b045e7de4cb06f5442ca3e1ca6a076958674816e36ec7311488dbfb3"
-=======
         "version": "89a4e945b22c8c08ce0345ac4b73fad5e8ee63c143d651a135db5bcdf75f4215",
         "signature": "42f3aa706aed637d085c1cd9200389c3a7ba0205d60721614debda425a94476d"
->>>>>>> d7d43689
       },
       "/users/aidancunniffe/developer/seamless/seamless/api-cli/src/persistutils.ts": {
         "version": "37f2bc527b1c727ebd3258a321f11d997e340fe220a654995102cdedc082a24c",
@@ -414,13 +409,10 @@
         "version": "37b0cf2713d8c6a145ad7c76ceb1985af28a0261b72b93a575d5a5dd85701261",
         "signature": "04b2123e996b5c865eec449a1c670c10cee24d12b9f1a97979c0dbbceecc3384"
       },
-<<<<<<< HEAD
-=======
       "/users/aidancunniffe/developer/seamless/seamless/api-cli/src/typescript-overrides.d.ts": {
         "version": "d7e76c6a8aa77d42cc309a2e70efc24a7b0bc02922347f4d3d7ada3102047bc9",
         "signature": "d7e76c6a8aa77d42cc309a2e70efc24a7b0bc02922347f4d3d7ada3102047bc9"
       },
->>>>>>> d7d43689
       "/users/aidancunniffe/developer/seamless/seamless/api-cli/node_modules/clipboardy/index.d.ts": {
         "version": "b48640c615edeac46a37fa4c3f9427539c7b0c9c9dced07d374dcec44fc4ffb7",
         "signature": "b48640c615edeac46a37fa4c3f9427539c7b0c9c9dced07d374dcec44fc4ffb7"
@@ -489,14 +481,6 @@
         "version": "a9ab29787c2be8f1b576badc3bcc8f5e5284e0926bb5a9c677bafd10f3312766",
         "signature": "a9ab29787c2be8f1b576badc3bcc8f5e5284e0926bb5a9c677bafd10f3312766"
       },
-      "/users/aidancunniffe/developer/seamless/seamless/api-cli/node_modules/@types/node-fetch/externals.d.ts": {
-        "version": "972f1e91dab93b182624a17eeed02f683b8cb3fefbda7b689cc84570029d5f73",
-        "signature": "972f1e91dab93b182624a17eeed02f683b8cb3fefbda7b689cc84570029d5f73"
-      },
-      "/users/aidancunniffe/developer/seamless/seamless/api-cli/node_modules/@types/node-fetch/index.d.ts": {
-        "version": "e3abff769dbf45ac355febb5cfdd28977a1c5cd18a1ffcdfefda7e74697d66d1",
-        "signature": "e3abff769dbf45ac355febb5cfdd28977a1c5cd18a1ffcdfefda7e74697d66d1"
-      },
       "/users/aidancunniffe/developer/seamless/seamless/api-cli/node_modules/@types/js-yaml/index.d.ts": {
         "version": "a42b7d08df859d5d5774a43c161a70656b7e58c0593f249f5d403a393e0b91c6",
         "signature": "a42b7d08df859d5d5774a43c161a70656b7e58c0593f249f5d403a393e0b91c6"
@@ -514,78 +498,53 @@
         "signature": "afc9dc928baba96ceee22c2dcd1eb219ac7e15ae59c72d51215c80eec44c69ec"
       },
       "/users/aidancunniffe/developer/seamless/seamless/api-cli/src/lib/analytics.ts": {
-<<<<<<< HEAD
-        "version": "17d2749416f46f96018054b1096de4ecb33c4a9c55cb14f3f58d8d483c31ba21",
-=======
         "version": "298c6f7f4ca8817c1e670ed90f7775728374d9f7f3541b6e1d8d4016e430a64a",
->>>>>>> d7d43689
         "signature": "009fae1840390caea93142821517ff31319298ede41751cc4b8aa610154264e6"
       },
-      "/users/aidancunniffe/developer/seamless/seamless/api-cli/src/commands/generate.ts": {
-        "version": "57ce3b29ef721e96d81dd75871ce72b7731ab3487d76eb3ed5b0b95b424968c7",
-        "signature": "baaae087f8cfe3e4931124e96436fb5da3103d39f4583ab40467b050a8538bed"
+      "/users/aidancunniffe/developer/seamless/seamless/api-cli/src/commands/init.ts": {
+        "version": "40262c18ae03f6401d96ebf2cfd83b21f2fbd6aa086bcb4e25bec5d36955cfbf",
+        "signature": "60b722877bc91ae26222f2f8eed828b41c6c2e14972109379dac8636053090f3"
+      },
+      "/users/aidancunniffe/developer/seamless/seamless/api-cli/node_modules/@types/range-parser/index.d.ts": {
+        "version": "4e88b833be14c7f384e0dcd57bb30acd799e8e34d212635d693e41a75a71164b",
+        "signature": "4e88b833be14c7f384e0dcd57bb30acd799e8e34d212635d693e41a75a71164b"
+      },
+      "/users/aidancunniffe/developer/seamless/seamless/api-cli/node_modules/@types/express-serve-static-core/index.d.ts": {
+        "version": "d73f61d755e6f17b9dc315cbd8e6522a47c2153a07b67fd8295ef48b40ad6344",
+        "signature": "d73f61d755e6f17b9dc315cbd8e6522a47c2153a07b67fd8295ef48b40ad6344"
+      },
+      "/users/aidancunniffe/developer/seamless/seamless/api-cli/node_modules/@types/mime/index.d.ts": {
+        "version": "be27a64e821a3e5af838650e4aa25805c60f057d0c37a9762c378d19d364b3e6",
+        "signature": "be27a64e821a3e5af838650e4aa25805c60f057d0c37a9762c378d19d364b3e6"
+      },
+      "/users/aidancunniffe/developer/seamless/seamless/api-cli/node_modules/@types/serve-static/index.d.ts": {
+        "version": "cdbae5083ef8f786069519405ca1f1e2ce72b9efebdf5e1931584fba747f3bc0",
+        "signature": "cdbae5083ef8f786069519405ca1f1e2ce72b9efebdf5e1931584fba747f3bc0"
+      },
+      "/users/aidancunniffe/developer/seamless/seamless/api-cli/node_modules/@types/connect/index.d.ts": {
+        "version": "c3be42b83b5f57ae2f65280fa395f6d31f61304ac1a29b7b406b6a0e71da8c82",
+        "signature": "c3be42b83b5f57ae2f65280fa395f6d31f61304ac1a29b7b406b6a0e71da8c82"
+      },
+      "/users/aidancunniffe/developer/seamless/seamless/api-cli/node_modules/@types/body-parser/index.d.ts": {
+        "version": "599abfa56230d73afc30a3bde749c2efd90acb58301b446835d5e235b35e2768",
+        "signature": "599abfa56230d73afc30a3bde749c2efd90acb58301b446835d5e235b35e2768"
+      },
+      "/users/aidancunniffe/developer/seamless/seamless/api-cli/node_modules/@types/express/index.d.ts": {
+        "version": "1f92cdebe2b1e0e6309ccdb6e8700cfd2d3e7131c7842f91b38ed1e4ff2a7090",
+        "signature": "1f92cdebe2b1e0e6309ccdb6e8700cfd2d3e7131c7842f91b38ed1e4ff2a7090"
+      },
+      "/users/aidancunniffe/developer/seamless/seamless/api-cli/node_modules/open/index.d.ts": {
+        "version": "1d5adf522de176e09dcabab58740bce14bb99356fb6474f621a152461a5e4703",
+        "signature": "1d5adf522de176e09dcabab58740bce14bb99356fb6474f621a152461a5e4703"
       },
       "/users/aidancunniffe/developer/seamless/seamless/api-cli/node_modules/colors/index.d.ts": {
         "version": "a17e831d16c27cbe4d6f0bb238c1ded0d4a26c282009e431c68733be0b792f4f",
         "signature": "a17e831d16c27cbe4d6f0bb238c1ded0d4a26c282009e431c68733be0b792f4f"
       },
-      "/users/aidancunniffe/developer/seamless/seamless/api-cli/src/commands/init.ts": {
-<<<<<<< HEAD
-        "version": "d97d6ac3650679e9cf7ddc81a28b4284cec1baa10d66d3ca07edd0d4d2401c6d",
-        "signature": "28015ec41590be5f7327bfae4822ff5873e6cc9073841193629af5fcc1b98d8d"
-=======
-        "version": "40262c18ae03f6401d96ebf2cfd83b21f2fbd6aa086bcb4e25bec5d36955cfbf",
-        "signature": "60b722877bc91ae26222f2f8eed828b41c6c2e14972109379dac8636053090f3"
->>>>>>> d7d43689
-      },
-      "/users/aidancunniffe/developer/seamless/seamless/api-cli/node_modules/@types/range-parser/index.d.ts": {
-        "version": "4e88b833be14c7f384e0dcd57bb30acd799e8e34d212635d693e41a75a71164b",
-        "signature": "4e88b833be14c7f384e0dcd57bb30acd799e8e34d212635d693e41a75a71164b"
-      },
-      "/users/aidancunniffe/developer/seamless/seamless/api-cli/node_modules/@types/express-serve-static-core/index.d.ts": {
-        "version": "d73f61d755e6f17b9dc315cbd8e6522a47c2153a07b67fd8295ef48b40ad6344",
-        "signature": "d73f61d755e6f17b9dc315cbd8e6522a47c2153a07b67fd8295ef48b40ad6344"
-      },
-      "/users/aidancunniffe/developer/seamless/seamless/api-cli/node_modules/@types/mime/index.d.ts": {
-        "version": "be27a64e821a3e5af838650e4aa25805c60f057d0c37a9762c378d19d364b3e6",
-        "signature": "be27a64e821a3e5af838650e4aa25805c60f057d0c37a9762c378d19d364b3e6"
-      },
-      "/users/aidancunniffe/developer/seamless/seamless/api-cli/node_modules/@types/serve-static/index.d.ts": {
-        "version": "cdbae5083ef8f786069519405ca1f1e2ce72b9efebdf5e1931584fba747f3bc0",
-        "signature": "cdbae5083ef8f786069519405ca1f1e2ce72b9efebdf5e1931584fba747f3bc0"
-      },
-      "/users/aidancunniffe/developer/seamless/seamless/api-cli/node_modules/@types/connect/index.d.ts": {
-        "version": "c3be42b83b5f57ae2f65280fa395f6d31f61304ac1a29b7b406b6a0e71da8c82",
-        "signature": "c3be42b83b5f57ae2f65280fa395f6d31f61304ac1a29b7b406b6a0e71da8c82"
-      },
-      "/users/aidancunniffe/developer/seamless/seamless/api-cli/node_modules/@types/body-parser/index.d.ts": {
-        "version": "599abfa56230d73afc30a3bde749c2efd90acb58301b446835d5e235b35e2768",
-        "signature": "599abfa56230d73afc30a3bde749c2efd90acb58301b446835d5e235b35e2768"
-      },
-      "/users/aidancunniffe/developer/seamless/seamless/api-cli/node_modules/@types/express/index.d.ts": {
-        "version": "1f92cdebe2b1e0e6309ccdb6e8700cfd2d3e7131c7842f91b38ed1e4ff2a7090",
-        "signature": "1f92cdebe2b1e0e6309ccdb6e8700cfd2d3e7131c7842f91b38ed1e4ff2a7090"
-      },
-      "/users/aidancunniffe/developer/seamless/seamless/api-cli/node_modules/open/index.d.ts": {
-        "version": "1d5adf522de176e09dcabab58740bce14bb99356fb6474f621a152461a5e4703",
-        "signature": "1d5adf522de176e09dcabab58740bce14bb99356fb6474f621a152461a5e4703"
-      },
-      "/users/aidancunniffe/developer/seamless/seamless/api-cli/node_modules/colors/index.d.ts": {
-        "version": "a17e831d16c27cbe4d6f0bb238c1ded0d4a26c282009e431c68733be0b792f4f",
-        "signature": "a17e831d16c27cbe4d6f0bb238c1ded0d4a26c282009e431c68733be0b792f4f"
-      },
       "/users/aidancunniffe/developer/seamless/seamless/api-cli/src/commands/login.ts": {
         "version": "f67347b4a76272067c1a5bbc88e6b7f91b6ac8599d1e27f218ce6b74d611c90c",
         "signature": "d5e62cab36073478f83e6d6366aabc1fb57dd0fd04ff4fedd9062ceb953a5b85"
       },
-      "/users/aidancunniffe/developer/seamless/seamless/api-cli/node_modules/open/index.d.ts": {
-        "version": "1d5adf522de176e09dcabab58740bce14bb99356fb6474f621a152461a5e4703",
-        "signature": "1d5adf522de176e09dcabab58740bce14bb99356fb6474f621a152461a5e4703"
-      },
-      "/users/aidancunniffe/developer/seamless/seamless/api-cli/src/commands/login.ts": {
-        "version": "6bea12f4be74617e8921405fb7cd6943908a95cdc2f9abb118fe0d23f4293c23",
-        "signature": "751a14ee7856d28831490414e15d3de3bd49216e8c4f44112d2509c0383d4042"
-      },
       "/users/aidancunniffe/developer/seamless/seamless/api-cli/node_modules/type-fest/source/package-json.d.ts": {
         "version": "194c880a791931344ff527830c3bf7fd37ad5c39ee8682c875e40bb0b8b39ada",
         "signature": "194c880a791931344ff527830c3bf7fd37ad5c39ee8682c875e40bb0b8b39ada"
@@ -598,13 +557,6 @@
         "version": "05fc6a9e65c64422efcb0dfc6a10fec5b2885afe158c9e1eda40a31a0ee799ac",
         "signature": "05fc6a9e65c64422efcb0dfc6a10fec5b2885afe158c9e1eda40a31a0ee799ac"
       },
-<<<<<<< HEAD
-      "/users/aidancunniffe/developer/seamless/seamless/api-cli/src/commands/spec.ts": {
-        "version": "7ea2221c5218ec9d30628524af58d6a94f726bc46713690446d10f4e147917e2",
-        "signature": "f0baf555aa975d459b609b47e1cf8f7bd860ace318255450e38a72f19b519059"
-      },
-=======
->>>>>>> d7d43689
       "/users/aidancunniffe/developer/seamless/seamless/api-cli/node_modules/@types/cookie-parser/index.d.ts": {
         "version": "8d77ed4e39114c32edc2e35b683b6f54a6b3292ecdf392e4bfc5f726734955d8",
         "signature": "8d77ed4e39114c32edc2e35b683b6f54a6b3292ecdf392e4bfc5f726734955d8"
@@ -638,17 +590,12 @@
         "signature": "a07ac5407b236f3f7e7aa48129835cdd30e09c6ef8f473bca50337334ed14391"
       },
       "/users/aidancunniffe/developer/seamless/seamless/api-cli/src/commands/start.ts": {
-<<<<<<< HEAD
-        "version": "4ed395e08f07819e4d74ad761c96d91d15fd0fb9e4a97ebc3799d7191842d49c",
-        "signature": "db7a006580c3d2b7ba5f6221d7a838c3f9dd6b23a100648b966776027c15a599"
-=======
         "version": "cf7e009731e2773e4326536abc26c695980e7778e8013c8007c1046a0c92b919",
         "signature": "41ac1709fd5bd22c5fb0c011e89301ce7fab4c9926a4f865bd0be7137d65368a"
       },
       "/users/aidancunniffe/developer/seamless/seamless/api-cli/src/commands/spec.ts": {
         "version": "5473dde8a724b441e0a554d2975b4cd0ef7fa4ea9bdb93ce096a3ab8c0ec29eb",
         "signature": "4e05f3d39146203c2ccc1cdbe24656b811252dddd69272a936c466646aa5d203"
->>>>>>> d7d43689
       },
       "/users/aidancunniffe/developer/seamless/seamless/api-cli/node_modules/@types/archy/index.d.ts": {
         "version": "e625c82243c9406552768e9e3cff3f74745945bbef7e65d60c8904f6f544cf57",
@@ -897,7 +844,6 @@
         "/users/aidancunniffe/developer/seamless/seamless/api-cli/node_modules/@types/node/ts3.2/util.d.ts"
       ],
       "/users/aidancunniffe/developer/seamless/seamless/api-cli/node_modules/locate-path/index.d.ts": [
-<<<<<<< HEAD
         "/users/aidancunniffe/developer/seamless/seamless/api-cli/node_modules/@types/node/util.d.ts",
         "/users/aidancunniffe/developer/seamless/seamless/api-cli/node_modules/@types/node/ts3.2/util.d.ts"
       ],
@@ -910,20 +856,6 @@
         "/users/aidancunniffe/developer/seamless/seamless/api-cli/node_modules/@types/node/util.d.ts",
         "/users/aidancunniffe/developer/seamless/seamless/api-cli/node_modules/@types/node/ts3.2/util.d.ts"
       ],
-=======
-        "/users/aidancunniffe/developer/seamless/seamless/api-cli/node_modules/@types/node/util.d.ts",
-        "/users/aidancunniffe/developer/seamless/seamless/api-cli/node_modules/@types/node/ts3.2/util.d.ts"
-      ],
-      "/users/aidancunniffe/developer/seamless/seamless/api-cli/node_modules/find-up/index.d.ts": [
-        "/users/aidancunniffe/developer/seamless/seamless/api-cli/node_modules/locate-path/index.d.ts",
-        "/users/aidancunniffe/developer/seamless/seamless/api-cli/node_modules/@types/node/util.d.ts",
-        "/users/aidancunniffe/developer/seamless/seamless/api-cli/node_modules/@types/node/ts3.2/util.d.ts"
-      ],
-      "/users/aidancunniffe/developer/seamless/seamless/api-cli/node_modules/@types/node/globals.d.ts": [
-        "/users/aidancunniffe/developer/seamless/seamless/api-cli/node_modules/@types/node/util.d.ts",
-        "/users/aidancunniffe/developer/seamless/seamless/api-cli/node_modules/@types/node/ts3.2/util.d.ts"
-      ],
->>>>>>> d7d43689
       "/users/aidancunniffe/developer/seamless/seamless/api-cli/node_modules/@types/node/assert.d.ts": [
         "/users/aidancunniffe/developer/seamless/seamless/api-cli/node_modules/@types/node/util.d.ts",
         "/users/aidancunniffe/developer/seamless/seamless/api-cli/node_modules/@types/node/ts3.2/util.d.ts"
@@ -1330,138 +1262,6 @@
         "/users/aidancunniffe/developer/seamless/seamless/api-cli/node_modules/@types/node/util.d.ts",
         "/users/aidancunniffe/developer/seamless/seamless/api-cli/node_modules/@types/node/ts3.2/util.d.ts"
       ],
-      "/users/aidancunniffe/developer/seamless/seamless/api-cli/src/paths.ts": [
-        "/users/aidancunniffe/developer/seamless/seamless/api-cli/node_modules/@types/node/path.d.ts",
-        "/users/aidancunniffe/developer/seamless/seamless/api-cli/node_modules/find-up/index.d.ts",
-        "/users/aidancunniffe/developer/seamless/seamless/api-cli/node_modules/@types/fs-extra/index.d.ts",
-        "/users/aidancunniffe/developer/seamless/seamless/api-cli/node_modules/@types/node/util.d.ts",
-        "/users/aidancunniffe/developer/seamless/seamless/api-cli/node_modules/@types/node/ts3.2/util.d.ts"
-      ],
-      "/users/aidancunniffe/developer/seamless/seamless/api-cli/src/persistutils.ts": [
-        "/users/aidancunniffe/developer/seamless/seamless/api-cli/node_modules/@types/node/util.d.ts",
-        "/users/aidancunniffe/developer/seamless/seamless/api-cli/node_modules/@types/node/ts3.2/util.d.ts"
-      ],
-      "/users/aidancunniffe/developer/seamless/seamless/api-cli/node_modules/@oclif/parser/lib/args.d.ts": [
-        "/users/aidancunniffe/developer/seamless/seamless/api-cli/node_modules/@types/node/util.d.ts",
-        "/users/aidancunniffe/developer/seamless/seamless/api-cli/node_modules/@types/node/ts3.2/util.d.ts"
-      ],
-      "/users/aidancunniffe/developer/seamless/seamless/api-cli/node_modules/@oclif/parser/lib/alphabet.d.ts": [
-        "/users/aidancunniffe/developer/seamless/seamless/api-cli/node_modules/@types/node/util.d.ts",
-        "/users/aidancunniffe/developer/seamless/seamless/api-cli/node_modules/@types/node/ts3.2/util.d.ts"
-      ],
-      "/users/aidancunniffe/developer/seamless/seamless/api-cli/node_modules/@oclif/parser/lib/flags.d.ts": [
-        "/users/aidancunniffe/developer/seamless/seamless/api-cli/node_modules/@oclif/parser/lib/alphabet.d.ts",
-        "/users/aidancunniffe/developer/seamless/seamless/api-cli/node_modules/@types/node/util.d.ts",
-        "/users/aidancunniffe/developer/seamless/seamless/api-cli/node_modules/@types/node/ts3.2/util.d.ts"
-      ],
-      "/users/aidancunniffe/developer/seamless/seamless/api-cli/node_modules/@oclif/parser/lib/metadata.d.ts": [
-        "/users/aidancunniffe/developer/seamless/seamless/api-cli/node_modules/@types/node/util.d.ts",
-        "/users/aidancunniffe/developer/seamless/seamless/api-cli/node_modules/@types/node/ts3.2/util.d.ts"
-      ],
-      "/users/aidancunniffe/developer/seamless/seamless/api-cli/node_modules/@oclif/parser/lib/parse.d.ts": [
-        "/users/aidancunniffe/developer/seamless/seamless/api-cli/node_modules/@oclif/parser/lib/args.d.ts",
-        "/users/aidancunniffe/developer/seamless/seamless/api-cli/node_modules/@oclif/parser/lib/flags.d.ts",
-        "/users/aidancunniffe/developer/seamless/seamless/api-cli/node_modules/@oclif/parser/lib/metadata.d.ts",
-        "/users/aidancunniffe/developer/seamless/seamless/api-cli/node_modules/@types/node/util.d.ts",
-        "/users/aidancunniffe/developer/seamless/seamless/api-cli/node_modules/@types/node/ts3.2/util.d.ts"
-      ],
-      "/users/aidancunniffe/developer/seamless/seamless/api-cli/node_modules/@oclif/parser/lib/help.d.ts": [
-        "/users/aidancunniffe/developer/seamless/seamless/api-cli/node_modules/@oclif/parser/lib/flags.d.ts",
-        "/users/aidancunniffe/developer/seamless/seamless/api-cli/node_modules/@types/node/util.d.ts",
-        "/users/aidancunniffe/developer/seamless/seamless/api-cli/node_modules/@types/node/ts3.2/util.d.ts"
-      ],
-      "/users/aidancunniffe/developer/seamless/seamless/api-cli/node_modules/@oclif/parser/lib/index.d.ts": [
-        "/users/aidancunniffe/developer/seamless/seamless/api-cli/node_modules/@oclif/parser/lib/args.d.ts",
-        "/users/aidancunniffe/developer/seamless/seamless/api-cli/node_modules/@oclif/parser/lib/flags.d.ts",
-        "/users/aidancunniffe/developer/seamless/seamless/api-cli/node_modules/@oclif/parser/lib/parse.d.ts",
-        "/users/aidancunniffe/developer/seamless/seamless/api-cli/node_modules/@oclif/parser/lib/help.d.ts",
-        "/users/aidancunniffe/developer/seamless/seamless/api-cli/node_modules/@types/node/util.d.ts",
-        "/users/aidancunniffe/developer/seamless/seamless/api-cli/node_modules/@types/node/ts3.2/util.d.ts"
-      ],
-      "/users/aidancunniffe/developer/seamless/seamless/api-cli/node_modules/@oclif/config/lib/command.d.ts": [
-        "/users/aidancunniffe/developer/seamless/seamless/api-cli/node_modules/@oclif/parser/lib/index.d.ts",
-        "/users/aidancunniffe/developer/seamless/seamless/api-cli/node_modules/@oclif/config/lib/index.d.ts",
-        "/users/aidancunniffe/developer/seamless/seamless/api-cli/node_modules/@types/node/util.d.ts",
-        "/users/aidancunniffe/developer/seamless/seamless/api-cli/node_modules/@types/node/ts3.2/util.d.ts"
-      ],
-      "/users/aidancunniffe/developer/seamless/seamless/api-cli/node_modules/@oclif/config/lib/hooks.d.ts": [
-        "/users/aidancunniffe/developer/seamless/seamless/api-cli/node_modules/@oclif/config/lib/index.d.ts",
-        "/users/aidancunniffe/developer/seamless/seamless/api-cli/node_modules/@types/node/util.d.ts",
-        "/users/aidancunniffe/developer/seamless/seamless/api-cli/node_modules/@types/node/ts3.2/util.d.ts"
-      ],
-      "/users/aidancunniffe/developer/seamless/seamless/api-cli/node_modules/@oclif/config/lib/pjson.d.ts": [
-        "/users/aidancunniffe/developer/seamless/seamless/api-cli/node_modules/@types/node/util.d.ts",
-        "/users/aidancunniffe/developer/seamless/seamless/api-cli/node_modules/@types/node/ts3.2/util.d.ts"
-      ],
-      "/users/aidancunniffe/developer/seamless/seamless/api-cli/node_modules/@oclif/config/lib/manifest.d.ts": [
-        "/users/aidancunniffe/developer/seamless/seamless/api-cli/node_modules/@oclif/config/lib/command.d.ts",
-        "/users/aidancunniffe/developer/seamless/seamless/api-cli/node_modules/@types/node/util.d.ts",
-        "/users/aidancunniffe/developer/seamless/seamless/api-cli/node_modules/@types/node/ts3.2/util.d.ts"
-      ],
-      "/users/aidancunniffe/developer/seamless/seamless/api-cli/node_modules/@oclif/config/lib/topic.d.ts": [
-        "/users/aidancunniffe/developer/seamless/seamless/api-cli/node_modules/@types/node/util.d.ts",
-        "/users/aidancunniffe/developer/seamless/seamless/api-cli/node_modules/@types/node/ts3.2/util.d.ts"
-      ],
-      "/users/aidancunniffe/developer/seamless/seamless/api-cli/node_modules/@oclif/config/lib/plugin.d.ts": [
-        "/users/aidancunniffe/developer/seamless/seamless/api-cli/node_modules/@oclif/config/lib/command.d.ts",
-        "/users/aidancunniffe/developer/seamless/seamless/api-cli/node_modules/@oclif/config/lib/manifest.d.ts",
-        "/users/aidancunniffe/developer/seamless/seamless/api-cli/node_modules/@oclif/config/lib/pjson.d.ts",
-        "/users/aidancunniffe/developer/seamless/seamless/api-cli/node_modules/@oclif/config/lib/topic.d.ts",
-        "/users/aidancunniffe/developer/seamless/seamless/api-cli/node_modules/@types/node/util.d.ts",
-        "/users/aidancunniffe/developer/seamless/seamless/api-cli/node_modules/@types/node/ts3.2/util.d.ts"
-      ],
-      "/users/aidancunniffe/developer/seamless/seamless/api-cli/node_modules/@oclif/config/lib/config.d.ts": [
-        "/users/aidancunniffe/developer/seamless/seamless/api-cli/node_modules/@oclif/config/lib/command.d.ts",
-        "/users/aidancunniffe/developer/seamless/seamless/api-cli/node_modules/@oclif/config/lib/hooks.d.ts",
-        "/users/aidancunniffe/developer/seamless/seamless/api-cli/node_modules/@oclif/config/lib/pjson.d.ts",
-        "/users/aidancunniffe/developer/seamless/seamless/api-cli/node_modules/@oclif/config/lib/plugin.d.ts",
-        "/users/aidancunniffe/developer/seamless/seamless/api-cli/node_modules/@oclif/config/lib/topic.d.ts",
-        "/users/aidancunniffe/developer/seamless/seamless/api-cli/node_modules/@types/node/util.d.ts",
-        "/users/aidancunniffe/developer/seamless/seamless/api-cli/node_modules/@types/node/ts3.2/util.d.ts"
-      ],
-      "/users/aidancunniffe/developer/seamless/seamless/api-cli/node_modules/@oclif/config/lib/index.d.ts": [
-        "/users/aidancunniffe/developer/seamless/seamless/api-cli/node_modules/@oclif/config/lib/config.d.ts",
-        "/users/aidancunniffe/developer/seamless/seamless/api-cli/node_modules/@oclif/config/lib/command.d.ts",
-        "/users/aidancunniffe/developer/seamless/seamless/api-cli/node_modules/@oclif/config/lib/hooks.d.ts",
-        "/users/aidancunniffe/developer/seamless/seamless/api-cli/node_modules/@oclif/config/lib/manifest.d.ts",
-        "/users/aidancunniffe/developer/seamless/seamless/api-cli/node_modules/@oclif/config/lib/pjson.d.ts",
-        "/users/aidancunniffe/developer/seamless/seamless/api-cli/node_modules/@oclif/config/lib/plugin.d.ts",
-        "/users/aidancunniffe/developer/seamless/seamless/api-cli/node_modules/@oclif/config/lib/topic.d.ts",
-        "/users/aidancunniffe/developer/seamless/seamless/api-cli/node_modules/@types/node/util.d.ts",
-        "/users/aidancunniffe/developer/seamless/seamless/api-cli/node_modules/@types/node/ts3.2/util.d.ts"
-      ],
-      "/users/aidancunniffe/developer/seamless/seamless/api-cli/node_modules/@oclif/command/lib/flags.d.ts": [
-        "/users/aidancunniffe/developer/seamless/seamless/api-cli/node_modules/@oclif/config/lib/index.d.ts",
-        "/users/aidancunniffe/developer/seamless/seamless/api-cli/node_modules/@oclif/parser/lib/index.d.ts",
-        "/users/aidancunniffe/developer/seamless/seamless/api-cli/node_modules/@oclif/parser/lib/flags.d.ts",
-        "/users/aidancunniffe/developer/seamless/seamless/api-cli/node_modules/@types/node/util.d.ts",
-        "/users/aidancunniffe/developer/seamless/seamless/api-cli/node_modules/@types/node/ts3.2/util.d.ts"
-      ],
-      "/users/aidancunniffe/developer/seamless/seamless/api-cli/node_modules/@oclif/command/lib/command.d.ts": [
-        "/users/aidancunniffe/developer/seamless/seamless/api-cli/node_modules/@oclif/config/lib/index.d.ts",
-        "/users/aidancunniffe/developer/seamless/seamless/api-cli/node_modules/@oclif/parser/lib/index.d.ts",
-        "/users/aidancunniffe/developer/seamless/seamless/api-cli/node_modules/@oclif/command/lib/flags.d.ts",
-        "/users/aidancunniffe/developer/seamless/seamless/api-cli/node_modules/@types/node/util.d.ts",
-        "/users/aidancunniffe/developer/seamless/seamless/api-cli/node_modules/@types/node/ts3.2/util.d.ts"
-      ],
-      "/users/aidancunniffe/developer/seamless/seamless/api-cli/node_modules/@oclif/command/lib/main.d.ts": [
-        "/users/aidancunniffe/developer/seamless/seamless/api-cli/node_modules/@oclif/config/lib/index.d.ts",
-        "/users/aidancunniffe/developer/seamless/seamless/api-cli/node_modules/@oclif/command/lib/index.d.ts",
-        "/users/aidancunniffe/developer/seamless/seamless/api-cli/node_modules/@types/node/util.d.ts",
-        "/users/aidancunniffe/developer/seamless/seamless/api-cli/node_modules/@types/node/ts3.2/util.d.ts"
-      ],
-      "/users/aidancunniffe/developer/seamless/seamless/api-cli/node_modules/@oclif/command/lib/index.d.ts": [
-        "/users/aidancunniffe/developer/seamless/seamless/api-cli/node_modules/@oclif/command/lib/command.d.ts",
-        "/users/aidancunniffe/developer/seamless/seamless/api-cli/node_modules/@oclif/command/lib/flags.d.ts",
-        "/users/aidancunniffe/developer/seamless/seamless/api-cli/node_modules/@oclif/command/lib/main.d.ts",
-        "/users/aidancunniffe/developer/seamless/seamless/api-cli/node_modules/@types/node/util.d.ts",
-        "/users/aidancunniffe/developer/seamless/seamless/api-cli/node_modules/@types/node/ts3.2/util.d.ts"
-      ],
-      "/users/aidancunniffe/developer/seamless/seamless/api-cli/src/index.ts": [
-        "/users/aidancunniffe/developer/seamless/seamless/api-cli/node_modules/@oclif/command/lib/index.d.ts",
-        "/users/aidancunniffe/developer/seamless/seamless/api-cli/node_modules/@types/node/util.d.ts",
-        "/users/aidancunniffe/developer/seamless/seamless/api-cli/node_modules/@types/node/ts3.2/util.d.ts"
-      ],
       "/users/aidancunniffe/developer/seamless/seamless/api-cli/node_modules/clipboardy/index.d.ts": [
         "/users/aidancunniffe/developer/seamless/seamless/api-cli/node_modules/@types/node/util.d.ts",
         "/users/aidancunniffe/developer/seamless/seamless/api-cli/node_modules/@types/node/ts3.2/util.d.ts"
@@ -1550,18 +1350,6 @@
         "/users/aidancunniffe/developer/seamless/seamless/api-cli/node_modules/@types/node/util.d.ts",
         "/users/aidancunniffe/developer/seamless/seamless/api-cli/node_modules/@types/node/ts3.2/util.d.ts"
       ],
-      "/users/aidancunniffe/developer/seamless/seamless/api-cli/node_modules/@types/node-fetch/externals.d.ts": [
-        "/users/aidancunniffe/developer/seamless/seamless/api-cli/node_modules/@types/node/util.d.ts",
-        "/users/aidancunniffe/developer/seamless/seamless/api-cli/node_modules/@types/node/ts3.2/util.d.ts"
-      ],
-      "/users/aidancunniffe/developer/seamless/seamless/api-cli/node_modules/@types/node-fetch/index.d.ts": [
-        "/users/aidancunniffe/developer/seamless/seamless/api-cli/node_modules/@types/node/http.d.ts",
-        "/users/aidancunniffe/developer/seamless/seamless/api-cli/node_modules/@types/node/url.d.ts",
-        "/users/aidancunniffe/developer/seamless/seamless/api-cli/node_modules/@types/node-fetch/externals.d.ts",
-        "/users/aidancunniffe/developer/seamless/seamless/api-cli/node_modules/@types/node/ts3.2/index.d.ts",
-        "/users/aidancunniffe/developer/seamless/seamless/api-cli/node_modules/@types/node/util.d.ts",
-        "/users/aidancunniffe/developer/seamless/seamless/api-cli/node_modules/@types/node/ts3.2/util.d.ts"
-      ],
       "/users/aidancunniffe/developer/seamless/seamless/api-cli/node_modules/@types/js-yaml/index.d.ts": [
         "/users/aidancunniffe/developer/seamless/seamless/api-cli/node_modules/@types/node/util.d.ts",
         "/users/aidancunniffe/developer/seamless/seamless/api-cli/node_modules/@types/node/ts3.2/util.d.ts"
@@ -1585,13 +1373,12 @@
         "/users/aidancunniffe/developer/seamless/seamless/api-cli/node_modules/@types/node/util.d.ts",
         "/users/aidancunniffe/developer/seamless/seamless/api-cli/node_modules/@types/node/ts3.2/util.d.ts"
       ],
-      "/users/aidancunniffe/developer/seamless/seamless/api-cli/src/commands/generate.ts": [
+      "/users/aidancunniffe/developer/seamless/seamless/api-cli/src/commands/init.ts": [
         "/users/aidancunniffe/developer/seamless/seamless/api-cli/node_modules/@oclif/command/lib/index.d.ts",
         "/users/aidancunniffe/developer/seamless/seamless/api-cli/node_modules/@types/fs-extra/index.d.ts",
         "/users/aidancunniffe/developer/seamless/seamless/api-cli/node_modules/clipboardy/index.d.ts",
         "/users/aidancunniffe/developer/seamless/seamless/api-cli/node_modules/@types/node/path.d.ts",
         "/users/aidancunniffe/developer/seamless/seamless/api-cli/node_modules/cli-ux/lib/index.d.ts",
-        "/users/aidancunniffe/developer/seamless/seamless/api-cli/node_modules/@types/node-fetch/index.d.ts",
         "/users/aidancunniffe/developer/seamless/seamless/api-cli/src/paths.ts",
         "/users/aidancunniffe/developer/seamless/seamless/api-cli/src/persistutils.ts",
         "/users/aidancunniffe/developer/seamless/seamless/api-cli/node_modules/@types/js-yaml/index.d.ts",
@@ -1599,25 +1386,6 @@
         "/users/aidancunniffe/developer/seamless/seamless/api-cli/node_modules/@types/node/util.d.ts",
         "/users/aidancunniffe/developer/seamless/seamless/api-cli/node_modules/@types/node/ts3.2/util.d.ts"
       ],
-      "/users/aidancunniffe/developer/seamless/seamless/api-cli/node_modules/colors/index.d.ts": [
-        "/users/aidancunniffe/developer/seamless/seamless/api-cli/node_modules/@types/node/util.d.ts",
-        "/users/aidancunniffe/developer/seamless/seamless/api-cli/node_modules/@types/node/ts3.2/util.d.ts"
-      ],
-      "/users/aidancunniffe/developer/seamless/seamless/api-cli/src/commands/init.ts": [
-        "/users/aidancunniffe/developer/seamless/seamless/api-cli/node_modules/@oclif/command/lib/index.d.ts",
-        "/users/aidancunniffe/developer/seamless/seamless/api-cli/node_modules/@types/fs-extra/index.d.ts",
-        "/users/aidancunniffe/developer/seamless/seamless/api-cli/node_modules/clipboardy/index.d.ts",
-        "/users/aidancunniffe/developer/seamless/seamless/api-cli/node_modules/@types/node/path.d.ts",
-        "/users/aidancunniffe/developer/seamless/seamless/api-cli/node_modules/colors/index.d.ts",
-        "/users/aidancunniffe/developer/seamless/seamless/api-cli/node_modules/cli-ux/lib/index.d.ts",
-        "/users/aidancunniffe/developer/seamless/seamless/api-cli/node_modules/@types/node-fetch/index.d.ts",
-        "/users/aidancunniffe/developer/seamless/seamless/api-cli/src/paths.ts",
-        "/users/aidancunniffe/developer/seamless/seamless/api-cli/src/persistutils.ts",
-        "/users/aidancunniffe/developer/seamless/seamless/api-cli/node_modules/@types/js-yaml/index.d.ts",
-        "/users/aidancunniffe/developer/seamless/seamless/api-cli/src/lib/analytics.ts",
-        "/users/aidancunniffe/developer/seamless/seamless/api-cli/node_modules/@types/node/util.d.ts",
-        "/users/aidancunniffe/developer/seamless/seamless/api-cli/node_modules/@types/node/ts3.2/util.d.ts"
-      ],
       "/users/aidancunniffe/developer/seamless/seamless/api-cli/node_modules/@types/range-parser/index.d.ts": [
         "/users/aidancunniffe/developer/seamless/seamless/api-cli/node_modules/@types/node/util.d.ts",
         "/users/aidancunniffe/developer/seamless/seamless/api-cli/node_modules/@types/node/ts3.2/util.d.ts"
@@ -1666,23 +1434,17 @@
         "/users/aidancunniffe/developer/seamless/seamless/api-cli/node_modules/@types/node/util.d.ts",
         "/users/aidancunniffe/developer/seamless/seamless/api-cli/node_modules/@types/node/ts3.2/util.d.ts"
       ],
-<<<<<<< HEAD
-=======
       "/users/aidancunniffe/developer/seamless/seamless/api-cli/node_modules/colors/index.d.ts": [
         "/users/aidancunniffe/developer/seamless/seamless/api-cli/node_modules/@types/node/util.d.ts",
         "/users/aidancunniffe/developer/seamless/seamless/api-cli/node_modules/@types/node/ts3.2/util.d.ts"
       ],
->>>>>>> d7d43689
       "/users/aidancunniffe/developer/seamless/seamless/api-cli/src/commands/login.ts": [
         "/users/aidancunniffe/developer/seamless/seamless/api-cli/node_modules/@oclif/command/lib/index.d.ts",
         "/users/aidancunniffe/developer/seamless/seamless/api-cli/node_modules/@types/express/index.d.ts",
         "/users/aidancunniffe/developer/seamless/seamless/api-cli/node_modules/cli-ux/lib/index.d.ts",
         "/users/aidancunniffe/developer/seamless/seamless/api-cli/node_modules/open/index.d.ts",
         "/users/aidancunniffe/developer/seamless/seamless/api-cli/node_modules/colors/index.d.ts",
-<<<<<<< HEAD
-=======
         "/users/aidancunniffe/developer/seamless/seamless/api-cli/src/lib/credentials.ts",
->>>>>>> d7d43689
         "/users/aidancunniffe/developer/seamless/seamless/api-cli/node_modules/@types/node/util.d.ts",
         "/users/aidancunniffe/developer/seamless/seamless/api-cli/node_modules/@types/node/ts3.2/util.d.ts"
       ],
@@ -1703,22 +1465,6 @@
         "/users/aidancunniffe/developer/seamless/seamless/api-cli/node_modules/@types/node/util.d.ts",
         "/users/aidancunniffe/developer/seamless/seamless/api-cli/node_modules/@types/node/ts3.2/util.d.ts"
       ],
-<<<<<<< HEAD
-      "/users/aidancunniffe/developer/seamless/seamless/api-cli/src/commands/spec.ts": [
-        "/users/aidancunniffe/developer/seamless/seamless/api-cli/node_modules/@oclif/command/lib/index.d.ts",
-        "/users/aidancunniffe/developer/seamless/seamless/api-cli/node_modules/@types/fs-extra/index.d.ts",
-        "/users/aidancunniffe/developer/seamless/seamless/api-cli/node_modules/@types/node/path.d.ts",
-        "/users/aidancunniffe/developer/seamless/seamless/api-cli/src/paths.ts",
-        "/users/aidancunniffe/developer/seamless/seamless/api-cli/src/persistutils.ts",
-        "/users/aidancunniffe/developer/seamless/seamless/api-cli/node_modules/@types/express/index.d.ts",
-        "/users/aidancunniffe/developer/seamless/seamless/api-cli/node_modules/get-port/index.d.ts",
-        "/users/aidancunniffe/developer/seamless/seamless/api-cli/node_modules/@types/body-parser/index.d.ts",
-        "/users/aidancunniffe/developer/seamless/seamless/api-cli/node_modules/open/index.d.ts",
-        "/users/aidancunniffe/developer/seamless/seamless/api-cli/node_modules/@types/node/util.d.ts",
-        "/users/aidancunniffe/developer/seamless/seamless/api-cli/node_modules/@types/node/ts3.2/util.d.ts"
-      ],
-=======
->>>>>>> d7d43689
       "/users/aidancunniffe/developer/seamless/seamless/api-cli/node_modules/@types/cookie-parser/index.d.ts": [
         "/users/aidancunniffe/developer/seamless/seamless/api-cli/node_modules/@types/express/index.d.ts",
         "/users/aidancunniffe/developer/seamless/seamless/api-cli/node_modules/@types/node/util.d.ts",
@@ -1771,12 +1517,12 @@
       ],
       "/users/aidancunniffe/developer/seamless/seamless/api-cli/src/commands/start.ts": [
         "/users/aidancunniffe/developer/seamless/seamless/api-cli/node_modules/@oclif/command/lib/index.d.ts",
+        "/users/aidancunniffe/developer/seamless/seamless/api-cli/node_modules/cli-ux/lib/index.d.ts",
         "/users/aidancunniffe/developer/seamless/seamless/api-cli/src/commands/init.ts",
         "/users/aidancunniffe/developer/seamless/seamless/api-cli/src/lib/proxy-capture-session.ts",
         "/users/aidancunniffe/developer/seamless/seamless/api-cli/src/lib/command-session.ts",
         "/users/aidancunniffe/developer/seamless/seamless/api-cli/node_modules/@types/fs-extra/index.d.ts",
         "/users/aidancunniffe/developer/seamless/seamless/api-cli/node_modules/@types/node/path.d.ts",
-        "/users/aidancunniffe/developer/seamless/seamless/api-cli/node_modules/get-port/index.d.ts",
         "/users/aidancunniffe/developer/seamless/seamless/api-cli/src/paths.ts",
         "/users/aidancunniffe/developer/seamless/seamless/api-cli/src/lib/analytics.ts",
         "/users/aidancunniffe/developer/seamless/seamless/api-cli/node_modules/@types/js-yaml/index.d.ts",
@@ -2165,7 +1911,6 @@
         "/users/aidancunniffe/developer/seamless/seamless/api-cli/node_modules/@types/node/ts3.2/util.d.ts"
       ],
       "/users/aidancunniffe/developer/seamless/seamless/api-cli/node_modules/typescript/lib/lib.es2017.typedarrays.d.ts": [
-<<<<<<< HEAD
         "/users/aidancunniffe/developer/seamless/seamless/api-cli/node_modules/@types/node/util.d.ts",
         "/users/aidancunniffe/developer/seamless/seamless/api-cli/node_modules/@types/node/ts3.2/util.d.ts"
       ],
@@ -2205,80 +1950,23 @@
         "/users/aidancunniffe/developer/seamless/seamless/api-cli/node_modules/@types/node/util.d.ts",
         "/users/aidancunniffe/developer/seamless/seamless/api-cli/node_modules/@types/node/ts3.2/util.d.ts"
       ],
-=======
-        "/users/aidancunniffe/developer/seamless/seamless/api-cli/node_modules/@types/node/util.d.ts",
-        "/users/aidancunniffe/developer/seamless/seamless/api-cli/node_modules/@types/node/ts3.2/util.d.ts"
-      ],
-      "/users/aidancunniffe/developer/seamless/seamless/api-cli/node_modules/typescript/lib/lib.es2018.asynciterable.d.ts": [
-        "/users/aidancunniffe/developer/seamless/seamless/api-cli/node_modules/@types/node/util.d.ts",
-        "/users/aidancunniffe/developer/seamless/seamless/api-cli/node_modules/@types/node/ts3.2/util.d.ts"
-      ],
-      "/users/aidancunniffe/developer/seamless/seamless/api-cli/node_modules/typescript/lib/lib.es2018.intl.d.ts": [
-        "/users/aidancunniffe/developer/seamless/seamless/api-cli/node_modules/@types/node/util.d.ts",
-        "/users/aidancunniffe/developer/seamless/seamless/api-cli/node_modules/@types/node/ts3.2/util.d.ts"
-      ],
-      "/users/aidancunniffe/developer/seamless/seamless/api-cli/node_modules/typescript/lib/lib.es2018.promise.d.ts": [
-        "/users/aidancunniffe/developer/seamless/seamless/api-cli/node_modules/@types/node/util.d.ts",
-        "/users/aidancunniffe/developer/seamless/seamless/api-cli/node_modules/@types/node/ts3.2/util.d.ts"
-      ],
-      "/users/aidancunniffe/developer/seamless/seamless/api-cli/node_modules/typescript/lib/lib.es2018.regexp.d.ts": [
-        "/users/aidancunniffe/developer/seamless/seamless/api-cli/node_modules/@types/node/util.d.ts",
-        "/users/aidancunniffe/developer/seamless/seamless/api-cli/node_modules/@types/node/ts3.2/util.d.ts"
-      ],
-      "/users/aidancunniffe/developer/seamless/seamless/api-cli/node_modules/typescript/lib/lib.esnext.intl.d.ts": [
-        "/users/aidancunniffe/developer/seamless/seamless/api-cli/node_modules/@types/node/util.d.ts",
-        "/users/aidancunniffe/developer/seamless/seamless/api-cli/node_modules/@types/node/ts3.2/util.d.ts"
-      ],
-      "/users/aidancunniffe/developer/seamless/seamless/api-cli/node_modules/typescript/lib/lib.esnext.bigint.d.ts": [
-        "/users/aidancunniffe/developer/seamless/seamless/api-cli/node_modules/@types/node/util.d.ts",
-        "/users/aidancunniffe/developer/seamless/seamless/api-cli/node_modules/@types/node/ts3.2/util.d.ts"
-      ],
-      "/users/aidancunniffe/developer/seamless/seamless/api-cli/node_modules/typescript/lib/lib.es2017.full.d.ts": [
-        "/users/aidancunniffe/developer/seamless/seamless/api-cli/node_modules/@types/node/util.d.ts",
-        "/users/aidancunniffe/developer/seamless/seamless/api-cli/node_modules/@types/node/ts3.2/util.d.ts"
-      ],
-      "/users/aidancunniffe/developer/seamless/seamless/api-cli/node_modules/tslib/tslib.d.ts": [
-        "/users/aidancunniffe/developer/seamless/seamless/api-cli/node_modules/@types/node/util.d.ts",
-        "/users/aidancunniffe/developer/seamless/seamless/api-cli/node_modules/@types/node/ts3.2/util.d.ts"
-      ],
-      "/users/aidancunniffe/developer/seamless/seamless/api-cli/node_modules/locate-path/index.d.ts": [
-        "/users/aidancunniffe/developer/seamless/seamless/api-cli/node_modules/@types/node/util.d.ts",
-        "/users/aidancunniffe/developer/seamless/seamless/api-cli/node_modules/@types/node/ts3.2/util.d.ts"
-      ],
->>>>>>> d7d43689
       "/users/aidancunniffe/developer/seamless/seamless/api-cli/node_modules/find-up/index.d.ts": [
         "/users/aidancunniffe/developer/seamless/seamless/api-cli/node_modules/locate-path/index.d.ts",
         "/users/aidancunniffe/developer/seamless/seamless/api-cli/node_modules/@types/node/util.d.ts",
         "/users/aidancunniffe/developer/seamless/seamless/api-cli/node_modules/@types/node/ts3.2/util.d.ts"
       ],
-<<<<<<< HEAD
-      "/users/aidancunniffe/developer/seamless/seamless/api-cli/src/commands/start.ts": [
-        "/users/aidancunniffe/developer/seamless/seamless/api-cli/node_modules/@oclif/parser/lib/flags.d.ts",
-        "/users/aidancunniffe/developer/seamless/seamless/api-cli/src/lib/proxy-capture-session.ts",
-        "/users/aidancunniffe/developer/seamless/seamless/api-cli/src/commands/init.ts",
-        "/users/aidancunniffe/developer/seamless/seamless/api-cli/node_modules/@oclif/command/lib/index.d.ts"
-      ],
-      "/users/aidancunniffe/developer/seamless/seamless/api-cli/src/commands/spec.ts": [
-=======
       "/users/aidancunniffe/developer/seamless/seamless/api-cli/src/commands/spec.ts": [
         "/users/aidancunniffe/developer/seamless/seamless/api-cli/node_modules/@oclif/command/lib/index.d.ts"
       ],
       "/users/aidancunniffe/developer/seamless/seamless/api-cli/src/commands/start.ts": [
         "/users/aidancunniffe/developer/seamless/seamless/api-cli/src/commands/init.ts",
         "/users/aidancunniffe/developer/seamless/seamless/api-cli/src/lib/proxy-capture-session.ts",
->>>>>>> d7d43689
         "/users/aidancunniffe/developer/seamless/seamless/api-cli/node_modules/@oclif/command/lib/index.d.ts"
       ],
       "/users/aidancunniffe/developer/seamless/seamless/api-cli/src/commands/init.ts": [
         "/users/aidancunniffe/developer/seamless/seamless/api-cli/node_modules/@oclif/parser/lib/flags.d.ts",
         "/users/aidancunniffe/developer/seamless/seamless/api-cli/node_modules/@oclif/command/lib/index.d.ts"
       ],
-<<<<<<< HEAD
-      "/users/aidancunniffe/developer/seamless/seamless/api-cli/src/commands/generate.ts": [
-        "/users/aidancunniffe/developer/seamless/seamless/api-cli/node_modules/@oclif/command/lib/index.d.ts"
-      ],
-=======
->>>>>>> d7d43689
       "/users/aidancunniffe/developer/seamless/seamless/api-cli/node_modules/@types/node/globals.d.ts": [
         "/users/aidancunniffe/developer/seamless/seamless/api-cli/node_modules/@types/node/util.d.ts",
         "/users/aidancunniffe/developer/seamless/seamless/api-cli/node_modules/@types/node/ts3.2/util.d.ts"
@@ -2365,10 +2053,7 @@
         "/users/aidancunniffe/developer/seamless/seamless/api-cli/node_modules/@types/node/ts3.2/util.d.ts"
       ],
       "/users/aidancunniffe/developer/seamless/seamless/api-cli/src/commands/login.ts": [
-<<<<<<< HEAD
-=======
         "/users/aidancunniffe/developer/seamless/seamless/api-cli/node_modules/@oclif/parser/lib/flags.d.ts",
->>>>>>> d7d43689
         "/users/aidancunniffe/developer/seamless/seamless/api-cli/node_modules/@oclif/command/lib/index.d.ts"
       ],
       "/users/aidancunniffe/developer/seamless/seamless/api-cli/node_modules/@types/body-parser/index.d.ts": [
@@ -2423,14 +2108,6 @@
       "/users/aidancunniffe/developer/seamless/seamless/api-cli/node_modules/@types/serve-static/index.d.ts": [
         "/users/aidancunniffe/developer/seamless/seamless/api-cli/node_modules/@types/express-serve-static-core/index.d.ts",
         "/users/aidancunniffe/developer/seamless/seamless/api-cli/node_modules/@types/mime/index.d.ts",
-        "/users/aidancunniffe/developer/seamless/seamless/api-cli/node_modules/@types/node/util.d.ts",
-        "/users/aidancunniffe/developer/seamless/seamless/api-cli/node_modules/@types/node/ts3.2/util.d.ts"
-      ],
-      "/users/aidancunniffe/developer/seamless/seamless/api-cli/node_modules/@types/node-fetch/index.d.ts": [
-        "/users/aidancunniffe/developer/seamless/seamless/api-cli/node_modules/@types/node/http.d.ts",
-        "/users/aidancunniffe/developer/seamless/seamless/api-cli/node_modules/@types/node/url.d.ts",
-        "/users/aidancunniffe/developer/seamless/seamless/api-cli/node_modules/@types/node-fetch/externals.d.ts",
-        "/users/aidancunniffe/developer/seamless/seamless/api-cli/node_modules/@types/node/ts3.2/index.d.ts",
         "/users/aidancunniffe/developer/seamless/seamless/api-cli/node_modules/@types/node/util.d.ts",
         "/users/aidancunniffe/developer/seamless/seamless/api-cli/node_modules/@types/node/ts3.2/util.d.ts"
       ],
@@ -2925,11 +2602,7 @@
         "/users/aidancunniffe/developer/seamless/seamless/api-cli/node_modules/@types/node/util.d.ts",
         "/users/aidancunniffe/developer/seamless/seamless/api-cli/node_modules/@types/node/ts3.2/util.d.ts"
       ],
-<<<<<<< HEAD
-      "/users/aidancunniffe/developer/seamless/seamless/api-cli/node_modules/colors/index.d.ts": [
-=======
       "/users/aidancunniffe/developer/seamless/seamless/api-cli/node_modules/keytar/keytar.d.ts": [
->>>>>>> d7d43689
         "/users/aidancunniffe/developer/seamless/seamless/api-cli/node_modules/@types/node/util.d.ts",
         "/users/aidancunniffe/developer/seamless/seamless/api-cli/node_modules/@types/node/ts3.2/util.d.ts"
       ],
@@ -2941,13 +2614,6 @@
         "/users/aidancunniffe/developer/seamless/seamless/api-cli/node_modules/@types/node/util.d.ts",
         "/users/aidancunniffe/developer/seamless/seamless/api-cli/node_modules/@types/node/ts3.2/util.d.ts"
       ],
-<<<<<<< HEAD
-      "/users/aidancunniffe/developer/seamless/seamless/api-cli/node_modules/@types/node-fetch/externals.d.ts": [
-        "/users/aidancunniffe/developer/seamless/seamless/api-cli/node_modules/@types/node/util.d.ts",
-        "/users/aidancunniffe/developer/seamless/seamless/api-cli/node_modules/@types/node/ts3.2/util.d.ts"
-      ],
-=======
->>>>>>> d7d43689
       "/users/aidancunniffe/developer/seamless/seamless/api-cli/node_modules/cli-ux/lib/index.d.ts": [
         "/users/aidancunniffe/developer/seamless/seamless/api-cli/node_modules/@oclif/errors/lib/index.d.ts",
         "/users/aidancunniffe/developer/seamless/seamless/api-cli/node_modules/cli-ux/lib/action/base.d.ts",
@@ -3036,13 +2702,10 @@
         "/users/aidancunniffe/developer/seamless/seamless/api-cli/node_modules/@types/node/util.d.ts",
         "/users/aidancunniffe/developer/seamless/seamless/api-cli/node_modules/@types/node/ts3.2/util.d.ts"
       ],
-<<<<<<< HEAD
-=======
       "/users/aidancunniffe/developer/seamless/seamless/api-cli/src/typescript-overrides.d.ts": [
         "/users/aidancunniffe/developer/seamless/seamless/api-cli/node_modules/@types/node/util.d.ts",
         "/users/aidancunniffe/developer/seamless/seamless/api-cli/node_modules/@types/node/ts3.2/util.d.ts"
       ],
->>>>>>> d7d43689
       "/users/aidancunniffe/developer/seamless/seamless/api-cli/src/index.ts": [
         "/users/aidancunniffe/developer/seamless/seamless/api-cli/node_modules/@oclif/command/lib/index.d.ts"
       ],
@@ -3282,10 +2945,7 @@
       "/users/aidancunniffe/developer/seamless/seamless/api-cli/node_modules/@oclif/command/lib/main.d.ts",
       "/users/aidancunniffe/developer/seamless/seamless/api-cli/node_modules/@oclif/command/lib/index.d.ts",
       "/users/aidancunniffe/developer/seamless/seamless/api-cli/src/index.ts",
-<<<<<<< HEAD
-=======
       "/users/aidancunniffe/developer/seamless/seamless/api-cli/src/typescript-overrides.d.ts",
->>>>>>> d7d43689
       "/users/aidancunniffe/developer/seamless/seamless/api-cli/node_modules/clipboardy/index.d.ts",
       "/users/aidancunniffe/developer/seamless/seamless/api-cli/node_modules/@oclif/errors/lib/handle.d.ts",
       "/users/aidancunniffe/developer/seamless/seamless/api-cli/node_modules/@oclif/errors/lib/errors/cli.d.ts",
@@ -3303,15 +2963,11 @@
       "/users/aidancunniffe/developer/seamless/seamless/api-cli/node_modules/cli-ux/lib/styled/tree.d.ts",
       "/users/aidancunniffe/developer/seamless/seamless/api-cli/node_modules/cli-ux/lib/open.d.ts",
       "/users/aidancunniffe/developer/seamless/seamless/api-cli/node_modules/cli-ux/lib/index.d.ts",
-      "/users/aidancunniffe/developer/seamless/seamless/api-cli/node_modules/@types/node-fetch/externals.d.ts",
-      "/users/aidancunniffe/developer/seamless/seamless/api-cli/node_modules/@types/node-fetch/index.d.ts",
       "/users/aidancunniffe/developer/seamless/seamless/api-cli/node_modules/@types/js-yaml/index.d.ts",
       "/users/aidancunniffe/developer/seamless/seamless/api-cli/node_modules/mixpanel/lib/mixpanel-node.d.ts",
       "/users/aidancunniffe/developer/seamless/seamless/api-cli/node_modules/keytar/keytar.d.ts",
       "/users/aidancunniffe/developer/seamless/seamless/api-cli/src/lib/credentials.ts",
       "/users/aidancunniffe/developer/seamless/seamless/api-cli/src/lib/analytics.ts",
-      "/users/aidancunniffe/developer/seamless/seamless/api-cli/src/commands/generate.ts",
-      "/users/aidancunniffe/developer/seamless/seamless/api-cli/node_modules/colors/index.d.ts",
       "/users/aidancunniffe/developer/seamless/seamless/api-cli/src/commands/init.ts",
       "/users/aidancunniffe/developer/seamless/seamless/api-cli/node_modules/@types/range-parser/index.d.ts",
       "/users/aidancunniffe/developer/seamless/seamless/api-cli/node_modules/@types/express-serve-static-core/index.d.ts",
@@ -3321,18 +2977,11 @@
       "/users/aidancunniffe/developer/seamless/seamless/api-cli/node_modules/@types/body-parser/index.d.ts",
       "/users/aidancunniffe/developer/seamless/seamless/api-cli/node_modules/@types/express/index.d.ts",
       "/users/aidancunniffe/developer/seamless/seamless/api-cli/node_modules/open/index.d.ts",
-<<<<<<< HEAD
-=======
       "/users/aidancunniffe/developer/seamless/seamless/api-cli/node_modules/colors/index.d.ts",
->>>>>>> d7d43689
       "/users/aidancunniffe/developer/seamless/seamless/api-cli/src/commands/login.ts",
       "/users/aidancunniffe/developer/seamless/seamless/api-cli/node_modules/type-fest/source/package-json.d.ts",
       "/users/aidancunniffe/developer/seamless/seamless/api-cli/node_modules/type-fest/index.d.ts",
       "/users/aidancunniffe/developer/seamless/seamless/api-cli/node_modules/get-port/index.d.ts",
-<<<<<<< HEAD
-      "/users/aidancunniffe/developer/seamless/seamless/api-cli/src/commands/spec.ts",
-=======
->>>>>>> d7d43689
       "/users/aidancunniffe/developer/seamless/seamless/api-cli/node_modules/@types/cookie-parser/index.d.ts",
       "/users/aidancunniffe/developer/seamless/seamless/api-cli/src/lib/common.ts",
       "/users/aidancunniffe/developer/seamless/seamless/api-cli/node_modules/@types/debug/index.d.ts",
